--- conflicted
+++ resolved
@@ -713,7 +713,6 @@
     template_name = "quota-definitions/confirm-delete.jinja"
 
 
-<<<<<<< HEAD
 class DuplicateDefinitionsWizard(
     PermissionRequiredMixin,
     NamedUrlSessionWizardView,
@@ -864,7 +863,6 @@
     # 1. create new definition periods, with updated values where applicable
         # New definition periods should be associated to the child quota order number seleted in CHILD_QUOTA_ORDER_NUMBER
     # 2. create association between original and duplicated definition period
-=======
 @method_decorator(require_current_workbasket, name="dispatch")
 class QuotaSuspensionOrBlockingCreate(
     PermissionRequiredMixin,
@@ -954,5 +952,4 @@
                 "list_url": f"{list_url}?{url_param}",
             },
         )
-        return context
->>>>>>> 497b777e
+        return context