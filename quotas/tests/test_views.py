--- conflicted
+++ resolved
@@ -1599,253 +1599,6 @@
         ).first()
     )
     assert (
-<<<<<<< HEAD
-        soup.find("h1").text.strip() == f"Quota {quota.order_number} has been created"
-    )
-
-
-def test_quota_update_existing_origins(client_with_current_workbasket, date_ranges):
-    quota = factories.QuotaOrderNumberFactory.create(
-        category=0,
-        valid_between=date_ranges.big_no_end,
-    )
-    factories.QuotaOrderNumberOriginFactory.create(order_number=quota)
-    factories.QuotaOrderNumberOriginFactory.create(order_number=quota)
-    geo_area1 = factories.GeographicalAreaFactory.create()
-    geo_area2 = factories.GeographicalAreaFactory.create()
-    tx = geo_area2.transaction
-    (
-        origin1,
-        origin2,
-        origin3,
-    ) = quota.quotaordernumberorigin_set.approved_up_to_transaction(tx)
-
-    # sanity check
-    assert quota.quotaordernumberorigin_set.count() == 3
-
-    data = {
-        "start_date_0": date_ranges.big_no_end.lower.day,
-        "start_date_1": date_ranges.big_no_end.lower.month,
-        "start_date_2": date_ranges.big_no_end.lower.year,
-        "end_date_0": "",
-        "end_date_1": "",
-        "end_date_2": "",
-        "category": "1",  # update category
-        # keep first origin data the same
-        "origins-0-pk": origin1.pk,
-        "origins-0-start_date_0": date_ranges.big_no_end.lower.day,
-        "origins-0-start_date_1": date_ranges.big_no_end.lower.month,
-        "origins-0-start_date_2": date_ranges.big_no_end.lower.year,
-        "origins-0-end_date_0": "",
-        "origins-0-end_date_1": "",
-        "origins-0-end_date_2": "",
-        "origins-0-geographical_area": origin1.geographical_area.pk,
-        # omit subform for origin2 to delete it
-        # change origin3 geo area
-        "origins-1-pk": origin3.pk,
-        "origins-1-start_date_0": date_ranges.big_no_end.lower.day,
-        "origins-1-start_date_1": date_ranges.big_no_end.lower.month,
-        "origins-1-start_date_2": date_ranges.big_no_end.lower.year,
-        "origins-1-end_date_0": "",
-        "origins-1-end_date_1": "",
-        "origins-1-end_date_2": "",
-        "origins-1-geographical_area": geo_area1.pk,
-        # add a new origin
-        "origins-2-pk": "",
-        "origins-2-start_date_0": date_ranges.big_no_end.lower.day,
-        "origins-2-start_date_1": date_ranges.big_no_end.lower.month,
-        "origins-2-start_date_2": date_ranges.big_no_end.lower.year,
-        "origins-2-end_date_0": "",
-        "origins-2-end_date_1": "",
-        "origins-2-end_date_2": "",
-        "origins-2-geographical_area": geo_area2.pk,
-        "submit": "Save",
-    }
-    url = reverse("quota-ui-edit", kwargs={"sid": quota.sid})
-    response = client_with_current_workbasket.post(url, data)
-
-    assert response.status_code == 302
-    assert response.url == reverse("quota-ui-confirm-update", kwargs={"sid": quota.sid})
-
-    tx = Transaction.objects.last()
-    updated_quota = (
-        models.QuotaOrderNumber.objects.approved_up_to_transaction(tx)
-        .filter(sid=quota.sid)
-        .first()
-    )
-    assert updated_quota.category == 1
-    assert updated_quota.valid_between == date_ranges.big_no_end
-
-    assert updated_quota.origins.approved_up_to_transaction(tx).count() == 3
-    assert {o.sid for o in updated_quota.origins.approved_up_to_transaction(tx)} == {
-        geo_area1.sid,
-        geo_area2.sid,
-        origin1.geographical_area.sid,
-    }
-
-
-def test_quota_update_existing_origin_exclusions(
-    client_with_current_workbasket,
-    date_ranges,
-):
-    # make a geo group with 3 member countries
-    country1 = factories.CountryFactory.create()
-    country2 = factories.CountryFactory.create()
-    country3 = factories.CountryFactory.create()
-    geo_group = factories.GeoGroupFactory.create()
-    membership1 = factories.GeographicalMembershipFactory.create(
-        member=country1,
-        geo_group=geo_group,
-    )
-    membership2 = factories.GeographicalMembershipFactory.create(
-        member=country2,
-        geo_group=geo_group,
-    )
-    membership3 = factories.GeographicalMembershipFactory.create(
-        member=country3,
-        geo_group=geo_group,
-    )
-
-    exclusion = factories.QuotaOrderNumberOriginExclusionFactory.create(
-        excluded_geographical_area=membership1.member,
-    )
-    origin = exclusion.origin
-    quota = origin.order_number
-
-    # sanity check
-    assert quota.quotaordernumberorigin_set.count() == 1
-
-    data = {
-        "start_date_0": date_ranges.big_no_end.lower.day,
-        "start_date_1": date_ranges.big_no_end.lower.month,
-        "start_date_2": date_ranges.big_no_end.lower.year,
-        "end_date_0": "",
-        "end_date_1": "",
-        "end_date_2": "",
-        "category": "1",  # update category
-        "origins-0-pk": origin.pk,
-        "origins-0-start_date_0": date_ranges.big_no_end.lower.day,
-        "origins-0-start_date_1": date_ranges.big_no_end.lower.month,
-        "origins-0-start_date_2": date_ranges.big_no_end.lower.year,
-        "origins-0-end_date_0": "",
-        "origins-0-end_date_1": "",
-        "origins-0-end_date_2": "",
-        "origins-0-geographical_area": geo_group.pk,
-        # update existing
-        "origins-0-exclusions-0-pk": exclusion.pk,
-        "origins-0-exclusions-0-geographical_area": membership2.member.pk,
-        # add new
-        "origins-0-exclusions-1-pk": "",
-        "origins-0-exclusions-1-geographical_area": membership3.member.pk,
-        "submit": "Save",
-    }
-    url = reverse("quota-ui-edit", kwargs={"sid": quota.sid})
-    response = client_with_current_workbasket.post(url, data)
-
-    assert response.status_code == 302
-    assert response.url == reverse("quota-ui-confirm-update", kwargs={"sid": quota.sid})
-
-    tx = Transaction.objects.last()
-
-    updated_quota = (
-        models.QuotaOrderNumber.objects.approved_up_to_transaction(tx)
-        .filter(sid=quota.sid)
-        .first()
-    )
-
-    assert updated_quota.origins.approved_up_to_transaction(tx).count() == 1
-    updated_origin = (
-        updated_quota.quotaordernumberorigin_set.approved_up_to_transaction(tx).first()
-    )
-    assert {
-        e.excluded_geographical_area.sid
-        for e in updated_origin.quotaordernumberoriginexclusion_set.approved_up_to_transaction(
-            tx,
-        )
-    } == {
-        membership2.member.sid,
-        membership3.member.sid,
-    }
-
-
-def test_quota_update_existing_origin_exclusion_remove(
-    client_with_current_workbasket,
-    date_ranges,
-):
-    country1 = factories.CountryFactory.create()
-    geo_group = factories.GeoGroupFactory.create()
-    membership1 = factories.GeographicalMembershipFactory.create(
-        member=country1,
-        geo_group=geo_group,
-    )
-
-    exclusion = factories.QuotaOrderNumberOriginExclusionFactory.create(
-        excluded_geographical_area=membership1.member,
-    )
-    origin1 = exclusion.origin
-    quota = origin1.order_number
-    origin2 = factories.QuotaOrderNumberOriginFactory.create(order_number=quota)
-
-    # sanity check
-    tx = Transaction.objects.last()
-    assert quota.quotaordernumberorigin_set.approved_up_to_transaction(tx).count() == 2
-    assert (
-        origin1.quotaordernumberoriginexclusion_set.approved_up_to_transaction(
-            tx,
-        ).count()
-        == 1
-    )
-    assert (
-        origin2.quotaordernumberoriginexclusion_set.approved_up_to_transaction(
-            tx,
-        ).count()
-        == 0
-    )
-
-    data = {
-        "start_date_0": date_ranges.big_no_end.lower.day,
-        "start_date_1": date_ranges.big_no_end.lower.month,
-        "start_date_2": date_ranges.big_no_end.lower.year,
-        "end_date_0": "",
-        "end_date_1": "",
-        "end_date_2": "",
-        "category": quota.category,
-        "origins-0-pk": origin1.pk,
-        "origins-0-start_date_0": date_ranges.big_no_end.lower.day,
-        "origins-0-start_date_1": date_ranges.big_no_end.lower.month,
-        "origins-0-start_date_2": date_ranges.big_no_end.lower.year,
-        "origins-0-end_date_0": "",
-        "origins-0-end_date_1": "",
-        "origins-0-end_date_2": "",
-        "origins-0-geographical_area": geo_group.pk,
-        # remove the first origin's exclusion
-        # remove the second origin
-        "submit": "Save",
-    }
-
-    url = reverse("quota-ui-edit", kwargs={"sid": quota.sid})
-    response = client_with_current_workbasket.post(url, data)
-
-    assert response.status_code == 302
-    assert response.url == reverse("quota-ui-confirm-update", kwargs={"sid": quota.sid})
-
-    last_tx = Transaction.objects.last()
-
-    updated_quota = (
-        models.QuotaOrderNumber.objects.approved_up_to_transaction(last_tx)
-        .filter(sid=quota.sid)
-        .first()
-    )
-
-    assert updated_quota.origins.approved_up_to_transaction(last_tx).count() == 1
-    updated_origin = (
-        updated_quota.quotaordernumberorigin_set.approved_up_to_transaction(
-            last_tx,
-        ).first()
-    )
-    assert (
-=======
->>>>>>> 862a451f
         updated_origin.quotaordernumberoriginexclusion_set.approved_up_to_transaction(
             last_tx,
         ).count()
