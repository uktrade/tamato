--- conflicted
+++ resolved
@@ -2,11 +2,7 @@
 ###############
 # Build on Python-based image using default target platform (TARGETPLATFORM).
 
-<<<<<<< HEAD
 FROM python:3.10-bookworm
-=======
-FROM python:3.9-bookworm
->>>>>>> 9abd4f2a
 
 ARG TARGETPLATFORM
 ARG TARGETARCH
