import datetime

import pytest
from django.core.exceptions import ValidationError

from common.tests import factories
from common.tests.util import assert_model_view_renders
<<<<<<< HEAD
from common.tests.util import date_post_data
=======
from common.tests.util import assert_read_only_model_view_returns_list
>>>>>>> eb236f5f
from common.tests.util import get_class_based_view_urls_matching_url
from common.tests.util import raises_if
from common.tests.util import valid_between_end_delta
from common.tests.util import validity_start_delta
from common.tests.util import view_is_subclass
from common.tests.util import view_urlpattern_ids
from common.validators import UpdateType
from common.views import TamatoListView
from common.views import TrackedModelDetailMixin
from footnotes.models import Footnote
from footnotes.views import FootnoteList
from workbaskets.tasks import check_workbasket_sync

pytestmark = pytest.mark.django_db


@pytest.mark.parametrize(
    ("new_data", "expected_valid"),
    (
        (lambda f: {}, True),
        (valid_between_end_delta(days=-1), True),
        (valid_between_end_delta(days=+1), False),
        (valid_between_end_delta(months=-1), True),
        (valid_between_end_delta(years=-1), True),
    ),
)
def test_footnote_update(new_data, expected_valid, use_update_form):
    """
    Tests that footnote update view allows an empty dict and that it is possible
    to update the end date day, month, and year to an earlier date.

    We expect a later end date to fail because the validity period extends
    beyond that of the footnote type. We test end date, rather than start_date
    because it is not possible to edit the start date through the view without
    separately updating the description start date beforehand.
    """
    with raises_if(ValidationError, not expected_valid):
        use_update_form(
            factories.FootnoteFactory(
                valid_between=factories.date_ranges("big"),
                footnote_type__valid_between=factories.date_ranges("big"),
            ),
            new_data,
        )


@pytest.mark.parametrize(
    ("new_data", "expected_valid"),
    (
        (lambda f: {}, True),
        (validity_start_delta(days=+1), True),
        (validity_start_delta(days=-1), True),
        (validity_start_delta(months=1), True),
        (validity_start_delta(years=1), True),
        (lambda f: {"description": f.description + "AAA"}, True),
        (lambda f: {"description": ""}, False),
    ),
)
def test_footnote_description_update(new_data, expected_valid, use_update_form):
    with raises_if(ValidationError, not expected_valid):
        use_update_form(factories.FootnoteDescriptionFactory(), new_data)


@pytest.mark.parametrize(
    ("new_data", "workbasket_valid"),
    (
        (lambda f: {}, True),
        (lambda f: {"description": f.description + "AAA"}, True),
        (validity_start_delta(days=1), False),
    ),
)
def test_footnote_business_rule_application(
    new_data,
    workbasket_valid,
    use_update_form,
):
    description = use_update_form(factories.FootnoteDescriptionFactory(), new_data)
    check_workbasket_sync(description.transaction.workbasket)
    assert (
        description.transaction.workbasket.unchecked_or_errored_transactions.exists()
        is not workbasket_valid
    )


@pytest.mark.parametrize(
    "factory",
    (factories.FootnoteFactory, factories.FootnoteDescriptionFactory),
)
def test_delete_form(factory, use_delete_form):
    use_delete_form(factory())


@pytest.mark.parametrize(
    ("view", "url_pattern"),
    get_class_based_view_urls_matching_url(
        "footnotes/",
        view_is_subclass(TrackedModelDetailMixin),
    ),
    ids=view_urlpattern_ids,
)
def test_footnote_detail_views(
    view,
    url_pattern,
    valid_user_client,
    session_with_workbasket,
):
    """Verify that measure detail views are under the url footnotes/ and don't
    return an error."""
    model_overrides = {"footnotes.views.FootnoteDescriptionCreate": Footnote}

    assert_model_view_renders(view, url_pattern, valid_user_client, model_overrides)


@pytest.mark.parametrize(
    ("view", "url_pattern"),
    get_class_based_view_urls_matching_url(
        "footnotes/",
        view_is_subclass(TamatoListView),
        assert_contains_view_classes=[FootnoteList],
    ),
    ids=view_urlpattern_ids,
)
def test_footnote_list_view(view, url_pattern, valid_user_client):
    """Verify that footnote list view is under the url footnotes/ and doesn't
    return an error."""
    assert_model_view_renders(view, url_pattern, valid_user_client)


<<<<<<< HEAD
@pytest.mark.parametrize(
    ("data_changes", "expected_valid"),
    (
        ({**date_post_data("start_date", datetime.date.today())}, True),
        (
            {
                "start_date_0": "",
                "start_date_1": "",
                "start_date_2": "",
            },
            False,
        ),
    ),
)
@pytest.mark.parametrize(
    "update_type",
    (
        UpdateType.CREATE,
        UpdateType.UPDATE,
    ),
)
def test_footnote_edit_views(
    data_changes,
    expected_valid,
    update_type,
    use_edit_view,
    workbasket,
    published_footnote_type,
):
    """Tests that footnote edit views (for update types CREATE and UPDATE)
    allows saving a valid form from an existing instance and that an invalid
    form fails validation as expected."""

    footnote = factories.FootnoteFactory.create(
        update_type=update_type,
        footnote_type=published_footnote_type,
        transaction=workbasket.new_transaction(),
    )
    with raises_if(ValidationError, not expected_valid):
        use_edit_view(footnote, data_changes)
=======
def test_footnote_api_list_view(valid_user_client, date_ranges):
    selected_type = factories.FootnoteTypeFactory.create()
    expected_results = [
        factories.FootnoteFactory.create(
            valid_between=date_ranges.normal,
            footnote_type=selected_type,
        ),
        factories.FootnoteFactory.create(
            valid_between=date_ranges.earlier,
            footnote_type=selected_type,
        ),
    ]
    assert_read_only_model_view_returns_list(
        "footnote",
        "value",
        "pk",
        expected_results,
        valid_user_client,
    )


def test_footnote_type_api_list_view(valid_user_client):
    expected_results = [factories.FootnoteTypeFactory.create()]

    assert_read_only_model_view_returns_list(
        "footnotetype",
        "footnote_type_id",
        "footnote_type_id",
        expected_results,
        valid_user_client,
    )
>>>>>>> eb236f5f
<|MERGE_RESOLUTION|>--- conflicted
+++ resolved
@@ -5,11 +5,8 @@
 
 from common.tests import factories
 from common.tests.util import assert_model_view_renders
-<<<<<<< HEAD
+from common.tests.util import assert_read_only_model_view_returns_list
 from common.tests.util import date_post_data
-=======
-from common.tests.util import assert_read_only_model_view_returns_list
->>>>>>> eb236f5f
 from common.tests.util import get_class_based_view_urls_matching_url
 from common.tests.util import raises_if
 from common.tests.util import valid_between_end_delta
@@ -138,7 +135,6 @@
     assert_model_view_renders(view, url_pattern, valid_user_client)
 
 
-<<<<<<< HEAD
 @pytest.mark.parametrize(
     ("data_changes", "expected_valid"),
     (
@@ -179,7 +175,8 @@
     )
     with raises_if(ValidationError, not expected_valid):
         use_edit_view(footnote, data_changes)
-=======
+
+
 def test_footnote_api_list_view(valid_user_client, date_ranges):
     selected_type = factories.FootnoteTypeFactory.create()
     expected_results = [
@@ -210,5 +207,4 @@
         "footnote_type_id",
         expected_results,
         valid_user_client,
-    )
->>>>>>> eb236f5f
+    )