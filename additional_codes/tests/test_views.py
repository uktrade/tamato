--- conflicted
+++ resolved
@@ -193,7 +193,6 @@
     )
 
 
-<<<<<<< HEAD
 def test_additional_code_details_list_current_measures(
     valid_user_client,
     date_ranges,
@@ -233,7 +232,8 @@
         soup.select("#measures table tbody > tr > td:first-child"),
     )
     assert num_measures == 0
-=======
+
+    
 def test_additional_code_description_create(valid_user_client):
     """Tests that `AdditionalCodeDescriptionCreate` view returns 200 and creates
     a description for the current version of an additional code."""
@@ -265,4 +265,3 @@
     assert AdditionalCodeDescription.objects.filter(
         described_additionalcode__sid=new_version.sid,
     ).exists()
->>>>>>> b19f556a
