from django.urls import path

from importer import views

general_importer_urlpatterns = [
    path(
        "importer/",
        views.ImportBatchList.as_view(),
        name="import_batch-ui-list",
    ),
    path(
        "importer/create/",
        views.UploadTaricFileView.as_view(),
        name="import_batch-ui-create",
    ),
]

commodity_importer_urlpatterns = [
    path(
<<<<<<< HEAD
=======
        "commodity-importer/<pk>/detail/",
        views.CommodityImportDetailURLResolverView.as_view(),
        name="commodity_importer-ui-detail-url-resolver",
    ),
    path(
>>>>>>> 30fd539a
        "commodity-importer/",
        views.CommodityImportListView.as_view(),
        name="commodity_importer-ui-list",
    ),
    path(
        "commodity-importer/create/",
        # TODO
        # Rename
        views.CommodityImportCreateView.as_view(),
        # views.TaricImportCreateView.as_view(),
        name="commodity_importer-ui-create",
        # was commodity-ui-import
    ),
    path(
        "commodity-importer/create/<pk>/success/",
        # TODO
        # Rename
        views.CommodityImportCreateSuccessView.as_view(),
        # views.TaricImportSuccessView.as_view(),
        name="commodity_importer-ui-create-success",
        # was commodity-ui-import-success
    ),
]

urlpatterns = general_importer_urlpatterns + commodity_importer_urlpatterns<|MERGE_RESOLUTION|>--- conflicted
+++ resolved
@@ -17,35 +17,19 @@
 
 commodity_importer_urlpatterns = [
     path(
-<<<<<<< HEAD
-=======
-        "commodity-importer/<pk>/detail/",
-        views.CommodityImportDetailURLResolverView.as_view(),
-        name="commodity_importer-ui-detail-url-resolver",
-    ),
-    path(
->>>>>>> 30fd539a
         "commodity-importer/",
         views.CommodityImportListView.as_view(),
         name="commodity_importer-ui-list",
     ),
     path(
         "commodity-importer/create/",
-        # TODO
-        # Rename
         views.CommodityImportCreateView.as_view(),
-        # views.TaricImportCreateView.as_view(),
         name="commodity_importer-ui-create",
-        # was commodity-ui-import
     ),
     path(
         "commodity-importer/create/<pk>/success/",
-        # TODO
-        # Rename
         views.CommodityImportCreateSuccessView.as_view(),
-        # views.TaricImportSuccessView.as_view(),
         name="commodity_importer-ui-create-success",
-        # was commodity-ui-import-success
     ),
 ]
 
