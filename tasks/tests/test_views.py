--- conflicted
+++ resolved
@@ -1080,7 +1080,6 @@
     response = superuser_client.post(delete_url, ticket_pk=task_workflow.pk)
     assert response.status_code == 403
 
-<<<<<<< HEAD
 
 def test_ordering_by_assignee_first_name_workflow_list_view(valid_user_client):
     """Tests that workflows listed on `TaskWorkflowList` view can be sorted by
@@ -1122,8 +1121,6 @@
     ]
     assert ticket_ids == [workflow_instance_b.id, workflow_instance_a.id]
 
-=======
->>>>>>> 581c2e59
 
 def test_task_detail_view_displays_correctly(
     valid_user_client,
