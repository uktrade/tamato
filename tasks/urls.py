from django.urls import include
from django.urls import path

from tasks import views

app_name = "workflow"

task_ui_patterns = [
    # Task urls
    path("", views.TaskListView.as_view(), name="task-ui-list"),
    path("<int:pk>/", views.TaskDetailView.as_view(), name="task-ui-detail"),
    path("create/", views.TaskCreateView.as_view(), name="task-ui-create"),
    path(
        "<int:pk>/confirm-create/",
        views.TaskConfirmCreateView.as_view(),
        name="task-ui-confirm-create",
    ),
    path("<int:pk>/update/", views.TaskUpdateView.as_view(), name="task-ui-update"),
    path(
        "<int:pk>/confirm-update/",
        views.TaskConfirmUpdateView.as_view(),
        name="task-ui-confirm-update",
    ),
    path("<int:pk>/delete/", views.TaskDeleteView.as_view(), name="task-ui-delete"),
    path(
        "<int:pk>/confirm-delete/",
        views.TaskConfirmDeleteView.as_view(),
        name="task-ui-confirm-delete",
    ),
    # Subtask urls
    path(
        "<int:parent_task_pk>/subtasks/create/",
        views.SubTaskCreateView.as_view(),
        name="subtask-ui-create",
    ),
    path(
        "subtasks/<int:pk>/delete",
        views.SubTaskDeleteView.as_view(),
        name="subtask-ui-delete",
    ),
    path(
        "subtasks/<int:pk>/confirm-delete",
        views.SubTaskConfirmDeleteView.as_view(),
        name="subtask-ui-confirm-delete",
    ),
    path(
        "subtasks/<int:pk>/confirm-create/",
        views.SubTaskConfirmCreateView.as_view(),
        name="subtask-ui-confirm-create",
    ),
    path(
        "subtasks/<int:pk>/delete",
        views.SubTaskDeleteView.as_view(),
        name="subtask-ui-delete",
    ),
    path(
        "subtasks/<int:pk>/confirm-delete",
        views.SubTaskConfirmDeleteView.as_view(),
        name="subtask-ui-confirm-delete",
    ),
    path(
        "subtasks/<int:pk>/update/",
        views.SubTaskUpdateView.as_view(),
        name="subtask-ui-update",
    ),
    path(
        "subtasks/confirm-update/<int:pk>/",
        views.SubTaskConfirmUpdateView.as_view(),
        name="subtask-ui-confirm-update",
    ),
]


workflow_ui_patterns = [
    path(
<<<<<<< HEAD
        "",
        views.TaskWorkflowListView.as_view(),
        name="task-workflow-ui-list",
=======
        "<int:pk>/",
        views.TaskWorkflowDetailView.as_view(),
        name="task-workflow-ui-detail",
    ),
    path(
        "create/",
        views.TaskWorkflowCreateView.as_view(),
        name="task-workflow-ui-create",
    ),
    path(
        "<int:pk>/confirm-create/",
        views.TaskWorkflowConfirmCreateView.as_view(),
        name="task-workflow-ui-confirm-create",
    ),
    path(
        "<int:pk>/delete/",
        views.TaskWorkflowDeleteView.as_view(),
        name="task-workflow-ui-delete",
    ),
    path(
        "<int:pk>/confirm-delete/",
        views.TaskWorkflowConfirmDeleteView.as_view(),
        name="task-workflow-ui-confirm-delete",
>>>>>>> 708944c5
    ),
]

workflow_template_ui_patterns = [
    path(
        "<int:pk>/",
        views.TaskWorkflowTemplateDetailView.as_view(),
        name="task-workflow-template-ui-detail",
    ),
    path(
        "create/",
        views.TaskWorkflowTemplateCreateView.as_view(),
        name="task-workflow-template-ui-create",
    ),
    path(
        "<int:pk>/confirm-create/",
        views.TaskWorkflowTemplateConfirmCreateView.as_view(),
        name="task-workflow-template-ui-confirm-create",
    ),
    path(
        "<int:pk>/update/",
        views.TaskWorkflowTemplateUpdateView.as_view(),
        name="task-workflow-template-ui-update",
    ),
    path(
        "<int:pk>/confirm-update/",
        views.TaskWorkflowTemplateConfirmUpdateView.as_view(),
        name="task-workflow-template-ui-confirm-update",
    ),
    path(
        "<int:pk>/delete/",
        views.TaskWorkflowTemplateDeleteView.as_view(),
        name="task-workflow-template-ui-delete",
    ),
    path(
        "<int:pk>/confirm-delete/",
        views.TaskWorkflowTemplateConfirmDeleteView.as_view(),
        name="task-workflow-template-ui-confirm-delete",
    ),
    path(
        "task-templates/<int:pk>/",
        views.TaskTemplateDetailView.as_view(),
        name="task-template-ui-detail",
    ),
    path(
        "<int:workflow_template_pk>/task-templates/create/",
        views.TaskTemplateCreateView.as_view(),
        name="task-template-ui-create",
    ),
    path(
        "task-templates/confirm-create/<int:pk>/",
        views.TaskTemplateConfirmCreateView.as_view(),
        name="task-template-ui-confirm-create",
    ),
    path(
        "task-templates/<int:pk>/update/",
        views.TaskTemplateUpdateView.as_view(),
        name="task-template-ui-update",
    ),
    path(
        "task-templates/confirm-update/<int:pk>/",
        views.TaskTemplateConfirmUpdateView.as_view(),
        name="task-template-ui-confirm-update",
    ),
    path(
        "<int:workflow_template_pk>/task-templates/<int:pk>/delete/",
        views.TaskTemplateDeleteView.as_view(),
        name="task-template-ui-delete",
    ),
    path(
        "<int:workflow_template_pk>/task-templates/<int:pk>/confirm-delete/",
        views.TaskTemplateConfirmDeleteView.as_view(),
        name="task-template-ui-confirm-delete",
    ),
]

urlpatterns = [
    path("tasks/", include(task_ui_patterns)),
    path("workflows/", include(workflow_ui_patterns)),
    path("workflow-templates/", include(workflow_template_ui_patterns)),
]<|MERGE_RESOLUTION|>--- conflicted
+++ resolved
@@ -73,11 +73,9 @@
 
 workflow_ui_patterns = [
     path(
-<<<<<<< HEAD
         "",
         views.TaskWorkflowListView.as_view(),
         name="task-workflow-ui-list",
-=======
         "<int:pk>/",
         views.TaskWorkflowDetailView.as_view(),
         name="task-workflow-ui-detail",
@@ -101,7 +99,6 @@
         "<int:pk>/confirm-delete/",
         views.TaskWorkflowConfirmDeleteView.as_view(),
         name="task-workflow-ui-confirm-delete",
->>>>>>> 708944c5
     ),
 ]
 
