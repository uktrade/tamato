--- conflicted
+++ resolved
@@ -97,51 +97,7 @@
 
     @property
     def quotas_active_count(self):
-<<<<<<< HEAD
-        return QuotaOrderNumber.objects.values("sid").as_at_today().count()
-
-    def get_context_data(self, **kwargs):
-        context = super().get_context_data(**kwargs)
-        context["dashboard_contents"] = [
-            {
-                "heading": "Measures",
-                "summary": "What are measures?",
-                "details": """A measure provides information about a commodity code 
-                and conditions for its use. They are based on law and are the 
-                building blocks of any trade tariff.""",
-                "link": "https://uktrade.github.io/tariff-data-manual/documentation/data-structures/measures.html#what-measures-are",
-                "counts": [
-                    {"title": "Total ", "value": self.measure_total_count},
-                    {"title": "Active ", "value": self.measure_active_count},
-                ],
-            },
-            {
-                "heading": "Commodity codes",
-                "summary": "What are Commodity codes?",
-                "details": """A commodity code is a unique 10-digit number used 
-                to classify a good for import and export.""",
-                "link": "https://uktrade.github.io/tariff-data-manual/documentation/data-structures/commodity-codes.html#commodity-codes",
-                "counts": [
-                    {"title": "Total", "value": self.commodities_total_count},
-                    {"title": "Active", "value": self.commodities_active_count},
-                ],
-            },
-            {
-                "heading": "Quotas",
-                "summary": "What are Quotas?",
-                "details": """Lower tariff rates on importing a good up to a 
-                specific quantity.""",
-                "link": "https://uktrade.github.io/tariff-data-manual/documentation/data-structures/quotas.html#quotas",
-                "counts": [
-                    {"title": "Total ", "value": self.quotas_total_count},
-                    {"title": "Active ", "value": self.quotas_active_count},
-                ],
-            }
-        ]
-        return context
-=======
         return QuotaOrderNumber.objects.as_at_today().count()
->>>>>>> a09ed9cb
 
 
 class HealthCheckResponse(HttpResponse):
