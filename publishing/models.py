--- conflicted
+++ resolved
@@ -1,13 +1,9 @@
 import logging
-<<<<<<< HEAD
 import os
 import tempfile
 from datetime import datetime
+from pathlib import Path
 from typing import Optional
-=======
-from datetime import datetime
-from pathlib import Path
->>>>>>> 63da1db8
 
 from django.conf import settings
 from django.core.exceptions import ObjectDoesNotExist
@@ -24,28 +20,23 @@
 from django.urls import reverse
 from django_fsm import FSMField
 from django_fsm import transition
-<<<<<<< HEAD
 from lxml import etree
-=======
 from notifications_python_client import prepare_upload
->>>>>>> 63da1db8
 
 from common.models.mixins import TimestampedMixin
 from common.serializers import validate_envelope
 from exporter.serializers import MultiFileEnvelopeTransactionSerializer
 from exporter.util import dit_file_generator
 from notifications.models import NotificationLog
-<<<<<<< HEAD
+from notifications.tasks import send_emails
 from publishing.storages import EnvelopeStorage
-from taric import validators
-=======
-from notifications.tasks import send_emails
 from publishing.storages import LoadingReportStorage
 from publishing.tasks import schedule_create_xml_envelope_file
-from taric.models import Envelope
->>>>>>> 63da1db8
+from taric import validators
 from workbaskets.models import WorkBasket
 from workbaskets.validators import WorkflowStatus
+
+logger = logging.getLogger(__name__)
 
 logger = logging.getLogger(__name__)
 
@@ -205,7 +196,6 @@
         )
 
 
-<<<<<<< HEAD
 class EnvelopeManager(models.Manager):
     @atomic
     def create(self, packaged_work_basket, **kwargs):
@@ -390,11 +380,11 @@
 
     def __repr__(self):
         return f'<Envelope: envelope_id="{self.envelope_id}">'
-=======
+
+
 def report_bucket(instance: "LoadingReport", filename: str):
     """Generate the filepath to upload to loading report bucket."""
     return str(Path(settings.LOADING_REPORTS_STORAGE_DIRECTORY) / filename)
->>>>>>> 63da1db8
 
 
 class LoadingReport(TimestampedMixin):
@@ -687,9 +677,6 @@
         help_text="Insert Tops Jira ticket link",
     )
     """URL linking the packaged workbasket with a ticket on the Tariff
-<<<<<<< HEAD
-    Operations (TOPS) project's Jira board."""
-=======
     Operations (TOPS) project's Jira board.
     """
     create_envelope_task_id = models.CharField(
@@ -718,7 +705,6 @@
                 "Attempted to schedule top for envelope creation, but no top "
                 "exists.",
             )
->>>>>>> 63da1db8
 
     # processing_state transition management.
 
