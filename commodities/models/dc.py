"""Includes dataclasses used in goods nomenclature hierarchy tree management."""
from __future__ import annotations

import logging
from copy import copy
from dataclasses import dataclass
from dataclasses import field
from datetime import date
from itertools import groupby
from typing import Any
from typing import Dict
from typing import List
from typing import Optional
from typing import Sequence
from typing import Set
from typing import Tuple
from typing import Union

from django.db.models import Q

from commodities import business_rules as cbr
from commodities.models.constants import SUFFIX_DECLARABLE
from commodities.models.constants import TreeNodeRelation
from commodities.models.orm import CommodityCode
from commodities.models.orm import FootnoteAssociationGoodsNomenclature
from commodities.models.orm import GoodsNomenclature
from commodities.models.orm import GoodsNomenclatureIndent
from commodities.util import clean_item_id
from commodities.util import contained_date_range
from commodities.util import date_ranges_overlap
from common.business_rules import BusinessRule
from common.business_rules import BusinessRuleViolation
from common.models.constants import ClockType
from common.models.dc.base import BaseModel
from common.models.trackedmodel import TrackedModel
from common.models.transactions import Transaction
from common.models.transactions import TransactionPartition
from common.util import TaricDateRange
from common.util import get_latest_versions
from common.validators import UpdateType
from importer.namespaces import TARIC_RECORD_GROUPS
from measures import business_rules as mbr
from measures.models import FootnoteAssociationMeasure
from measures.models import Measure
from measures.querysets import MeasuresQuerySet
from workbaskets.models import WorkBasket

logger = logging.getLogger(__name__)

__all__ = [
    "Commodity",
    "CommodityChange",
    "CommodityChangeRecordLoader",
    "CommodityCollection",
    "CommodityCollectionLoader",
    "CommodityTreeSnapshot",
    "TrackedModelReflection",
]

TTrackedModelIdentifier = Union[str, int]

COMMODITY_RECORD_ATTRIBUTES: dict[str, tuple[str, str]] = {
    "40000": ("goods_nomenclature", "item_id"),
    "40005": ("goods_nomenclature_indent", "indented_goods_nomenclature__item_id"),
    "40010": (
        "goods_nomenclature_description_period",
        "described_goods_nomenclature__item_id",
    ),
    "40015": (
        "goods_nomenclature_description",
        "described_goods_nomenclature__item_id",
    ),
    "40020": ("footnote_association_goods_nomenclature", "goods_nomenclature__item_id"),
    "40035": ("goods_nomenclature_origin", "new_goods_nomenclature__item_id"),
    "40040": ("goods_nomenclature_successor", "replaced_goods_nomenclature__item_id"),
}

PREEMPTIVE_TRANSACTION_SEED = -int(1e5)

TRACKEDMODEL_IDENTIFIER_KEYS = {
    "additional_codes.AdditionalCode": "code",
    "commodities.GoodsNomenclature": "item_id",
    "commodities.GoodsNomenclatureIndentNode": "depth",
    "geo_areas.GeographicalArea": "area_id",
    "measures.MeasureAction": "code",
    "measures.MeasureConditionCode": "code",
    "measures.MeasurementUnit": "code",
    "measures.MeasurementUnitQualifier": "code",
    "measures.MonetaryUnit": "code",
    "quotas.QuotaOrderNumber": "order_number",
    "regulations.Group": "group_id",
}

TRACKEDMODEL_IDENTIFIER_FALLBACK_KEY = TrackedModel.identifying_fields[0]
TRACKEDMODEL_PRIMARY_KEY = "pk"


@dataclass
class Commodity(BaseModel):
    """Provides a wrapper of the GoodsNomenclature model."""

    obj: GoodsNomenclature = None
    item_id: Optional[str] = None
    suffix: Optional[str] = None
    indent: Optional[int] = None
    valid_between: Optional[TaricDateRange] = None

    def get_item_id(self) -> Optional[str]:
        """Returns the item_id attribute if set, or the object item_id field
        otherwise."""
        if self.item_id is not None:
            return self.item_id

        if self.obj is None:
            return

        return self.obj.item_id

    def get_suffix(self) -> Optional[str]:
        """Returns the suffix attribute if set, or the object suffix field
        otherwise."""
        if self.suffix is not None:
            return self.suffix

        if self.obj is None:
            return

        return self.obj.suffix

    def get_indent(self) -> Optional[int]:
        """Returns the indent attribute if set, or the object item_id field
        otherwise."""
        if self.indent is not None:
            return self.indent

        if self.obj is None:
            return

        obj = (
            GoodsNomenclatureIndent.objects.latest_approved()
            .filter(
                indented_goods_nomenclature__item_id=self.get_item_id(),
            )
            .order_by("transaction_id")
            .last()
        )

        if obj is None:
            return

        return int(obj.indent)

    def get_valid_between(self) -> TaricDateRange:
        """Returns the validity period for the commodity."""
        if self.valid_between is not None:
            return self.valid_between

        if self.obj is None:
            return

        return self.obj.valid_between

    @property
    def code(self) -> CommodityCode:
        """Returns the the commodity code."""
        return CommodityCode(code=self.get_item_id())

    @property
    def description(self) -> Optional[str]:
        """Returns the description of the commodity."""
        if self.obj is None:
            return
        return self.obj.get_description().description

    @property
    def start_date(self) -> date:
        """Returns the validity start date of the commodity."""
        return self.obj.valid_between.lower

    @property
    def end_date(self) -> Optional[date]:
        """Returns the validity end date of the commodity."""
        return self.obj.valid_between.upper

    @property
    def identifier(self) -> str:
        """Returns an override of the model instance identifier property."""
        code = self.code.dot_code
        extra = f"{self.get_suffix()}-{self.get_indent()}/{self.version}"
        return f"{code}-{extra}"

    @property
    def good(self) -> Optional[TrackedModelReflection]:
        if self.obj is None:
            return

        overrides = {
            attr: getattr(self, attr)
            for attr in self.get_field_names(exclude=["obj", "indent"])
            if getattr(self, attr) is not None
        }

        return get_tracked_model_reflection(self.obj, **overrides)

    @property
    def version(self) -> int:
        """
        Returns the version of the object.

        TrackedModel objects support version control. The version_group field
        holds pointers to all prior and current versions of a Taric record. The
        versions are ordered based on transaction id. This method returns the
        version number of the object based on the place of its transaction id in
        the version transaction ids sequence.
        """
        transaction_orders = self._get_transaction_orders()
        version = transaction_orders.index(self.obj.transaction.order) + 1
        return version

    @property
    def current_version(self) -> int:
        """Returns the current version of the Taric record."""
        return self.obj.version_group.versions.count()

    @property
    def is_current_version(self) -> bool:
        """Returns True if this is the current version of the Taric record."""
        return self.obj == self.obj.current_version

    def _get_transaction_ids(self) -> tuple[int]:
        """Returns the id-s of all transactions in the version group of the
        record."""
        transaction_ids = self.obj.version_group.versions.values_list(
            "transaction_id",
            flat=True,
        )
        return tuple(transaction_ids)

    def _get_transaction_orders(self) -> tuple[int]:
        """Returns the id-s of all transactions in the version group of the
        record."""
        transaction_orders = self.obj.version_group.versions.values_list(
            "transaction__order",
            flat=True,
        )
        return tuple(transaction_orders)

    def _get_transactions(self) -> tuple[int]:
        """Returns the id-s of all transactions in the version group of the
        record."""
        transaction_orders = self.obj.version_group.versions.values_list(
            "transaction",
            flat=True,
        )
        return tuple(transaction_orders)

    def __eq__(self, commodity: "Commodity") -> bool:
        """
        Returns true if the two commodities are equal.

        The two commodities are considered equal if they share the same code,
        suffix, indent, version, and validity dates.
        """
        if commodity is None:
            return False

        return (
            self.identifier == commodity.identifier
            and self.get_valid_between() == commodity.get_valid_between()
        )

    def __str__(self) -> str:
        """Returns a string representation of the commodity."""
        return self._get_repr(self.identifier)

    def __repr__(self) -> str:
        """Overrides the __repr__ method of the dataclass."""
        return self._get_repr(self.identifier)


@dataclass
class CommodityTreeBase(BaseModel):
    """
    Provides a base model for commodity tree and snapshots.

    See the docs of CommodityTree and CommodityTreeSnapshot for details.
    """

    commodities: List[Commodity]

    def get_commodity(
        self,
        code: str,
        suffix: Optional[str] = None,
        version: Optional[int] = None,
        version_group_id: Optional[int] = None,
    ) -> Optional[Commodity]:
        """
        Returns a commodity matching the provided arguments, if found.

        The commodity code can be provided any of the following formats
        (see Commodity dataclass for more details):
        - GoodsNomenclature.item_id field format (e.g. '0101201000')
        - Dot-format (e.g. '0101.20.10.00')
        - Trimmed format (e.g. '01012010')
        - Trimmed dot-format (e.g. '0101.20.10')

        The method supports search by code only:
        - the suffix will default to '80';
        - the version will default to the current version of the related GoodsNomenclature object;
        - the version_group_id argument will not figure in the search if it is not specified.
        """
        code = clean_item_id(code)

        suffix = suffix or SUFFIX_DECLARABLE

        try:
            return next(
                filter(
                    lambda x: (
                        x.code.code == code
                        and x.get_suffix() == suffix
                        and x.version == (version or x.current_version)
                        and (
                            version_group_id is None
                            or version_group_id == x.obj.version_group.id
                        )
                    ),
                    self.commodities,
                ),
            )
        except StopIteration:
            return None

    @property
    def max_transaction(self) -> Optional[Transaction]:
        version_groups = (
            commodity.obj.version_group
            for commodity in self.commodities
            if commodity.obj
        )

        return (
            Transaction.objects.filter(
                tracked_models__version_group__in=version_groups,
            )
            .order_by("order")
            .last()
        )


@dataclass
class SnapshotDiff(BaseModel):
    """
    Provides a construct for CommodityTreeSnapshot diffs.

    The diff construct provides a diff per commodity and relation.
    That is, you can compare across two commodity tree snapshots
    the ancestors, parents, siblings, or children of a given commodity
    and find out how they changed between the two snapshots.

    2. Use-Case Scenarios for SnapshotDiffs
    There can be a two motivations for getting a diff between snapshots:
    - compare where a commodity sits in the tree hierarchy
      at two different points in time or as of two different transactions
    - compare the 'before' and 'after' snapshots around a tree update

    For additional context on on snapshots, see the docs for CommodityTreeSnapshot.
    """

    commodity: Commodity
    relation: TreeNodeRelation
    values: List[Union[Commodity, List[Commodity]]]

    @property
    def diff(self) -> List[Commodity]:
        """Returns the diff between the commodity relations across the two
        snapshots."""
        values = [
            [value] if isinstance(value, Commodity) or value is None else value
            for value in self.values
        ]

        diff = [
            value
            for value in (values[0] or []) + (values[1] or [])
            if value is not None
            if value not in values[0] or value not in values[1]
        ]

        return diff


@dataclass
class SnapshotMoment:
    """
    Provides a model for snapshot moments.

    The attributes of a moment are:
    - transaction: the up-to transaction for snapshot models (required)
    - date: a date on which all models in the snapshot must be effective (optional)
    """

    transaction: Transaction
    date: Optional[date] = None

    @property
    def order(self) -> int:
        """Returns the moment's transaction order."""
        return self.transaction.order

    @property
    def partition(self) -> TransactionPartition:
        return self.transaction.partition

    @property
    def clock_type(self):
        """Returns the clock type of the moment."""
        if self.date:
            return ClockType.COMBINED
        return ClockType.TRANSACTION


@dataclass
class CommodityTreeSnapshot(CommodityTreeBase):
    """
    Provides a model for commodity tree snapshots.

    CommodityTreeSnapshot builds a hierarchical tree
    based on the provided collection of commodities.
    See the docs to the __post_init__ method of this dataclass
    for details on the related business logic.

    NOTES:
    1. Calendar vs Transaction Clocks:
    The tariff database uses at least two "clocks":
    - the calendar clock, which revolves around validity dates
    - the transaction clock, which revolves around transaction ids

    A commodity tree snapshot can be taken using
    the calendar or transaction clock, or both.
    Accordingly the moments field of this dataclass is a tuple of:
    - an optional calendar date (when the clock type has a calendar)
    - an optional transaction id (when the clock type has a transaction)

    For additional context on commodity trees, see the docs for CommodityTree.
    """

    moment: SnapshotMoment
    commodities: List[Commodity]
    edges: Optional[Dict[str, Commodity]] = None

    def __post_init__(self) -> None:
        """
        Builds the commodity tree upon instantiation.

        The business logic for building the tree is as follows:
        - for the commodities first, and then traverse the sorted collection to build the tree
        - the _sort method is responsible for sorting logic, see its docs for details
        - the _traverse method is responsible for traversal, see its docs for details
        1. The commodity collection is first sorted on code, suffix and indent.
        Note that since this is a commodity tree snapshot,
        multiple versions of the same commodity are not possible.
        - this is the responsibility of the _sort method of this class
        2. Traversal of the sorted commodity collection is trivial:
        - the method keeps a running tally of the latest sorted commodity for a given indent
        - the parent of a commodity is the current object at (indent - 1)
        - the behaviour differs for 0-indent commodities:
          -- the method keeps a list of the prior sorted commodities
          -- this allows it to assign the correct parents for 0-indent headings.
        """
        chapters = {c.code.chapter for c in self.commodities}

        if len(chapters) > 1:
            msg = "All commodities in a group must be from the same HS chapter."
            raise CommodityTreeSnapshotException(msg)

        if len(chapters) > 1:
            raise ValueError(
                "All commodities in a group must be from the same HS chapter.",
            )

        self._sort()
        self._traverse()

        super().__post_init__()

    def get_parent(self, commodity: Commodity) -> Optional[Commodity]:
        """Returns the parent of a commodity in the snapshot tree."""
        try:
            return self.edges[commodity.identifier]
        except KeyError:
            return

    def get_siblings(self, commodity: Commodity) -> List[Commodity]:
        """Returns the siblings of a commodity in the snapshot tree."""
        parent = self.get_parent(commodity)

        if parent is None and commodity.is_chapter is True:
            return []

        return [
            c
            for c in self.commodities
            if c != commodity
            if self.get_parent(c) == parent
        ]

    def get_children(self, commodity: Commodity) -> List[Commodity]:
        """Returns the children of a commodity in the snapshot tree."""
        return [c for c in self.commodities if self.get_parent(c) == commodity]

    def get_ancestors(self, commodity: Commodity) -> List[Commodity]:
        """Returns all ancestors of a commodity in the snapshot tree."""
        try:
            return self.ancestors[commodity.identifier]
        except KeyError:
            return []

    def get_descendants(self, commodity: Commodity) -> List[Commodity]:
        """Returns all descendants of a commodity in the snapshot tree."""
        try:
            return self.descendants[commodity.identifier]
        except KeyError:
            return []

    def get_dependent_measures(
        self,
        commodity: Commodity,
        as_at: Optional[date] = None,
    ) -> MeasuresQuerySet:
        if commodity not in self.commodities:
            logger.warning(f"Commodity {commodity} not found in this snapshot.")
            return Measure.objects.none()

        qs = Measure.objects.filter(
            goods_nomenclature__item_id=commodity.get_item_id(),
            goods_nomenclature__suffix=commodity.get_suffix(),
        )

        if self.moment.clock_type == ClockType.TRANSACTION:
            qs = qs.approved_up_to_transaction(self.moment.transaction)
        else:
            qs = qs.latest_approved()

        if self.moment.clock_type == ClockType.COMBINED:
            qs = qs.with_effective_valid_between().filter(
                db_effective_valid_between__contains=self.moment.date,
            )
        elif as_at is not None:
            qs = qs.with_effective_valid_between().filter(
                Q(db_effective_valid_between__contains=as_at)
                | Q(valid_between__startswith__gte=as_at),
            )

        return qs

    def is_declarable(self, commodity: Commodity) -> bool:
        if commodity.get_suffix() != SUFFIX_DECLARABLE:
            return False

        return len(self.get_children(commodity)) == 0

    def compare_parents(
        self,
        commodity: Commodity,
        snapshot: CommodityTreeSnapshot,
    ) -> SnapshotDiff:
        return self._get_diff(commodity, snapshot, TreeNodeRelation.PARENT)

    def compare_siblings(
        self,
        commodity: Commodity,
        snapshot: CommodityTreeSnapshot,
    ) -> SnapshotDiff:
        return self._get_diff(commodity, snapshot, TreeNodeRelation.SIBLINGS)

    def compare_children(
        self,
        commodity: Commodity,
        snapshot: CommodityTreeSnapshot,
    ) -> SnapshotDiff:
        return self._get_diff(commodity, snapshot, TreeNodeRelation.CHILDREN)

    def compare_ancestors(
        self,
        commodity: Commodity,
        snapshot: CommodityTreeSnapshot,
    ) -> SnapshotDiff:
        return self._get_diff(commodity, snapshot, TreeNodeRelation.ANCESTORS)

    def compare_descendants(
        self,
        commodity: Commodity,
        snapshot: CommodityTreeSnapshot,
    ) -> SnapshotDiff:
        return self._get_diff(commodity, snapshot, TreeNodeRelation.DESCENDANTS)

<<<<<<< HEAD
=======
    @property
    def snapshot_date(self) -> Optional[date]:
        """Returns the snapshot date if it uses the calendar clock."""
        if self.clock_type.is_calendar_clock:
            return self.moments[0]

    @property
    def snapshot_transaction_order(self) -> Optional[int]:
        """Retruns the snapshot transaction if uses the transaction clock."""
        if self.clock_type.is_transaction_clock:
            return self.moments[1]

    @property
    def snapshot_transaction(self) -> Optional[Transaction]:
        """Retruns the snapshot transaction if uses the transaction clock."""
        if self.clock_type.is_transaction_clock:
            return Transaction.objects.get(id=self.moments[1])

>>>>>>> 87935e8f
    def _sort(self) -> None:
        """
        Sorts the commodity collection to prepare it for traversal.

        NOTE: This methods is invoked by __post_init__ and should not be called directly.

        The commodity collection is sorted on code, suffix and indent.
        Note that since this is a commodity tree snapshot,
        multiple versions of the same commodity are not possible.
        """
        self.commodities = sorted(
            self.commodities,
            key=lambda x: (
                str(x.code),
                x.get_suffix(),
                x.get_indent(),
            ),
        )

    def _traverse(self):
        """
        Builds the commodity tree hierarchy.

        NOTE: This methods is invoked by __post_init__ and should not be called directly.

        Traversal of the sorted commodity collection works as follows:
        - the method keeps a running tally of the latest sorted commodity for a given indent
        - the parent of a commodity is the current object at (indent - 1)
        - the behaviour differs for 0-indent commodities:
          -- the method keeps a list of the prior sorted commodities
          -- this enables assignment of the correct parents for 0-indent headings.
        """
        indents = [[]]
        edges = {}
        ancestors = {}
        descendants = {}

        for commodity in self.commodities:
            indent = commodity.get_indent()

            # When we import commodity changes, e.g. from EU taric files
            # and a new commodity is created, we may not now its indent yet.
            if indent is None:
                continue

            if indent == 0:
                if not indents[0]:
                    parent = None
                else:
                    try:
                        parent = [
                            c
                            for c in indents[0]
                            if c.get_suffix() < commodity.get_suffix()
                        ][-1]
                    except IndexError:
                        parent = indents[0][0]
            elif indent == 1:
                try:
                    parent = indents[0][-1]
                except IndexError:
                    parent = None
            else:
                try:
                    parent = indents[:indent][-1]
                    # the case where we're using the 0-indent for the parent
                    if isinstance(parent, list):
                        parent = parent[0]
                except IndexError:
                    parent = None

            edges[commodity.identifier] = parent

            if indent == 0:
                indents[indent].append(commodity)
                indents = indents[: indent + 1]
            else:
                try:
                    indents[indent] = commodity
                    indents = indents[: indent + 1]
                except IndexError:
                    indents.append(commodity)

            commodities = indents[1:indent]
            parent = commodities[0] if commodities else commodity

            while True:
                try:
                    parent = edges[parent.identifier]
                except IndexError:
                    break
                if parent is None:
                    break
                commodities.insert(0, parent)

            ancestors[commodity.identifier] = commodities

            for ancestor in commodities:
                try:
                    descendants[ancestor.identifier].append(commodity)
                except KeyError:
                    descendants[ancestor.identifier] = [commodity]

        self.edges = edges
        self.ancestors = ancestors
        self.descendants = descendants

    def _get_diff(
        self,
        commodity: Commodity,
        snapshot: CommodityTreeSnapshot,
        relation: TreeNodeRelation,
    ) -> SnapshotDiff:
        """
        Returns a snapshot diff for a given relation on a sinlge commodity.

        For detailed overview on snapshot diffs, see the docs for the SnapshotDiff class.

        You can get one diff per commodity and relation type
        (e.g. diff the children of '9999.20.00.00' or diff the siblings of '9999.30.20.10')
        """
        if snapshot.moment.clock_type != self.moment.clock_type:
            raise ValueError("Cannot diff snapshots with different clock types.")

        attr = f"get_{relation.value}"

        if hasattr(self, attr) is False:
            raise ValueError("Unknown relation")

        values = [
            getattr(self, attr)(commodity),
            getattr(snapshot, attr)(commodity),
        ]

        return SnapshotDiff(
            commodity=commodity,
            relation=relation,
            values=values,
        )


@dataclass
class CommodityCollection(CommodityTreeBase):
    """
    Provides a model for a collection of related commodities.

    The collection may include all sorts of commodities,
    regardless of the validity or version of the related GoodsNomenclature object.

    This approach enables support for:
    1. Applying changes in-memory to the collections with create, update and delete actions
    2. Taking snapshots using either the calendar or transaction clocks.

    NOTE: This model does not keep information about relationships
    since the commodity collection allows for members
    with related GoodsNomenclature objects that are deprecated, current or future.

    To see the commodity tree hierarchy for a given moment, get a snapshot
    - see the docs to `CommodityCollection.get_snapshot` method for more details.
    """

    def update(self, changes: Sequence["CommodityChange"]) -> None:
        """
        Update the commodity collection using CommodityChange constructs.

        Change constructs are responsible for validating the sanity of pending changes.
        All this method needs to do is apply the correct business logic given the update type:
        - remove the current commodity for update_type delete
        - remove the current commodity and add the candidate commodity for update type update
        - add the candidate commodity for update type create

        For detials on change constructs and current vs candidate commodities in a change,
        see the docs for the CommodityChange model.
        """
        for change in changes:
            try:
                self.commodities.remove(change.current)
            except ValueError:
                pass

            if change.update_type == UpdateType.DELETE:
                continue

            self.commodities.append(change.candidate)

    def get_combined_clock_snapshot(
        self,
        transaction: Transaction,
        snapshot_date: date,
    ) -> CommodityTreeSnapshot:
        """
        Return a commodity tree snapshot as of a certain calendar date.

        If the optional snapshot_date argument is not provided, this method will
        return the snapshot as of today.
        """
        return self._get_snapshot(
            transaction=transaction,
            snapshot_date=snapshot_date,
        )

    def get_transaction_clock_snapshot(
        self,
<<<<<<< HEAD
        transaction: Transaction,
=======
        transaction_order: int,
>>>>>>> 87935e8f
    ) -> CommodityTreeSnapshot:
        """
        Return a commodity tree snapshot as of a certain transaction (based on
        transaction id).

        If the optional transaction_id argument is not provided, this method
        will return the snapshot as of the most recent transaction in the db and
        will assign as the snapshot moment the highest transaction id across all
        snapshot commodities.
        """
<<<<<<< HEAD
        return self._get_snapshot(transaction=transaction)
=======
        return self._get_snapshot(transaction_order=transaction_order)
>>>>>>> 87935e8f

    @property
    def current_snapshot(self) -> CommodityTreeSnapshot:
        """
        Returns a commodity tree "current" snapshot.

        A current snapshot only includes current record versions for commodities
        that are valid as of the current date.
        """
<<<<<<< HEAD
        return self._get_snapshot(transaction=self.max_transaction)
=======
        return self._get_snapshot()

    @property
    def max_transaction_order(self) -> int:
        return max(
            transaction_id
            for commodity in self.commodities
            for transaction_id in commodity._get_transaction_orders()
        )
>>>>>>> 87935e8f

    def _get_snapshot(
        self,
        transaction: Transaction,
        snapshot_date: Optional[date] = None,
<<<<<<< HEAD
    ) -> CommodityTreeSnapshot:
        if transaction is None:
            raise ValueError(
                "SnapshotMoments require a transaction.",
            )

        if not snapshot_date:
            snapshot_date = date.today()

        moment = SnapshotMoment(
            transaction=transaction,
            date=snapshot_date,
        )

        commodities = self._get_snapshot_commodities(snapshot_date, transaction)
=======
        transaction_order: Optional[int] = None,
    ) -> CommodityTreeSnapshot:
        if transaction_order is None == snapshot_date is None:
            clock_type = ClockType.COMBINED
        elif transaction_order is None:
            clock_type = ClockType.CALENDAR
        else:
            clock_type = ClockType.TRANSACTION

        if transaction_order is None:
            transaction_order = self.max_transaction_order
        if snapshot_date is None:
            snapshot_date = date.today()

        commodities = self._get_snapshot_commodities(snapshot_date, transaction_order)
>>>>>>> 87935e8f

        return CommodityTreeSnapshot(
            moment=moment,
            commodities=commodities,
<<<<<<< HEAD
=======
            clock_type=clock_type,
            moments=(snapshot_date, transaction_order),
>>>>>>> 87935e8f
        )

    def _get_snapshot_commodities(
        self,
<<<<<<< HEAD
        snapshot_date: Optional[date],
        transaction: Optional[Transaction] = None,
    ) -> list[Commodity]:
        return [
            commodity
            for commodity in self.commodities
            if commodity.obj is not None
            if commodity.get_valid_between().__contains__(snapshot_date)
            if commodity.is_current_as_of_transaction(transaction)
        ]
=======
        snapshot_date: date,
        transaction_order: int,
    ) -> List[Commodity]:
        """
        Returns the list of commodities than belong to a snapshot.

        This method needs to be very efficient -
        In particular, it should require the same number
        of database round trips regardless of the level
        of the root commodity in the tree.

        The solution is fetch all goods matching the snapshot moment
        (incl. potentially multiple versions of each)
        and then call a new util method get_latest_version,
        which efficiently yields only the latest version
        of each good from within the returned queryset.

        We then efficiently find the commodities in our collection
        that match the latest_version goods.
        """
        item_ids = {c.get_item_id() for c in self.commodities if c.obj}
        transaction = (
            Transaction.objects.filter(
                order=transaction_order,
            )
            .order_by("partition")
            .last()
        )

        goods = GoodsNomenclature.objects.approved_up_to_transaction(
            transaction,
        ).filter(
            item_id__in=item_ids,
            valid_between__contains=snapshot_date,
        )

        latest_versions = get_latest_versions(goods)
        pks = {good.pk for good in latest_versions}

        keyed_collection = {c.obj.pk: c for c in self.commodities if c.obj}
        return [commodity for pk, commodity in keyed_collection.items() if pk in pks]
>>>>>>> 87935e8f

    def __copy__(self) -> "CommodityCollection":
        """Returns an independent copy of the collection."""
        return CommodityCollection(copy(self.commodities))


@dataclass
class SideEffect(BaseModel):
    """
    "Provides a model for commodity change side effects.

    A side effect is simply a pending action taken to preempt a business rule
    violation related to a commodity code change.

    The attributes of a side effect are as follows:
    - obj: the affected model (e.g. a Measure, a FootnoteAssociation, etc.)
    - update_type: the required update type to remedy the business rule violation
    - code: the changing commodity code that caused the side effect
    - rule: the business rule that was violated
    - variant: an optional note to distinguish business rule violation scenarios
      (e.g. a business rule such as ME32 can be violated for more than one reason)
    - attrs: optional update attributes when the side effect update_type is Update;
      this should be null when the update type is Delete
    """

    obj: TrackedModel
    update_type: UpdateType
    code: CommodityCode
    rule: BusinessRule
    variant: Optional[str] = None
    attrs: Optional[Dict[str, Any]] = None

    def to_transaction(self, workbasket: WorkBasket) -> TrackedModel:
        order = self._get_preemptive_transaction_order(workbasket)
        attrs = self.attrs or {}

        with workbasket.new_transaction(order=order) as transaction:
            return self.obj.new_version(
                workbasket, transaction, update_type=self.update_type, **attrs
            )

    def _get_preemptive_transaction_order(self, workbasket: WorkBasket) -> int:
        last_order = (
            workbasket.transactions.filter(
                order__lt=0,
            )
            .order_by(
                "order",
            )
            .values_list("order", flat=True)
        )

        if not last_order:
            return PREEMPTIVE_TRANSACTION_SEED

        return last_order + 1

    def explain(self) -> dict[str, Any]:
        """Returns a dict explaining the context of the side effect."""
        identifier = "|".join(map(str, self.obj.get_identifying_fields().values()))
        identifier = f"{type(self.obj).__qualname__} {identifier}"

        br_identifier = self.rule.__qualname__ if self.rule else "None"
        if self.variant:
            br_identifier += self.variant

        return dict(
            commodity_code=self.code.dot_code,
            business_rule=br_identifier,
            affected=identifier,
            affected_code=self.obj.goods_nomenclature.code.dot_code,
            update_type=self.update_type.name,
        )


@dataclass
class CommodityChange(BaseModel):
    """
    "Provides a model for commodity collection change requests.

    The model supports two Commodity instances:
    - current refers to an member of the commodity collection pre-change
    - candidate refers to a new commmodity (state) that represents the pending change

    The update type implies whether current and/or candidate are required
    (and the post-init validation will ensure this rule is enforced):
    - for create, only candidate is required
    - for delete, only current is required
    - for update, both current and candidate are required.

    NOTE: There is an option to ignore validation rules
    (in which case the validation method would log warn messages rather than raise errors);
    This is done in view of the fact that in the context of HS22 for example
    we will need to be in sync with the EU on any changes to the goods nomenclature,
    and deal with any repercussions of this downstream.
    """

    collection: CommodityCollection
    update_type: UpdateType
    current: Optional[Commodity] = None
    candidate: Optional[Commodity] = None
    ignore_validation_rules: bool = False

    def __post_init__(self) -> None:
        """Triggers validation on the fields of the model upon instantiation."""
        self.validate()
        self.preempt_side_effects()
        super().__post_init__()

    def validate(self) -> None:
        """
        Validates the sanity of the field values for the change model instance.

        There are two types of validation checks: a) ensure that the current and
        candidate fields are provided where required by the update type b)
        ensure that the requested changes makes sense in the context of the
        affected commodity collection c) ensure that the requested changes do
        not violate business rules
        """
        if self.candidate is not None:
            candidate = self.collection.get_commodity(
                self.candidate.get_item_id(),
                self.candidate.get_suffix(),
            )
        if self.current is not None:
            current = self.collection.get_commodity(
                self.current.get_item_id(),
                self.current.get_suffix(),
            )

        if self.update_type == UpdateType.CREATE:
            if self.candidate is None:
                self._handle_validation_issue("no commodity was provided")

            if candidate is not None:
                self._handle_validation_issue(
                    "the commodity already exists in the group",
                )

        else:
            if self.current is None:
                self._handle_validation_issue("a current commodity was not provided")

            if current != self.current:
                self._handle_validation_issue(
                    "there is no matching commodity in the commodity collection",
                )

        if self.update_type == UpdateType.UPDATE:
            if self.current == self.candidate:
                self._handle_validation_issue(
                    "the current and new versions are identical",
                    warn_only=True,
                )

            if candidate == self.candidate:
                self._handle_validation_issue(
                    "there is no effective change to the commodity",
                )

    def preempt_side_effects(self) -> None:
        """
        Preempt business rule violations due to the requested commodity change.

        See ADR13 for the scenarios covered for update or delete type changes.
        """
        self.side_effects = {}
        before, after = self._get_before_and_after_snapshots()

        if self.update_type == UpdateType.DELETE:
            self._handle_delete_side_effects(before)
        elif self.update_type == UpdateType.UPDATE:
            self._handle_update_side_effects(before, after)

        if self.update_type != UpdateType.CREATE:
            self._handle_hierarchy_side_effects(before, after)

    def _handle_delete_side_effects(self, before: CommodityTreeSnapshot) -> None:
        """
        Preempt business rule violations due to commodity code deletes.

        NOTE: Below are cases where underlying business rule logic
        could not be used for this use-case
        and where a corresponding refactor
        of the respective business rule or its parent class
        would be out-of-scope for this ticket:

        - NIG34: Checks whether the good is in "use" but does not provide related measures.
        - NIG35: Not used as it is redundant in this context after NIG34
        """
        # NIG34 / NIG35
        for measure in before.get_dependent_measures(self.current, self.as_at_date):
            self._add_pending_delete(measure, cbr.NIG34)

        # No BR: delete related footnote associations
        qs = FootnoteAssociationGoodsNomenclature.objects.latest_approved()
        for association in qs.filter(
            goods_nomenclature__item_id=self.current.get_item_id(),
        ):
            self._add_pending_delete(association, None)

    def _handle_update_side_effects(
        self,
        before: CommodityTreeSnapshot,
        after: CommodityTreeSnapshot,
    ) -> None:
        """
        Preempt business rule violations due to commodity code updates.

        NOTE:
        1. NIG35 is not used as it is redundant in this context after NIG34
        2. For some rules invoked from a measure's point of view (esp. ME7)
          there is no need to invoke them when we already know
          the changing commodity and whether it violates a condition;
          however, for consistency we still apply these rules.
        """

        good = self.candidate.good

        footnote_associations = (
            FootnoteAssociationGoodsNomenclature.objects.latest_approved().filter(
                goods_nomenclature__item_id=self.current.get_item_id(),
            )
        )
        measures = self._get_dependent_measures(before, after)

        # NIG30 / NIG31
        uncontained_measures = cbr.NIG30().uncontained_measures(good)

        if uncontained_measures.exists():
            for measure in uncontained_measures.order_by("sid"):
                self._handle_validity_conflicts(good, measure, cbr.NIG30)

        # NIG22: Invoked from the POV of a footnote association
        # here, find all related associations and invoke the BR
        # (inefficient for this workflow, but consistent use of BR-s)
        for association in footnote_associations:
            try:
                cbr.NIG22(good.transaction).validate(association)
            except BusinessRuleViolation:
                self._handle_validity_conflicts(good, association, cbr.NIG22)

        # ME7: Invoked from the POV of a measure
        # here, find all related measures and invoke the BR
        # (inefficient for this workflow, but consistent use of BR-s)
        if self.candidate.obj.suffix != SUFFIX_DECLARABLE:
            for measure in measures:
                try:
                    mbr.ME7().validate(measure)
                except BusinessRuleViolation:
                    self._add_pending_delete(measure, mbr.ME7)

        # ME88: Invoked from the POV of a measure
        # here, find all related measures and invoke the BR
        # (inefficient for this workflow, but consistent use of BR-s)
        if len(self.candidate.code.trimmed_code) > len(self.current.code.trimmed_code):
            obj = self.candidate.obj or good
            for measure in obj.measures.all():
                try:
                    mbr.ME88().validate(measure)
                except BusinessRuleViolation:
                    self._add_pending_delete(measure, mbr.ME88)

        # ME71 / NIG18: Invoked from the POV-s of footnote associations
        # here, find all related footnote associations
        # to the commodity as well its measures, and invoke the BR-s
        # (inefficient for this workflow, but consistent use of BR-s)
        if self.candidate.code.is_taric_subheading:
            for association in footnote_associations:
                try:
                    cbr.NIG18().validate(association)
                except BusinessRuleViolation:
                    self._add_pending_delete(association, cbr.NIG18)

            qs = FootnoteAssociationMeasure.objects.latest_approved()
            for measure in measures:
                for association in qs.filter(footnoted_measure=measure):
                    try:
                        mbr.ME71().validate(association)
                    except BusinessRuleViolation:
                        self._add_pending_delete(association, mbr.ME75)

    def _handle_validity_conflicts(
        self,
        good: GoodsNomenclature,
        obj: TrackedModel,
        rule: BusinessRule,
    ) -> None:
        """Handle conflicts related to validity span rule violations."""
        gvb = good.valid_between
        ovb = obj.valid_between

        # If obj validity does not overlap the good validity at all,
        # mark the object for deletion
        if date_ranges_overlap(gvb, ovb) is False:
            self._add_pending_delete(obj, rule)
            return

        # Determine whether the obj validity is trimmed
        # from start date, end date, or both
        valid_between = contained_date_range(ovb, gvb)

        if valid_between == ovb:
            return

        attrs = dict(
            valid_between=valid_between,
        )

        if type(obj) == Measure:
            attrs["terminating_regulation"] = obj.generating_regulation

        self._add_pending_update(obj, attrs, rule)

    def _handle_hierarchy_side_effects(
        self,
        before: CommodityTreeSnapshot,
        after: CommodityTreeSnapshot,
    ) -> None:
        """
        Preempt business rule violations related to changes in hierarchy.

        NOTE: There are several reasons why we can't use ME32 directly here,
        even if we are willing to sacrifice performance:
        - ME32 has no ability to preview the "after" snapshot;
          this is the only business rule where this is a fatal problem
          as here we need to assess business rule violations
          in the context of related nodes in a changing hierarchy
        - ME32 relies on GoodsNomenclatureIndentNodes and paths
          as the means of identifying ancestors and descendants

        Importantly, the actual ME32 is still going to be run downstream
          when we validate a workbasket with transactions reflecting:
          a) commodity changes (e.g. captured from the selective xml importer)
          b) the side effects of these changes in terms of
          updates/deletions of related measures or footnote associations.

        TODO: Refactor ME32 to consolidate the two use-case scenarios.
        """

        def _get_measure_key(m: Measure) -> Tuple[str, str, str, str, int]:
            """
            Returns a fingerprint for a measure based on select field values.

            Any other measure with the same fingerprint can trigger a violation
            of ME32 with respect to this measure if the validity spans of the
            two measures overlap as well.
            """
            try:
                order_number = (m.order_number or m.dead_order_number).order_number
            except AttributeError:
                order_number = ""

            try:
                additional_code = (m.additional_code or m.dead_additional_code).code
            except AttributeError:
                additional_code = ""

            return (
                m.measure_type.sid,
                m.geographical_area.area_id,
                order_number,
                additional_code,
                m.reduction,
            )

        # Check if the changing commodity has ME32 clashes in its new hierarchy
        if self.update_type == UpdateType.UPDATE:
            self.candidate.get_valid_between().upper

            measures = {
                _get_measure_key(measure): measure
                for measure in after.get_dependent_measures(
                    self.candidate,
                    self.as_at_date,
                )
            }

            for attr in ["get_ancestors", "get_descendants"]:
                for relative in getattr(after, attr)(self.candidate):
                    related_measures = after.get_dependent_measures(
                        relative,
                        self.as_at_date,
                    )

                    for related_measure in related_measures:
                        key = _get_measure_key(related_measure)

                        try:
                            measure = measures[key]

                            if date_ranges_overlap(
                                measure.valid_between,
                                related_measure.valid_between,
                            ):
                                self._add_pending_delete(related_measure, mbr.ME32, "a")
                        except KeyError:
                            continue

        measures = {
            _get_measure_key(measure): measure
            for measure in before.get_dependent_measures(self.current, self.as_at_date)
        }

        # Check if commodity's before-children have new parents
        for child in before.get_children(self.current):
            # If the commodity's before-child has a new parent...
            if before.compare_parents(child, after).diff:
                # ...then check if before-child has ME32 clashes with any new ancestors
                for ancestor in after.get_ancestors(child):
                    ancestor_measures = after.get_dependent_measures(
                        ancestor,
                        self.as_at_date,
                    )

                    for ancestor_measure in ancestor_measures:
                        key = _get_measure_key(ancestor_measure)

                        try:
                            measure = measures[key]
                            if date_ranges_overlap(
                                measure.valid_between,
                                ancestor_measure.valid_between,
                            ):
                                self._add_pending_delete(
                                    ancestor_measure,
                                    mbr.ME32,
                                    "b",
                                )
                        except KeyError:
                            continue

    def _add_pending_delete(
        self,
        obj: TrackedModel,
        rule: BusinessRule,
        variant: Optional[str] = None,
    ) -> None:
        """Add a pending related object delete operation to side effects."""
        key = get_model_identifier(obj)

        self.side_effects[key] = SideEffect(
            obj=obj,
            update_type=UpdateType.DELETE,
            code=(self.current or self.candidate).code,
            rule=rule,
            variant=variant,
        )

    def _add_pending_update(
        self,
        obj: TrackedModel,
        attrs: Dict[str, Any],
        rule: BusinessRule,
        variant: Optional[str] = None,
    ) -> None:
        """Add a pending related object update operation to side effects."""
        key = get_model_identifier(obj)

        try:
            self.side_effects[key].attrs.update(attrs)
        except KeyError:
            self.side_effects[key] = SideEffect(
                obj=obj,
                update_type=UpdateType.UPDATE,
                code=(self.candidate or self.current).code,
                rule=rule,
                variant=variant,
                attrs=attrs,
            )

    def _handle_validation_issue(self, msg: str, warn_only: bool = False) -> None:
        """Logs a warning message or raises an error."""

        if self.ignore_validation_rules or warn_only:
            logger.warning(f"The operation is {self.update_type} but {msg}")
        else:
            raise CommodityChangeException(msg, self)

    def _get_before_and_after_snapshots(
        self,
    ) -> Tuple[CommodityTreeSnapshot, CommodityTreeSnapshot]:
        clone = copy(self.collection)

        commodity = self.current or self.candidate

        if commodity.good:
            before = clone.get_transaction_clock_snapshot(commodity.good.transaction)
        else:
            before = clone.current_snapshot

        clone.update([self])

        commodity = self.candidate or self.current
        after = clone.get_transaction_clock_snapshot(commodity.good.transaction)

        return before, after

    def _get_dependent_measures(
        self,
        before: CommodityTreeSnapshot,
        after: CommodityTreeSnapshot,
    ) -> Set[Measure]:
        b = before.get_dependent_measures(
            self.current or self.candidate,
            self.as_at_date,
        )
        a = after.get_dependent_measures(
            self.candidate or self.current,
            self.as_at_date,
        )
        return set(a).union(set(b))

    @property
    def as_at_date(self) -> date:
        """
        Returns the treshold date for the commodity code change.

        Dependent measures (or other dependent models with validity spans)
        would be exclude those with effective end date before this date.

        In the case of a commodity UPDATE or DELETE,
        the treshold the commodity's validity end date.
        In the case of a commodity CREATE,
        the treshold is the commodity's validity start date.
        """
        if self.candidate:
            if self.update_type == UpdateType.UPDATE:
                return self.candidate.get_valid_between().upper
            else:
                return self.candidate.get_valid_between().lower
        return self.current.get_valid_between().upper


# TODO: Move the loader to a more appropriate module
class CommodityCollectionLoader:
    """Provides a loader of collections of commodities from the tariff db."""

    def __init__(self, prefix: str) -> None:
        """
        Instantiate the loader.

        The prefix can be any string with length of 2 characters or more.
        The loader will select any commodity with a code that begins with the prefix.
        For example:
        - if the prefix is '02', all commodities under HS chapter 2 will be loaded
        - if the prefix is '020202', all commodities under the respective subheading will be loaded
        - a prefix such as '0202021' is allowed also, assuming this makes sense for a given use-case.

        NOTE: The commodities are NOT actually loaded at this stage.
        Check the `load` method of this class for details.
        """
        if len(prefix) < 2:
            raise ValueError(
                "The minimum prefix length is 2 characters, which denotes an HS chapter.",
            )

        self.prefix = prefix

    def load(
        self,
        current_only: bool = False,
        effective_only: bool = False,
    ) -> CommodityCollection:
        """
        Returns a CommodityCollection including all commodities that match the
        prefix.

        NOTE: If the current_only flag is set to True, the loader will only add commodities
        that are based on current versions of GoodsNomenclature objects,
        and will only select objects with with a validity range that includes today.
        This is equivalent to getting the current snapshot of the commodity collection
        (see the docs for CommodityCollection for more detail on snapshots.)
        """
        qs = GoodsNomenclature.objects

        if current_only:
            qs = qs.latest_approved()

        if effective_only:
            qs = qs.filter(
                valid_between__contains=date.today(),
            )

        qs = qs.filter(item_id__startswith=self.prefix)

        commodities = [Commodity(obj=obj) for obj in qs.all()]

        return CommodityCollection(commodities=commodities)


class CommodityChangeException(ValueError):
    def __init__(self, msg: str, change: CommodityChange) -> None:
        super().__init__(f"Commodity {change.update_type} error: {msg}")


class CommodityTreeSnapshotException(ValueError):
    pass


def get_model_preferred_key(obj: TrackedModel) -> str:
    """
    Returns the preferred identifier key name for the model, if defined. Many
    models in the Taric specification have a field that contains the identifier
    or descriptor for each object. Examples include:

    - item_id for GoodsNomenclature
    - area_id for GeographicalArea
    - sid for Measure (among others)
    - order_number for QuotaOrderNumber
    - code for MeasurementUnit (among others)
    This method will return the preferred key name
    where it has been specified, otherwise the primary key name.
    """
    key = TRACKEDMODEL_IDENTIFIER_KEYS.get(obj._meta.label)

    if key is None:
        model_field_names = [field.name for field in obj._meta.fields]

        if TRACKEDMODEL_IDENTIFIER_FALLBACK_KEY in model_field_names:
            key = TRACKEDMODEL_IDENTIFIER_FALLBACK_KEY
        else:
            key = TRACKEDMODEL_PRIMARY_KEY

    return key


def get_model_identifier(obj: TrackedModel) -> str:
    """Returns the preferred identifier for a model."""
    identifier = obj.identifying_fields_to_string
    label = obj._meta.label
    return f"{label}: {identifier}"


# TODO: Potentially move to a more prominent place in the django project
class TrackedModelReflection:
    """
    A generic class for tracked model reflections.

    For details, see get_tracked_model_reflection below.
    """

    def __init__(self, **kwargs):
        for attr, value in kwargs.items():
            setattr(self, attr, value)


def get_tracked_model_reflection(
    obj: TrackedModel, transaction: Transaction = None, **overrides
):
    """
    Returns a reflection of a TrackedModel object.

    A reflection is different from `TrackedModel.copy`:
    - it attaches references to the same related models as the underlying object
      (rather than create new versions of them)
    - it is not meant to be written to db

    The benefit of using a reflection is that scenarios such as
    handling of commodity changes can produce side effects
    referring to the actual related models of the underlying object
    rather than new versions of them linked to a copy of the object.
    """
    fields = (field for field in obj._meta.get_fields())
    attrs = {}

    for field in fields:
        try:
            attrs[field.name] = getattr(obj, field.name)
        except AttributeError:
            continue
        except field.related_model.DoesNotExist:
            attrs[field.name] = None

    attrs.update(
        {attr: value for attr, value in overrides.items() if hasattr(obj, attr)},
    )

    if transaction:
        attrs["transaction"] = transaction

    return TrackedModelReflection(**attrs)


@dataclass
class CommodityChapterChanges:
    collection: CommodityCollection
    changes: list[CommodityChange] = field(default_factory=list)


class CommodityChangeRecordLoader:
    """Provides a loader for commodity changes based on imported taric
    records."""

    def __init__(self) -> None:
        """Instantiates the loader."""
        self.chapter_changes: dict[str, CommodityChapterChanges] = {}

    def load(self, transaction: Transaction) -> list[CommodityChange]:
        """
        Converts transaction records to corresponding CommodityChange objects.

        Records in the transaction are grouped
        based on the changing commodity they relate to.
        In any given transaction, there will be 400-type records
        relating to one or more changing commodities.
        Here the 400-type records are grouped based on
        the changing commodity they relate to,
        and each group will produce one pending commodity change.

        Note: Since side effects of pending commodity changes
        (with related remedies) are identified post instantiation,
        this means that once commodity change records are loaded here,
        all remedies are available to be appended
        as transactions to the import workbasket -
        CommodityChange provides the functionality
        to represent a remedy as a transaction as well.
        """
        record_group = TARIC_RECORD_GROUPS["commodities"]

        matching_records = [
            (self._get_record_commodity_code(obj), obj)
            for obj in transaction.tracked_models.all()
            if obj.record_identifier in record_group
        ]

        sorted_records = sorted(matching_records, key=lambda x: x[0])
        grouped_records = groupby(sorted_records, key=lambda x: x[0])

        for commodity_code, records in grouped_records:
            self.add_pending_change(commodity_code, records)

    def add_pending_change(
        self,
        commodity_code: str,
        records: tuple[str, dict[str, TrackedModel]],
    ) -> None:
        """
        Produces a commodity change instance based on a group of 400-type
        records that relate to the same changing commodity.

        Note: Ultimately only changes that affect the hierarchy
        (item_id, suffix, validity period, and indent)
        need to result in a CommodityChange record.

        These changes will be found either in the
        40000 or 40005 record in the group
        (GoodsNomenclature and GoodsNomenclatureIndent).

        Changes to descriptions, description periods,
        origins or successors are not relevant here
        (any changes to origin or successor related commodities
        will have been handled on their own separately).
        """
        chapter = commodity_code[:4]
        chapter_changes = self._get_or_create_chapter_changes(chapter)

        records_by_identifier = {obj.record_identifier: obj for _, obj in records}

        good = records_by_identifier.get("40000")
        indent = records_by_identifier.get("40005")

        if not (good or indent):
            return

        if not good:
            good = indent.indented_goods_nomenclature

        indent_ = indent.indent if indent else None
        current = self._get_current_commodity(good, indent_)

        candidate = self._create_candidate_commodity(good)

        change = CommodityChange(
            collection=chapter_changes.collection,
            update_type=good.update_type,
            current=current,
            candidate=candidate,
            ignore_validation_rules=True,
        )

        chapter_changes.changes.append(change)

    def _get_or_create_chapter_changes(self, chapter: str) -> CommodityChapterChanges:
        """Returns an instance of CommodityCollectionLoader for the chapter."""
        if chapter not in self.chapter_changes:
            loader = CommodityCollectionLoader(prefix=chapter)
            collection = loader.load()

            self.chapter_changes[chapter] = CommodityChapterChanges(
                collection=collection,
            )

        return self.chapter_changes[chapter]

    def _get_indent(self, indent_record: dict[str, Any]) -> Optional[int]:
        """Returns the indent level from an indent record (40005), if such
        record exists in the record group for a changing commodity."""
        if indent_record:
            return indent_record["goods_nomenclature_indent"]["indent"]

    def _get_update_type(self, commodity_record: dict[str, Any]) -> UpdateType:
        """Returns the update type for the commodity record."""
        if commodity_record:
            update_flag = int(commodity_record["update_type"])
            return UpdateType(update_flag)

        return UpdateType.UPDATE

    def _get_current_commodity(
        self,
        good: GoodsNomenclature,
        indent: Optional[int] = None,
    ) -> Optional[Commodity]:
        """Returns a commodity wrapper for the current good object as of the
        record transaction."""
        if good.update_type == UpdateType.CREATE:
            return None

        return Commodity(
            obj=good,
            indent=indent,
        )

    def _create_candidate_commodity(
        self,
        good: GoodsNomenclature,
    ) -> Optional[Commodity]:
        """Returns a candidate commodity wrapper with the commodity record's
        attributes."""
        if good.update_type == UpdateType.DELETE:
            return None

        return Commodity(obj=good)

    def _get_taric_date_range(self, data: dict[str, Any]) -> TaricDateRange:
        """Returns a TaricDateRange instance for the record's validity
        period."""
        valid_between = copy(data["valid_between"])

        if "upper" not in valid_between:
            valid_between["upper"] = None

        start_date, end_date = map(
            lambda x: date(*map(int, x.split("-"))) if x else None,
            valid_between.values(),
        )

        return TaricDateRange(start_date, end_date)

    def _get_record_commodity_code(self, obj: TrackedModel) -> str:
        """Returns the commodity code embedded in a taric record."""
        _, attr_name = COMMODITY_RECORD_ATTRIBUTES[obj.record_identifier]

        attrs = attr_name.split("__")
        result = obj
        for attr in attrs:
            result = getattr(result, attr)

        return result<|MERGE_RESOLUTION|>--- conflicted
+++ resolved
@@ -596,27 +596,6 @@
     ) -> SnapshotDiff:
         return self._get_diff(commodity, snapshot, TreeNodeRelation.DESCENDANTS)
 
-<<<<<<< HEAD
-=======
-    @property
-    def snapshot_date(self) -> Optional[date]:
-        """Returns the snapshot date if it uses the calendar clock."""
-        if self.clock_type.is_calendar_clock:
-            return self.moments[0]
-
-    @property
-    def snapshot_transaction_order(self) -> Optional[int]:
-        """Retruns the snapshot transaction if uses the transaction clock."""
-        if self.clock_type.is_transaction_clock:
-            return self.moments[1]
-
-    @property
-    def snapshot_transaction(self) -> Optional[Transaction]:
-        """Retruns the snapshot transaction if uses the transaction clock."""
-        if self.clock_type.is_transaction_clock:
-            return Transaction.objects.get(id=self.moments[1])
-
->>>>>>> 87935e8f
     def _sort(self) -> None:
         """
         Sorts the commodity collection to prepare it for traversal.
@@ -820,11 +799,7 @@
 
     def get_transaction_clock_snapshot(
         self,
-<<<<<<< HEAD
         transaction: Transaction,
-=======
-        transaction_order: int,
->>>>>>> 87935e8f
     ) -> CommodityTreeSnapshot:
         """
         Return a commodity tree snapshot as of a certain transaction (based on
@@ -835,11 +810,7 @@
         will assign as the snapshot moment the highest transaction id across all
         snapshot commodities.
         """
-<<<<<<< HEAD
         return self._get_snapshot(transaction=transaction)
-=======
-        return self._get_snapshot(transaction_order=transaction_order)
->>>>>>> 87935e8f
 
     @property
     def current_snapshot(self) -> CommodityTreeSnapshot:
@@ -849,25 +820,12 @@
         A current snapshot only includes current record versions for commodities
         that are valid as of the current date.
         """
-<<<<<<< HEAD
         return self._get_snapshot(transaction=self.max_transaction)
-=======
-        return self._get_snapshot()
-
-    @property
-    def max_transaction_order(self) -> int:
-        return max(
-            transaction_id
-            for commodity in self.commodities
-            for transaction_id in commodity._get_transaction_orders()
-        )
->>>>>>> 87935e8f
 
     def _get_snapshot(
         self,
         transaction: Transaction,
         snapshot_date: Optional[date] = None,
-<<<<<<< HEAD
     ) -> CommodityTreeSnapshot:
         if transaction is None:
             raise ValueError(
@@ -882,51 +840,17 @@
             date=snapshot_date,
         )
 
-        commodities = self._get_snapshot_commodities(snapshot_date, transaction)
-=======
-        transaction_order: Optional[int] = None,
-    ) -> CommodityTreeSnapshot:
-        if transaction_order is None == snapshot_date is None:
-            clock_type = ClockType.COMBINED
-        elif transaction_order is None:
-            clock_type = ClockType.CALENDAR
-        else:
-            clock_type = ClockType.TRANSACTION
-
-        if transaction_order is None:
-            transaction_order = self.max_transaction_order
-        if snapshot_date is None:
-            snapshot_date = date.today()
-
-        commodities = self._get_snapshot_commodities(snapshot_date, transaction_order)
->>>>>>> 87935e8f
+        commodities = self._get_snapshot_commodities(transaction, snapshot_date)
 
         return CommodityTreeSnapshot(
             moment=moment,
             commodities=commodities,
-<<<<<<< HEAD
-=======
-            clock_type=clock_type,
-            moments=(snapshot_date, transaction_order),
->>>>>>> 87935e8f
         )
 
     def _get_snapshot_commodities(
         self,
-<<<<<<< HEAD
-        snapshot_date: Optional[date],
-        transaction: Optional[Transaction] = None,
-    ) -> list[Commodity]:
-        return [
-            commodity
-            for commodity in self.commodities
-            if commodity.obj is not None
-            if commodity.get_valid_between().__contains__(snapshot_date)
-            if commodity.is_current_as_of_transaction(transaction)
-        ]
-=======
+        transaction: Transaction,
         snapshot_date: date,
-        transaction_order: int,
     ) -> List[Commodity]:
         """
         Returns the list of commodities than belong to a snapshot.
@@ -946,14 +870,6 @@
         that match the latest_version goods.
         """
         item_ids = {c.get_item_id() for c in self.commodities if c.obj}
-        transaction = (
-            Transaction.objects.filter(
-                order=transaction_order,
-            )
-            .order_by("partition")
-            .last()
-        )
-
         goods = GoodsNomenclature.objects.approved_up_to_transaction(
             transaction,
         ).filter(
@@ -966,7 +882,6 @@
 
         keyed_collection = {c.obj.pk: c for c in self.commodities if c.obj}
         return [commodity for pk, commodity in keyed_collection.items() if pk in pks]
->>>>>>> 87935e8f
 
     def __copy__(self) -> "CommodityCollection":
         """Returns an independent copy of the collection."""
