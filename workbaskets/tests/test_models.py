from datetime import datetime
from typing import Iterable
from unittest.mock import patch

import pytest
from django.conf import settings
from django.utils.timezone import make_aware
from django_fsm import TransitionNotAllowed

from checks.tests.factories import TransactionCheckFactory
from common.models import TrackedModel
from common.models.transactions import Transaction
from common.models.transactions import TransactionPartition
from common.tests import factories
from common.tests.factories import ApprovedTransactionFactory
from common.tests.factories import SeedFileTransactionFactory
from common.tests.factories import TransactionFactory
from common.tests.factories import WorkBasketFactory
from common.tests.util import assert_transaction_order
from common.validators import UpdateType
from tasks.models import TaskAssignee
from workbaskets import tasks
from workbaskets.models import REVISION_ONLY
from workbaskets.models import SEED_FIRST
from workbaskets.models import SEED_ONLY
from workbaskets.models import TRANSACTION_PARTITION_SCHEMES
from workbaskets.models import TransactionPartitionScheme
from workbaskets.models import TransactionPurgeException
from workbaskets.models import UserTransactionPartitionScheme
from workbaskets.models import WorkBasket
from workbaskets.models import get_partition_scheme
from workbaskets.tests.util import assert_workbasket_valid
from workbaskets.validators import WorkflowStatus

pytestmark = pytest.mark.django_db


def test_workbasket_transactions():
    workbasket = factories.WorkBasketFactory.create()
    tx1 = workbasket.new_transaction(composite_key="test1")

    with tx1:
        measure = factories.MeasureFactory.create()

    assert measure.transaction == tx1
    assert workbasket.transactions.count() == 1

    tx2 = workbasket.new_transaction(composite_key="test2")
    assert workbasket.transactions.first() == tx1

    with tx2:
        assoc = factories.FootnoteAssociationMeasureFactory.create(
            footnoted_measure=measure,
        )

    assert assoc.transaction == tx2
    assert assoc.associated_footnote.transaction == tx2
    assert workbasket.transactions.count() == 2


@patch("exporter.tasks.upload_workbaskets")
def test_workbasket_transition(upload, workbasket, transition, valid_user):
    """Tests all combinations of initial workbasket status and transition,
    testing that valid transitions do not error, and invalid transitions raise
    TransitionNotAllowed."""

    transition_args = (
        [valid_user.pk, "SEED_FIRST"] if transition.name == "queue" else []
    )

    try:
        getattr(workbasket, transition.name)(*transition_args)
        assert workbasket.status == transition.target.value
    except TransitionNotAllowed:
        assert transition.name not in {
            t.name for t in workbasket.get_available_status_transitions()
        }


@patch("exporter.tasks.upload_workbaskets")
def test_workbasket_transition_task(upload, workbasket, transition, valid_user):
    """Tests all combinations of initial workbasket status and transition,
    testing that valid transitions do not error, and invalid transitions raise
    TransitionNotAllowed."""

    transition_args = (
        [valid_user.pk, "SEED_FIRST"] if transition.name == "queue" else []
    )

    try:
        tasks.transition(workbasket.pk, transition.name, *transition_args)
        workbasket.refresh_from_db()
        assert workbasket.status == transition.target.value
    except TransitionNotAllowed:
        assert transition.name not in {
            t.name for t in workbasket.get_available_status_transitions()
        }


def test_get_tracked_models(new_workbasket):
    for _ in range(2):
        factories.FootnoteFactory.create()

    assert TrackedModel.objects.count() > 2
    assert new_workbasket.tracked_models.count() == 2


@patch("exporter.tasks.upload_workbaskets")
def test_workbasket_accepted_updates_current_tracked_models(
    upload,
    assigned_workbasket,
    valid_user,
):
    original_footnote = factories.FootnoteFactory.create()
    new_footnote = original_footnote.new_version(
        workbasket=assigned_workbasket,
        update_type=UpdateType.UPDATE,
    )

    assert new_footnote.version_group.current_version.pk == original_footnote.pk

    assert_workbasket_valid(assigned_workbasket)

    assigned_workbasket.queue(valid_user.pk, settings.TRANSACTION_SCHEMA)
    new_footnote.refresh_from_db()

    assert new_footnote.version_group.current_version.pk == new_footnote.pk


@patch("exporter.tasks.upload_workbaskets")
def test_workbasket_errored_updates_tracked_models(
    upload,
    assigned_workbasket,
    valid_user,
    settings,
):
    settings.TRANSACTION_SCHEMA = "workbaskets.models.SEED_FIRST"
    original_footnote = factories.FootnoteFactory.create()
    new_footnote = original_footnote.new_version(
        workbasket=assigned_workbasket,
        update_type=UpdateType.UPDATE,
    )
    assert_workbasket_valid(assigned_workbasket)

    assigned_workbasket.queue(valid_user.pk, settings.TRANSACTION_SCHEMA)
    new_footnote.refresh_from_db()
    assert new_footnote.version_group.current_version.pk == new_footnote.pk
    assigned_workbasket.cds_error()
    new_footnote.refresh_from_db()
    assert new_footnote.version_group.current_version.pk == original_footnote.pk


@pytest.mark.parametrize("status", [WorkflowStatus.EDITING, WorkflowStatus.ERRORED])
def test_draft_status_as_transaction_partition_draft_no_first_seed(
    status,
):
    """When first_partition_is_seed is False, draft workbaskets should generate
    a DRAFT transaction partition value."""
    partition_scheme = SEED_FIRST
    assert isinstance(partition_scheme, TransactionPartitionScheme)

    partition = partition_scheme.get_partition(status)

    assert partition == TransactionPartition.DRAFT


@pytest.mark.parametrize("status", WorkflowStatus.approved_statuses())
@pytest.mark.parametrize(
    "partition_scheme,expected_partition",
    [
        (
            UserTransactionPartitionScheme(TransactionPartition.SEED_FILE, "test text"),
            TransactionPartition.SEED_FILE,
        ),
        (
            UserTransactionPartitionScheme(TransactionPartition.REVISION, "test text"),
            TransactionPartition.REVISION,
        ),
    ],
)
def test_user_partition_scheme_passes_queued_workbaskets(
    status,
    partition_scheme,
    expected_partition,
):
    """UserTransactionPartitionScheme get_partition should return its
    approved_partition on being passed an approved workbasket."""
    partition_result = partition_scheme.get_partition(status)
    assert partition_result == partition_scheme.get_approved_partition()
    assert partition_result == expected_partition


@pytest.mark.parametrize(
    "partition_scheme,expected_partition,command_line_name",
    [
        (SEED_ONLY, TransactionPartition.SEED_FILE, "SEED_ONLY"),
        (REVISION_ONLY, TransactionPartition.REVISION, "REVISION_ONLY"),
    ],
)
def test_user_partitions_have_expected_values(
    partition_scheme,
    expected_partition,
    command_line_name,
):
    """Verify UserTransactionPartitionScheme constants and fields contain
    expected values."""
    assert isinstance(partition_scheme, UserTransactionPartitionScheme)
    assert partition_scheme.approved_partition == expected_partition
    assert (
        partition_scheme.approved_partition == partition_scheme.get_approved_partition()
    )
    assert (
        command_line_name in TRANSACTION_PARTITION_SCHEMES
    ), f"Could not find {command_line_name} in {TRANSACTION_PARTITION_SCHEMES}"
    assert TRANSACTION_PARTITION_SCHEMES[command_line_name] is partition_scheme


def test_user_partition_scheme_does_not_accept_draft_as_approved_partition():
    """Verify that UserTransactionPartitionScheme get_partition return its
    approved_partition on being passed an approved workbasket."""
    with pytest.raises(ValueError):
        UserTransactionPartitionScheme(TransactionPartition.DRAFT, "test text")


@pytest.mark.parametrize(
    "transaction_factories",
    [
        (ApprovedTransactionFactory,),
        (SeedFileTransactionFactory, ApprovedTransactionFactory),
    ],
)
def test_user_partition_scheme_get_approved_partition_does_not_allow_seed_after_revision(
    transaction_factories: Iterable[TransactionFactory],
):
    """Verify that UserPartitionScheme won't allow a SEED transaction if there a
    REVISION transaction already exists (as this may effect global ordering)"""
    for factory in transaction_factories:
        factory.create()

    with pytest.raises(ValueError):
        SEED_ONLY.get_approved_partition()


@pytest.mark.parametrize(
    "transaction_factories",
    [
        (ApprovedTransactionFactory,),
        (SeedFileTransactionFactory, ApprovedTransactionFactory),
    ],
)
@pytest.mark.parametrize("status", WorkflowStatus.approved_statuses())
def test_user_partition_scheme_get_partition_does_not_allow_seed_after_revision(
    transaction_factories: Iterable[TransactionFactory],
    status: WorkflowStatus,
):
    """Verify that UserPartitionScheme won't allow a SEED transaction if there a
    REVISION transaction already exists (as this may effect global ordering)"""
    for factory in transaction_factories:
        factory.create()

    with pytest.raises(ValueError):
        SEED_ONLY.get_partition(status)


@pytest.mark.parametrize(
    "partition_setting,expected_partition",
    [
        ("workbaskets.models.REVISION_ONLY", TransactionPartition.REVISION),
        ("workbaskets.models.SEED_ONLY", TransactionPartition.SEED_FILE),
        ("workbaskets.models.SEED_FIRST", TransactionPartition.SEED_FILE),
    ],
)
def test_workbasket_approval_updates_transactions(
    settings,
    valid_user,
    partition_setting,
    expected_partition,
):
    """Verify that queuing an EDITING workbasket moves its DRAFT transactions to
    SEED_FILE or REVISION as specified by the partition scheme, and that the
    transaction order is updated to start at the end of the specified
    partition."""
    # This test is good at finding issues with factories that implicitly create transactions
    # in the wrong order.
    settings.TRANSACTION_SCHEMA = partition_setting
    partition_scheme = get_partition_scheme()

    # Sanity check result of get_partition_scheme before continuing
    assert isinstance(partition_scheme, TransactionPartitionScheme)
    if isinstance(partition_scheme, UserTransactionPartitionScheme):
        assert partition_scheme.approved_partition == expected_partition

    new_workbasket = WorkBasketFactory.create(status=WorkflowStatus.EDITING)
    assert type(new_workbasket).objects.count() == 1

    model = factories.FootnoteFactory.create(
        transaction=new_workbasket.new_transaction(),
    )
    assert model.transaction.partition == TransactionPartition.DRAFT

    # Before approving the workbasket check the ground truth that it contains some draft transactions.
    assert [TransactionPartition.DRAFT] == list(
        new_workbasket.transactions.distinct("partition").values_list(
            "partition",
            flat=True,
        ),
    )
    new_workbasket.approve(valid_user.pk, partition_setting)

    assert [expected_partition] == list(
        new_workbasket.transactions.distinct("partition").values_list(
            "partition",
            flat=True,
        ),
    )

    assert_transaction_order(Transaction.objects.all())


def test_current_transaction_returns_last_approved_transaction(
    session_request,
    approved_transaction,
):
    """Check that when no workbasket is saved on the request session
    get_current_transaction returns the latest approved transaction instead."""
    current = WorkBasket.get_current_transaction(session_request)

    assert current == approved_transaction


@pytest.mark.parametrize(
    "method, source, target",
    [
        ("archive", "EDITING", "ARCHIVED"),
        ("unarchive", "ARCHIVED", "EDITING"),
        ("dequeue", "QUEUED", "EDITING"),
        ("cds_confirmed", "QUEUED", "PUBLISHED"),
        ("cds_error", "QUEUED", "ERRORED"),
        ("restore", "ERRORED", "EDITING"),
    ],
)
def test_workbasket_transition_methods(method, source, target):
    """Test that workbasket transition methods move workbasket status from
    source to target."""

    wb = factories.WorkBasketFactory.create(status=getattr(WorkflowStatus, source))
    getattr(wb, method)()

    assert wb.status == getattr(WorkflowStatus, target)


def test_workbasket_transition_archive_not_empty():
    """Tests that a non-empty workbasket cannot be transitioned to ARCHIVED
    status."""
    workbasket = factories.WorkBasketFactory.create(status=WorkflowStatus.EDITING)
    footnote = factories.FootnoteFactory.create(
        transaction=workbasket.new_transaction(),
    )
    with pytest.raises(TransitionNotAllowed):
        workbasket.archive()
        assert workbasket.status == WorkflowStatus.EDITING


def test_queue(valid_user, unapproved_checked_transaction):
    """Test that approve transitions workbasket from EDITING to QUEUED, setting
    approver and shifting transaction from DRAFT to REVISION partition."""
    wb = unapproved_checked_transaction.workbasket
    task = factories.TaskFactory.create(workbasket=wb)
    factories.TaskAssigneeFactory.create(
        assignment_type=TaskAssignee.AssignmentType.WORKBASKET_WORKER,
        task=task,
    )
    factories.TaskAssigneeFactory.create(
        assignment_type=TaskAssignee.AssignmentType.WORKBASKET_REVIEWER,
        task=task,
    )
    wb.queue(valid_user.pk, settings.TRANSACTION_SCHEMA)

    assert wb.status == WorkflowStatus.QUEUED
    assert wb.approver == valid_user

    for transaction in wb.transactions.all():
        assert transaction.partition == TransactionPartition.REVISION


def test_workbasket_rule_check_progress():
    """Tests that `rule_check_progress()` returns the number of completed
    transaction checks and total number of transactions to be checked for the
    workbasket."""
    workbasket = factories.WorkBasketFactory.create()
    transactions = TransactionFactory.create_batch(3, workbasket=workbasket)
    check = TransactionCheckFactory.create(transaction=transactions[0], completed=True)
    num_completed, total = workbasket.rule_check_progress()
    assert num_completed == 1
    assert total == len(transactions)


def test_workbasket_purge_transactions():
    """Test that attempts to purge empty transactions from a workbasket only
    removes those that are empty, leaving non-empty ones intact."""

    workbasket = factories.WorkBasketFactory.create(status=WorkflowStatus.EDITING)
    transactions = TransactionFactory.create_batch(2, workbasket=workbasket)
    model = factories.TestModel1Factory.create(transaction=transactions[0])

    assert workbasket.transactions.count() == 2

    delete_count = workbasket.purge_empty_transactions()

    assert delete_count == 1
    assert workbasket.transactions.count() == 1
    assert model.transaction.pk == workbasket.transactions.get().pk


@pytest.mark.parametrize(
    "workbasket_status,",
    (*WorkflowStatus.non_editing_statuses(),),
)
def test_invalid_workbasket_purge_transactions(workbasket_status):
    """Test that efforts to purge empty transactions from non-EDITING
    workbaskets fails."""

    workbasket = factories.WorkBasketFactory.create(status=workbasket_status)
    transactions = TransactionFactory.create_batch(2, workbasket=workbasket)
    factories.TestModel1Factory.create(transaction=transactions[0])

    assert workbasket.transactions.count() == 2

    with pytest.raises(TransactionPurgeException):
        workbasket.purge_empty_transactions()

    assert workbasket.transactions.count() == 2


def test_workbasket_set_as_current(valid_user, workbasket):
    """Test that set_as_current() sets the workbasket instance as the user's
    current workbasket."""
    assert not valid_user.current_workbasket
    workbasket.set_as_current(valid_user)
    assert valid_user.current_workbasket == workbasket


def test_unassigned_workbasket_cannot_be_queued():
    """Tests that an unassigned workbasket is marked as not fully assigned and
    cannot be queued."""
    workbasket = factories.WorkBasketFactory.create()
    assert not workbasket.is_fully_assigned()

    worker = factories.UserFactory.create()
    task = factories.TaskFactory.create(workbasket=workbasket)

    with pytest.raises(TransitionNotAllowed):
        workbasket.queue(user=worker.id, scheme_name=settings.TRANSACTION_SCHEMA)

    factories.TaskAssigneeFactory.create(
        user=worker,
        assignment_type=TaskAssignee.AssignmentType.WORKBASKET_WORKER,
        task=task,
    )
    factories.TaskAssigneeFactory.create(
        assignment_type=TaskAssignee.AssignmentType.WORKBASKET_REVIEWER,
        task=task,
    )
    assert workbasket.is_fully_assigned()

    TaskAssignee.unassign_user(user=worker, task=task, instigator=worker)
    assert not workbasket.is_fully_assigned()


def test_workbasket_user_assignments_queryset():
    workbasket = factories.WorkBasketFactory.create()
    worker_assignment = factories.TaskAssigneeFactory.create(
        assignment_type=TaskAssignee.AssignmentType.WORKBASKET_WORKER,
        task__workbasket=workbasket,
    )
    reviewer_assignment = factories.TaskAssigneeFactory.create(
        assignment_type=TaskAssignee.AssignmentType.WORKBASKET_REVIEWER,
        task__workbasket=workbasket,
    )
    # Inactive assignment
<<<<<<< HEAD
    factories.TaskAssigneeFactory.create(
        unassigned_at=datetime.now(),
=======
    factories.UserAssignmentFactory.create(
        unassigned_at=make_aware(datetime.now()),
>>>>>>> 60617bc2
        task__workbasket=workbasket,
    )
    # Unrelated assignment
    factories.TaskAssigneeFactory.create()

    workbasket.refresh_from_db()
    queryset = workbasket.user_assignments

    assert worker_assignment in queryset
    assert reviewer_assignment in queryset
    assert len(queryset) == 2<|MERGE_RESOLUTION|>--- conflicted
+++ resolved
@@ -478,13 +478,8 @@
         task__workbasket=workbasket,
     )
     # Inactive assignment
-<<<<<<< HEAD
     factories.TaskAssigneeFactory.create(
-        unassigned_at=datetime.now(),
-=======
-    factories.UserAssignmentFactory.create(
         unassigned_at=make_aware(datetime.now()),
->>>>>>> 60617bc2
         task__workbasket=workbasket,
     )
     # Unrelated assignment
