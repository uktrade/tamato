--- conflicted
+++ resolved
@@ -963,7 +963,8 @@
         "This is an initial comment which should be on the second page."
         in comments[2].text
     )
-    
+
+
 def test_ticket_view_add_comment(valid_user_client):
     """Tests that a comment can be added to a ticket from the ticket summary
     view."""
@@ -1072,7 +1073,6 @@
 
     response = superuser_client.post(delete_url, ticket_pk=task_workflow.pk)
     assert response.status_code == 403
-<<<<<<< HEAD
 
 
 def test_ordering_by_assignee_first_name_workflow_list_view(valid_user_client):
@@ -1185,8 +1185,7 @@
     filtered = filter.filter_by_current_assignee(queryset, "assignee", test_user)
 
     assert filtered.count() == expected_filtered_count
-=======
-    
+
 
 def test_task_detail_view_displays_correctly(
     valid_user_client,
@@ -1225,5 +1224,4 @@
     assert assignee.user.get_full_name() in table_values
     assert format_date(task.created_at) in table_values
     assert task.description in table_values
-    assert task.progress_state.__str__() in table_values
->>>>>>> bb7ae855
+    assert task.progress_state.__str__() in table_values