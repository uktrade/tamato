<<<<<<< HEAD
import factory
=======
import pytest
>>>>>>> d1d18ed7
from bs4 import BeautifulSoup
from django.urls import reverse

from common.tests.factories import ProgressStateFactory
from common.tests.factories import TaskFactory
from tasks.models import ProgressState
from tasks.models import TaskLog
<<<<<<< HEAD
from tasks.tests.factories import TaskItemTemplateFactory
=======
from tasks.tests.test_workflow_models import TaskItemTemplateFactory
from tasks.tests.test_workflow_models import task_workflow_template  # noqa
from tasks.tests.test_workflow_models import (  # noqa
    task_workflow_template_three_task_items,
)
>>>>>>> d1d18ed7


def test_task_update_view_update_progress_state(valid_user_client):
    """Tests that `TaskUpdateView` updates `Task.progress_state` and that a
    related `TaskLog` entry is also created."""
    instance = TaskFactory.create(progress_state__name=ProgressState.State.TO_DO)
    new_progress_state = ProgressStateFactory.create(
        name=ProgressState.State.IN_PROGRESS,
    )
    form_data = {
        "progress_state": new_progress_state.pk,
        "title": instance.title,
        "description": instance.description,
    }
    url = reverse(
        "workflow:task-ui-update",
        kwargs={"pk": instance.pk},
    )
    response = valid_user_client.post(url, form_data)
    assert response.status_code == 302

    instance.refresh_from_db()

    assert instance.progress_state == new_progress_state
    assert TaskLog.objects.get(
        task=instance,
        action=TaskLog.AuditActionType.PROGRESS_STATE_UPDATED,
        instigator=response.wsgi_request.user,
    )


def test_workflow_template_detail_view_displays_task_templates(valid_user_client):
    task_item_template = TaskItemTemplateFactory.create()
    task_template = task_item_template.task_template
    workflow_template = task_item_template.queue

    url = reverse(
        "workflow:task-workflow-template-ui-detail",
        kwargs={"pk": workflow_template.pk},
    )
    response = valid_user_client.get(url)
    assert response.status_code == 200

    page = BeautifulSoup(response.content.decode(response.charset), "html.parser")
    assert page.find("h1", text=workflow_template.title)
    assert page.find("a", text=task_template.title)


<<<<<<< HEAD
def test_create_task_template_view(valid_user_client, task_workflow_template):
    """Test the view for creating new TaskTemplates and the confirmation view
    that a successful creation redirects to."""

    assert task_workflow_template.get_task_templates().count() == 0

    create_url = reverse(
        "workflow:task-template-ui-create",
        kwargs={"workflow_template_pk": task_workflow_template.pk},
    )
    form_data = {
        "title": factory.Faker("sentence"),
        "description": factory.Faker("sentence"),
    }
    create_response = valid_user_client.post(create_url, form_data)
    created_task_template = task_workflow_template.get_task_templates().get()
    confirmation_url = reverse(
        "workflow:task-template-ui-confirm-create",
        kwargs={"pk": created_task_template.pk},
    )

    assert create_response.status_code == 302
    assert task_workflow_template.get_task_templates().count() == 1
    assert create_response.url == confirmation_url

    confirmation_response = valid_user_client.get(confirmation_url)

    soup = BeautifulSoup(str(confirmation_response.content), "html.parser")

    assert confirmation_response.status_code == 200
    assert created_task_template.title in soup.select("h1.govuk-panel__title")[0].text


def test_task_template_detail_view(
    valid_user_client,
    task_workflow_template_single_task_template_item,
):
    task_template = (
        task_workflow_template_single_task_template_item.get_task_templates().get()
    )
    url = reverse("workflow:task-template-ui-detail", kwargs={"pk": task_template.pk})
    response = valid_user_client.get(url)

    soup = BeautifulSoup(str(response.content), "html.parser")

    assert response.status_code == 200
    assert (
        task_template.title
        in soup.select("div.govuk-summary-list__row:nth-child(2) > dd:nth-child(2)")[
            0
        ].text
    )
=======
@pytest.mark.parametrize(
    ("action", "item_position", "expected_item_order"),
    [
        ("promote", 1, [1, 2, 3]),
        ("promote", 2, [2, 1, 3]),
        ("demote", 2, [1, 3, 2]),
        ("demote", 3, [1, 2, 3]),
        ("promote_to_first", 3, [3, 1, 2]),
        ("demote_to_last", 1, [2, 3, 1]),
    ],
)
def test_workflow_template_detail_view_reorder_items(
    action,
    item_position,
    expected_item_order,
    valid_user_client,
    task_workflow_template_three_task_items,
):
    """Tests that `TaskWorkflowTemplateDetailView` handles POST requests to
    promote or demote task templates."""

    def convert_to_index(position: int) -> int:
        """Converts a 1-based item position to a 0-based index for items array
        access."""
        return position - 1

    items = list(task_workflow_template_three_task_items.get_items())
    item_to_move = items[convert_to_index(item_position)]

    url = reverse(
        "workflow:task-workflow-template-ui-detail",
        kwargs={"pk": task_workflow_template_three_task_items.pk},
    )
    form_data = {
        action: item_to_move.id,
    }

    response = valid_user_client.post(url, form_data)
    assert response.status_code == 302

    reordered_items = task_workflow_template_three_task_items.get_items()
    for i, reordered_item in enumerate(reordered_items):
        expected_position = convert_to_index(expected_item_order[i])
        expected_item = items[expected_position]
        assert reordered_item.id == expected_item.id
>>>>>>> d1d18ed7
<|MERGE_RESOLUTION|>--- conflicted
+++ resolved
@@ -1,8 +1,5 @@
-<<<<<<< HEAD
 import factory
-=======
 import pytest
->>>>>>> d1d18ed7
 from bs4 import BeautifulSoup
 from django.urls import reverse
 
@@ -10,15 +7,7 @@
 from common.tests.factories import TaskFactory
 from tasks.models import ProgressState
 from tasks.models import TaskLog
-<<<<<<< HEAD
 from tasks.tests.factories import TaskItemTemplateFactory
-=======
-from tasks.tests.test_workflow_models import TaskItemTemplateFactory
-from tasks.tests.test_workflow_models import task_workflow_template  # noqa
-from tasks.tests.test_workflow_models import (  # noqa
-    task_workflow_template_three_task_items,
-)
->>>>>>> d1d18ed7
 
 
 def test_task_update_view_update_progress_state(valid_user_client):
@@ -67,7 +56,53 @@
     assert page.find("a", text=task_template.title)
 
 
-<<<<<<< HEAD
+@pytest.mark.parametrize(
+    ("action", "item_position", "expected_item_order"),
+    [
+        ("promote", 1, [1, 2, 3]),
+        ("promote", 2, [2, 1, 3]),
+        ("demote", 2, [1, 3, 2]),
+        ("demote", 3, [1, 2, 3]),
+        ("promote_to_first", 3, [3, 1, 2]),
+        ("demote_to_last", 1, [2, 3, 1]),
+    ],
+)
+def test_workflow_template_detail_view_reorder_items(
+    action,
+    item_position,
+    expected_item_order,
+    valid_user_client,
+    task_workflow_template_three_task_template_items,
+):
+    """Tests that `TaskWorkflowTemplateDetailView` handles POST requests to
+    promote or demote task templates."""
+
+    def convert_to_index(position: int) -> int:
+        """Converts a 1-based item position to a 0-based index for items array
+        access."""
+        return position - 1
+
+    items = list(task_workflow_template_three_task_template_items.get_items())
+    item_to_move = items[convert_to_index(item_position)]
+
+    url = reverse(
+        "workflow:task-workflow-template-ui-detail",
+        kwargs={"pk": task_workflow_template_three_task_template_items.pk},
+    )
+    form_data = {
+        action: item_to_move.id,
+    }
+
+    response = valid_user_client.post(url, form_data)
+    assert response.status_code == 302
+
+    reordered_items = task_workflow_template_three_task_template_items.get_items()
+    for i, reordered_item in enumerate(reordered_items):
+        expected_position = convert_to_index(expected_item_order[i])
+        expected_item = items[expected_position]
+        assert reordered_item.id == expected_item.id
+
+
 def test_create_task_template_view(valid_user_client, task_workflow_template):
     """Test the view for creating new TaskTemplates and the confirmation view
     that a successful creation redirects to."""
@@ -119,51 +154,4 @@
         in soup.select("div.govuk-summary-list__row:nth-child(2) > dd:nth-child(2)")[
             0
         ].text
-    )
-=======
-@pytest.mark.parametrize(
-    ("action", "item_position", "expected_item_order"),
-    [
-        ("promote", 1, [1, 2, 3]),
-        ("promote", 2, [2, 1, 3]),
-        ("demote", 2, [1, 3, 2]),
-        ("demote", 3, [1, 2, 3]),
-        ("promote_to_first", 3, [3, 1, 2]),
-        ("demote_to_last", 1, [2, 3, 1]),
-    ],
-)
-def test_workflow_template_detail_view_reorder_items(
-    action,
-    item_position,
-    expected_item_order,
-    valid_user_client,
-    task_workflow_template_three_task_items,
-):
-    """Tests that `TaskWorkflowTemplateDetailView` handles POST requests to
-    promote or demote task templates."""
-
-    def convert_to_index(position: int) -> int:
-        """Converts a 1-based item position to a 0-based index for items array
-        access."""
-        return position - 1
-
-    items = list(task_workflow_template_three_task_items.get_items())
-    item_to_move = items[convert_to_index(item_position)]
-
-    url = reverse(
-        "workflow:task-workflow-template-ui-detail",
-        kwargs={"pk": task_workflow_template_three_task_items.pk},
-    )
-    form_data = {
-        action: item_to_move.id,
-    }
-
-    response = valid_user_client.post(url, form_data)
-    assert response.status_code == 302
-
-    reordered_items = task_workflow_template_three_task_items.get_items()
-    for i, reordered_item in enumerate(reordered_items):
-        expected_position = convert_to_index(expected_item_order[i])
-        expected_item = items[expected_position]
-        assert reordered_item.id == expected_item.id
->>>>>>> d1d18ed7
+    )