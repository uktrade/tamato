--- conflicted
+++ resolved
@@ -23,18 +23,13 @@
         assert form.is_valid()
 
 
-<<<<<<< HEAD
-@patch("commodities.forms.capture_exception")
-def test_import_form_invalid_envelope_id(capture_exception, settings):
+@pytest.mark.parametrize("file_name,", ("invalid_id", "dtd"))
+@patch("importer.forms.capture_exception")
+def test_import_form_invalid_envelope(capture_exception, file_name, settings):
     """Test that form returns generic validation error and sentry captures
     exception when given xml file with invalid id."""
     settings.SENTRY_ENABLED = True
-    with open(f"{TEST_FILES_PATH}/invalid_id.xml", "rb") as upload_file:
-=======
-@pytest.mark.parametrize("file_name,", ("invalid_id", "dtd"))
-def test_import_form_invalid_envelope_id(file_name):
     with open(f"{TEST_FILES_PATH}/{file_name}.xml", "rb") as upload_file:
->>>>>>> 519bb701
         file_data = {
             "taric_file": SimpleUploadedFile(
                 upload_file.name,
