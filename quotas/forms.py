from typing import Dict
from crispy_forms_gds.helper import FormHelper
from crispy_forms_gds.layout import HTML
from crispy_forms_gds.layout import Accordion
from crispy_forms_gds.layout import AccordionSection
from crispy_forms_gds.layout import Button
from crispy_forms_gds.layout import Div
from crispy_forms_gds.layout import Field
from crispy_forms_gds.layout import Fieldset
from crispy_forms_gds.layout import Layout
from crispy_forms_gds.layout import Size
from crispy_forms_gds.layout import Submit
from django import forms
from django.core.exceptions import NON_FIELD_ERRORS
from django.core.exceptions import ValidationError
from django.db.models import TextChoices
from django.template.loader import render_to_string
from django.urls import reverse_lazy
from django.contrib.auth.mixins import PermissionRequiredMixin
from django.views.generic import ListView

from common.fields import AutoCompleteField
from common.forms import BindNestedFormMixin
from common.forms import FormSet
from common.forms import FormSetField
from common.forms import FormSetSubmitMixin
from common.forms import RadioNested
from common.forms import ValidityPeriodBaseForm
from common.forms import ValidityPeriodForm
from common.forms import delete_form_for
from common.forms import formset_factory
from common.forms import unprefix_formset_data
<<<<<<< HEAD
from common.views import WithPaginationListMixin
=======
from common.util import validity_range_contains_range
from common.validators import SymbolValidator
from common.validators import UpdateType
>>>>>>> 497b777e
from geo_areas.models import GeographicalArea
from measures.models import MeasurementUnit
from quotas import models
from quotas import validators
from quotas.constants import QUOTA_EXCLUSIONS_FORMSET_PREFIX
from quotas.constants import QUOTA_ORIGIN_EXCLUSIONS_FORMSET_PREFIX
from quotas.constants import QUOTA_ORIGINS_FORMSET_PREFIX
from workbaskets.forms import SelectableObjectsForm

RELATIONSHIP_TYPE_HELP_TEXT = "Select the relationship type for the quota association"
COEFFICIENT_HELP_TEXT = "Select the coefficient for the quota association."
CATEGORY_HELP_TEXT = "Categories are required for the TAP database but will not appear as a TARIC3 object in your workbasket"
SAFEGUARD_HELP_TEXT = (
    "Once the quota category has been set as ‘Safeguard’, this cannot be changed"
)
START_DATE_HELP_TEXT = "If possible, avoid putting a start date in the past as this may cause issues with CDS downstream"
ORDER_NUMBER_HELP_TEXT = "The order number must begin with 05 and be 6 digits long. Licensed quotas must begin 054 and safeguards must begin 058"


class QuotaFilterForm(forms.Form):
    def __init__(self, *args, **kwargs):
        super().__init__(*args, **kwargs)
        self.helper = FormHelper()

        self.helper.layout = Layout(
            Field.text("order_number", label_size=Size.SMALL),
            Field.text("origin", label_size=Size.SMALL),
            Field.radios("mechanism", legend_size=Size.SMALL),
            Field.radios("category", legend_size=Size.SMALL),
            Field.radios("active_state", legend_size=Size.SMALL),
            Field.text("current_work_basket", label_size=Size.SMALL),
            Button("submit", "Search and Filter", css_class="govuk-!-margin-top-6"),
            HTML(
                f'<a class="govuk-button govuk-button--secondary govuk-!-margin-top-6" href="{self.clear_url}"> Clear </a>',
            ),
        )


QuotaDeleteForm = delete_form_for(models.QuotaOrderNumber)


class QuotaDefinitionFilterForm(forms.Form):
    quota_type = forms.MultipleChoiceField(
        label="View by",
        choices=[
            ("sub_quotas", "Sub-quotas"),
            ("blocking_periods", "Blocking periods"),
            ("suspension_periods", "Suspension periods"),
        ],
        widget=forms.RadioSelect(),
    )

    def __init__(self, *args, **kwargs):
        quota_type_initial = kwargs.pop("form_initial")
        object_sid = kwargs.pop("object_sid")
        super().__init__(*args, **kwargs)
        self.fields["quota_type"].initial = quota_type_initial
        self.helper = FormHelper()

        clear_url = reverse_lazy(
            "quota_definition-ui-list",
            kwargs={"sid": object_sid},
        )

        self.helper.layout = Layout(
            Field.radios("quota_type", label_size=Size.SMALL),
            Button("submit", "Apply"),
            HTML(
                f'<a class="govuk-button govuk-button--secondary" href="{clear_url}">Restore defaults</a>',
            ),
        )


class QuotaOriginExclusionsForm(forms.Form):
    exclusion = forms.ModelChoiceField(
        label="",
        queryset=GeographicalArea.objects.all(),  # modified in __init__
        help_text="Select a country to be excluded:",
        required=False,
    )

    def __init__(self, *args, **kwargs):
        super().__init__(*args, **kwargs)
        self.fields["exclusion"].queryset = (
            GeographicalArea.objects.current()
            .with_latest_description()
            .as_at_today_and_beyond()
            .order_by("description")
        )
        self.fields["exclusion"].label_from_instance = (
            lambda obj: f"{obj.area_id} - {obj.description}"
        )


QuotaOriginExclusionsFormSet = formset_factory(
    QuotaOriginExclusionsForm,
    prefix=QUOTA_ORIGIN_EXCLUSIONS_FORMSET_PREFIX,
    formset=FormSet,
    min_num=0,
    max_num=100,
    extra=0,
    validate_min=True,
    validate_max=True,
)


class QuotaUpdateForm(
    ValidityPeriodForm,
    forms.ModelForm,
):
    class Meta:
        model = models.QuotaOrderNumber
        fields = [
            "valid_between",
            "category",
        ]

    category = forms.ChoiceField(
        label="",
        choices=validators.QuotaCategory.choices,
        error_messages={"invalid_choice": "Please select a valid category"},
    )

    def clean_category(self):
        value = self.cleaned_data.get("category")
        # the widget is disabled and data is not submitted. fall back to instance value
        if not value:
            return self.instance.category
        if (
            self.instance.category == validators.QuotaCategory.SAFEGUARD
            and value != validators.QuotaCategory.SAFEGUARD
        ):
            raise ValidationError(SAFEGUARD_HELP_TEXT)
        return value

    def __init__(self, *args, **kwargs):
        self.request = kwargs.pop("request")
        self.geo_area_options = kwargs.pop("geo_area_options")
        self.existing_origins = kwargs.pop("existing_origins")
        super().__init__(*args, **kwargs)
        self.init_fields()
        self.set_initial_data(*args, **kwargs)
        self.init_layout(self.request)

    def set_initial_data(self, *args, **kwargs):
        self.fields["category"].initial = self.instance.category

    def init_fields(self):
        if self.instance.category == validators.QuotaCategory.SAFEGUARD:
            self.fields["category"].required = False
            self.fields["category"].widget = forms.Select(
                choices=[
                    (
                        validators.QuotaCategory.SAFEGUARD.value,
                        validators.QuotaCategory.SAFEGUARD.label,
                    ),
                ],
                attrs={"disabled": True},
            )
            self.fields["category"].help_text = SAFEGUARD_HELP_TEXT
        else:
            self.fields["category"].choices = validators.QuotaCategoryEditing.choices
            self.fields["category"].help_text = CATEGORY_HELP_TEXT

        self.fields["start_date"].help_text = START_DATE_HELP_TEXT

    def get_origins_initial(self):
        initial = [
            {
                "id": o.pk,  # unique identifier used by react
                "pk": o.pk,
                "exclusions": [
                    {"pk": e.pk, "id": e.excluded_geographical_area.pk}
                    for e in o.quotaordernumberoriginexclusion_set.current()
                ],
                "geographical_area": o.geographical_area.pk,
                "start_date_0": o.valid_between.lower.day,
                "start_date_1": o.valid_between.lower.month,
                "start_date_2": o.valid_between.lower.year,
                "end_date_0": (
                    o.valid_between.upper.day if o.valid_between.upper else ""
                ),
                "end_date_1": (
                    o.valid_between.upper.month if o.valid_between.upper else ""
                ),
                "end_date_2": (
                    o.valid_between.upper.year if o.valid_between.upper else ""
                ),
            }
            for o in self.existing_origins
        ]
        # if we just submitted the form, overwrite initial with submitted data
        # this prevents newly added origin data being cleared if the form does not pass validation
        if self.data.get("submit"):
            new_data = unprefix_formset_data(
                QUOTA_ORIGINS_FORMSET_PREFIX,
                self.data.copy(),
            )
            initial = new_data

        return initial

    def add_extra_error(self, field, error):
        """
        A modification of Django's add_error method that allows us to add data
        to self._errors under custom keys that are not field names or
        NON_FIELD_ERRORS.

        Used to pass errors to the React form.
        """
        if not isinstance(error, ValidationError):
            error = ValidationError(error)

        if hasattr(error, "error_dict"):
            if field is not None:
                raise TypeError(
                    "The argument `field` must be `None` when the `error` "
                    "argument contains errors for multiple fields.",
                )
            else:
                error = error.error_dict
        else:
            error = {field or NON_FIELD_ERRORS: error.error_list}

        for field, error_list in error.items():
            if field not in self.errors:
                self._errors[field] = self.error_class()
            self._errors[field].extend(error_list)
            if field in self.cleaned_data:
                del self.cleaned_data[field]

    def clean(self):
        # unprefix origins formset
        submitted_data = unprefix_formset_data(
            QUOTA_ORIGINS_FORMSET_PREFIX,
            self.data.copy(),
        )
        # for each origin, unprefix exclusions formset
        for i, origin_data in enumerate(submitted_data):
            exclusions = unprefix_formset_data(
                QUOTA_EXCLUSIONS_FORMSET_PREFIX,
                origin_data.copy(),
            )
            submitted_data[i]["exclusions"] = exclusions

        self.cleaned_data["origins"] = []

        for i, origin_data in enumerate(submitted_data):
            # instantiate a form per origin data to do validation
            origin_form = QuotaOrderNumberOriginUpdateReactForm(
                data=origin_data,
                initial=origin_data,
                instance=(
                    models.QuotaOrderNumberOrigin.objects.get(pk=origin_data["pk"])
                    if origin_data.get("pk")
                    else None
                ),
            )

            cleaned_exclusions = []

            for exclusion in origin_data["exclusions"]:
                exclusion_form = QuotaOriginExclusionsReactForm(
                    data=exclusion,
                    initial=exclusion,
                )
                if not exclusion_form.is_valid():
                    for field, e in exclusion_form.errors.as_data().items():
                        self.add_extra_error(
                            f"{QUOTA_ORIGINS_FORMSET_PREFIX}-{i}-{field}",
                            e,
                        )
                else:
                    cleaned_exclusions.append(exclusion_form.cleaned_data)

            if not origin_form.is_valid():
                for field, e in origin_form.errors.as_data().items():
                    self.add_extra_error(
                        f"{QUOTA_ORIGINS_FORMSET_PREFIX}-{i}-{field}",
                        e,
                    )
            else:
                origin_form.cleaned_data["exclusions"] = cleaned_exclusions
                self.cleaned_data["origins"].append(origin_form.cleaned_data)

        return super().clean()

    def init_layout(self, request):
        self.helper = FormHelper(self)
        self.helper.label_size = Size.SMALL
        self.helper.legend_size = Size.SMALL

        # CHARLIE REMOVE THIS COMMENT! Edie's hack to provide context for jinja template
        origins_html = render_to_string(
            "includes/quotas/quota-edit-origins.jinja",
            {
                "object": self.instance,
                "request": request,
                "geo_area_options": self.geo_area_options,
                "origins_initial": self.get_origins_initial(),
                "errors": self.errors,
            },
        )

        self.helper.layout = Layout(
            Div(
                Accordion(
                    AccordionSection(
                        "Validity period",
                        "start_date",
                        "end_date",
                    ),
                    AccordionSection(
                        "Category",
                        "category",
                    ),
                    AccordionSection(
                        "Quota origins",
                        Div(
                            HTML(origins_html),
                        ),
                    ),
                ),
                css_class="govuk-width-!-two-thirds",
            ),
            Submit(
                "submit",
                "Save",
                data_module="govuk-button",
                data_prevent_double_click="true",
            ),
        )


class QuotaOrderNumberCreateForm(
    ValidityPeriodForm,
    forms.ModelForm,
):
    class Meta:
        model = models.QuotaOrderNumber
        fields = [
            "order_number",
            "valid_between",
            "category",
            "mechanism",
        ]

    order_number = forms.CharField(
        help_text=ORDER_NUMBER_HELP_TEXT,
        validators=[validators.quota_order_number_validator],
        error_messages={
            "invalid": "Order number must be six digits long and begin with 05",
            "required": "Enter the order number",
        },
    )
    category = forms.ChoiceField(
        choices=validators.QuotaCategory.choices,
        help_text=CATEGORY_HELP_TEXT,
        error_messages={
            "invalid_choice": "Please select a valid category",
            "required": "Choose the category",
        },
    )
    mechanism = forms.ChoiceField(
        choices=validators.AdministrationMechanism.choices,
        error_messages={
            "invalid_choice": "Please select a valid mechanism",
            "required": "Choose the mechanism",
        },
    )

    def __init__(self, *args, **kwargs):
        super().__init__(*args, **kwargs)
        self.init_fields()
        self.init_layout()

    def init_fields(self):
        self.fields["start_date"].help_text = START_DATE_HELP_TEXT

    def init_layout(self):
        self.helper = FormHelper(self)
        self.helper.label_size = Size.SMALL
        self.helper.legend_size = Size.SMALL

        self.helper.layout = Layout(
            Accordion(
                AccordionSection(
                    "Order number",
                    "order_number",
                ),
                AccordionSection(
                    "Validity",
                    "start_date",
                    "end_date",
                ),
                AccordionSection(
                    "Category and mechanism",
                    "category",
                    "mechanism",
                ),
                css_class="govuk-width-!-two-thirds",
            ),
            Submit(
                "submit",
                "Save",
                data_module="govuk-button",
                data_prevent_double_click="true",
            ),
        )

    def clean(self):
        category = self.cleaned_data.get("category")
        mechanism = self.cleaned_data.get("mechanism")
        order_number = self.cleaned_data.get("order_number", "")

        if (
            mechanism is not None
            and int(mechanism) == validators.AdministrationMechanism.LICENSED
        ):
            if int(category) == validators.QuotaCategory.SAFEGUARD:
                raise ValidationError(
                    "Mechanism cannot be set to licensed for safeguard quotas",
                )
            if not order_number.startswith("054"):
                raise ValidationError(
                    "The order number for licensed quotas must begin with 054",
                )

        if (
            category is not None
            and int(
                category,
            )
            == validators.QuotaCategory.SAFEGUARD
            and not order_number.startswith("058")
        ):
            raise ValidationError(
                "The order number for safeguard quotas must begin with 058",
            )

        return super().clean()


class QuotaOrderNumberOriginForm(
    FormSetSubmitMixin,
    ValidityPeriodForm,
    BindNestedFormMixin,
    forms.ModelForm,
):
    class Meta:
        model = models.QuotaOrderNumberOrigin
        fields = [
            "valid_between",
            "geographical_area",
        ]

    geographical_area = forms.ModelChoiceField(
        label="Geographical area",
        help_text="Add a geographical area",
        queryset=GeographicalArea.objects.all(),
    )

    exclusions = FormSetField(
        label="Geographical area exclusions",
        nested_forms=[QuotaOriginExclusionsFormSet],
        required=False,
    )

    def __init__(self, *args, **kwargs):
        super().__init__(*args, **kwargs)
        self.init_fields()
        self.set_initial_data(*args, **kwargs)
        self.init_layout()

    def set_initial_data(self, *args, **kwargs):
        kwargs.pop("instance")
        self.bind_nested_forms(*args, **kwargs)

    def init_layout(self):
        self.helper = FormHelper(self)
        self.helper.label_size = Size.SMALL
        self.helper.legend_size = Size.SMALL

        self.helper.layout = Layout(
            Div(
                "start_date",
                "end_date",
                "geographical_area",
                "exclusions",
                css_class="govuk-!-width-two-thirds",
            ),
            Submit(
                "submit",
                "Save",
                data_module="govuk-button",
                data_prevent_double_click="true",
            ),
        )

    def init_fields(self):
        self.fields["geographical_area"].queryset = (
            GeographicalArea.objects.current()
            .with_latest_description()
            .as_at_today_and_beyond()
            .prefetch_related("descriptions")
            .order_by("description")
        )
        self.fields["geographical_area"].label_from_instance = (
            lambda obj: f"{obj.area_id} - {obj.description}"
        )


class QuotaDefinitionUpdateForm(
    ValidityPeriodForm,
    forms.ModelForm,
):
    class Meta:
        model = models.QuotaDefinition
        fields = [
            "valid_between",
            "description",
            "volume",
            "initial_volume",
            "measurement_unit",
            "measurement_unit_qualifier",
            "quota_critical_threshold",
            "quota_critical",
        ]

    description = forms.CharField(label="", widget=forms.Textarea(), required=False)
    volume = forms.DecimalField(
        label="Current volume",
        widget=forms.TextInput(),
        error_messages={
            "invalid": "Volume must be a number",
            "required": "Enter the volume",
        },
    )
    initial_volume = forms.DecimalField(
        widget=forms.TextInput(),
        error_messages={
            "invalid": "Initial volume must be a number",
            "required": "Enter the initial volume",
        },
    )
    measurement_unit = forms.ModelChoiceField(
        queryset=MeasurementUnit.objects.current(),
        error_messages={"required": "Select the measurement unit"},
    )
    quota_critical_threshold = forms.DecimalField(
        label="Threshold",
        help_text="The point at which this quota definition period becomes critical, as a percentage of the total volume.",
        widget=forms.TextInput(),
        error_messages={
            "invalid": "Critical threshold must be a number",
            "required": "Enter the critical threshold",
        },
    )
    quota_critical = forms.TypedChoiceField(
        label="Is the quota definition period in a critical state?",
        help_text="This determines if a trader needs to pay securities when utilising the quota.",
        coerce=lambda value: value == "True",
        choices=((True, "Yes"), (False, "No")),
        widget=forms.RadioSelect(),
        error_messages={"required": "Critical state must be set"},
    )

    def __init__(self, *args, **kwargs):
        super().__init__(*args, **kwargs)
        self.init_layout()
        self.init_fields()

    def clean(self):
        validators.validate_quota_volume(self.cleaned_data)
        return super().clean()

    def init_fields(self):
        self.fields["measurement_unit"].queryset = self.fields[
            "measurement_unit"
        ].queryset.order_by("code")
        self.fields["measurement_unit"].label_from_instance = (
            lambda obj: f"{obj.code} - {obj.description}"
        )

        self.fields["measurement_unit_qualifier"].queryset = self.fields[
            "measurement_unit_qualifier"
        ].queryset.order_by("code")
        self.fields["measurement_unit_qualifier"].label_from_instance = (
            lambda obj: f"{obj.code} - {obj.description}"
        )

    def init_layout(self):
        self.helper = FormHelper(self)
        self.helper.label_size = Size.SMALL
        self.helper.legend_size = Size.SMALL

        self.helper.layout = Layout(
            Accordion(
                AccordionSection(
                    "Description",
                    "description",
                ),
                AccordionSection(
                    "Validity period",
                    "start_date",
                    "end_date",
                ),
                AccordionSection(
                    "Measurements",
                    Field("measurement_unit", css_class="govuk-!-width-full"),
                    Field("measurement_unit_qualifier", css_class="govuk-!-width-full"),
                ),
                AccordionSection(
                    "Volume",
                    "initial_volume",
                    "volume",
                ),
                AccordionSection(
                    "Criticality",
                    "quota_critical_threshold",
                    "quota_critical",
                ),
                css_class="govuk-!-width-two-thirds",
            ),
            Submit(
                "submit",
                "Save",
                data_module="govuk-button",
                data_prevent_double_click="true",
            ),
        )


class QuotaDefinitionCreateForm(
    ValidityPeriodForm,
    forms.ModelForm,
):
    class Meta:
        model = models.QuotaDefinition
        fields = [
            "valid_between",
            "description",
            "volume",
            "initial_volume",
            "measurement_unit",
            "measurement_unit_qualifier",
            "quota_critical_threshold",
            "quota_critical",
            "maximum_precision",
        ]

    description = forms.CharField(label="", widget=forms.Textarea(), required=False)
    volume = forms.DecimalField(
        label="Current volume",
        widget=forms.TextInput(),
        error_messages={
            "invalid": "Volume must be a number",
            "required": "Enter the volume",
        },
    )
    initial_volume = forms.DecimalField(
        widget=forms.TextInput(),
        error_messages={
            "invalid": "Initial volume must be a number",
            "required": "Enter the initial volume",
        },
    )
    measurement_unit = forms.ModelChoiceField(
        queryset=MeasurementUnit.objects.current(),
        error_messages={"required": "Select the measurement unit"},
    )

    quota_critical_threshold = forms.DecimalField(
        label="Threshold",
        help_text="The point at which this quota definition period becomes critical, as a percentage of the total volume.",
        widget=forms.TextInput(),
        error_messages={
            "invalid": "Critical threshold must be a number",
            "required": "Enter the critical threshold",
        },
    )
    quota_critical = forms.TypedChoiceField(
        label="Is the quota definition period in a critical state?",
        help_text="This determines if a trader needs to pay securities when utilising the quota.",
        coerce=lambda value: value == "True",
        choices=((True, "Yes"), (False, "No")),
        widget=forms.RadioSelect(),
        error_messages={"required": "Critical state must be set"},
    )
    maximum_precision = forms.IntegerField(
        widget=forms.HiddenInput(),
    )

    def __init__(self, *args, **kwargs):
        super().__init__(*args, **kwargs)
        self.init_layout()
        self.init_fields()

    def clean(self):
        validators.validate_quota_volume(self.cleaned_data)
        return super().clean()

    def init_fields(self):
        # This is always set to 3 for current definitions
        # see https://uktrade.github.io/tariff-data-manual/documentation/data-structures/quotas.html#the-quota-definition-table
        self.fields["maximum_precision"].initial = 3

        # Set these as the default values
        self.fields["quota_critical"].initial = False
        self.fields["quota_critical_threshold"].initial = 90

        self.fields["measurement_unit"].queryset = self.fields[
            "measurement_unit"
        ].queryset.order_by("code")
        self.fields["measurement_unit"].label_from_instance = (
            lambda obj: f"{obj.code} - {obj.description}"
        )

        self.fields["measurement_unit_qualifier"].queryset = self.fields[
            "measurement_unit_qualifier"
        ].queryset.order_by("code")
        self.fields["measurement_unit_qualifier"].label_from_instance = (
            lambda obj: f"{obj.code} - {obj.description}"
        )

    def init_layout(self):
        self.helper = FormHelper(self)
        self.helper.label_size = Size.SMALL
        self.helper.legend_size = Size.SMALL

        self.helper.layout = Layout(
            Accordion(
                AccordionSection(
                    "Description",
                    HTML.p("Adding a description is optional."),
                    "description",
                    "order_number",
                ),
                AccordionSection(
                    "Validity period",
                    "start_date",
                    "end_date",
                ),
                AccordionSection(
                    "Measurements",
                    HTML.p("A measurement unit qualifier is not always required."),
                    Field("measurement_unit", css_class="govuk-!-width-full"),
                    Field("measurement_unit_qualifier", css_class="govuk-!-width-full"),
                ),
                AccordionSection(
                    "Volume",
                    HTML.p(
                        "The initial volume is the legal balance applied to the definition period.<br><br>The current volume is the starting balance for the quota.",
                    ),
                    "initial_volume",
                    "volume",
                    "maximum_precision",
                ),
                AccordionSection(
                    "Criticality",
                    "quota_critical_threshold",
                    "quota_critical",
                ),
            ),
            Submit(
                "submit",
                "Save",
                data_module="govuk-button",
                data_prevent_double_click="true",
            ),
        )


class QuotaOrderNumberOriginUpdateForm(
    QuotaOrderNumberOriginForm,
):
    def set_initial_data(self, *args, **kwargs):
        nested_forms_initial = {**self.initial}
        nested_forms_initial.update(self.get_geo_area_initial())
        kwargs.pop("initial")
        self.bind_nested_forms(*args, initial=nested_forms_initial, **kwargs)

    def get_geo_area_initial(self):
        field_name = "exclusion"
        initial = {}
        initial_exclusions = []
        if self.instance.pk:
            initial_exclusions = [
                {field_name: exclusion.excluded_geographical_area}
                for exclusion in self.instance.quotaordernumberoriginexclusion_set.current()
            ]
        # if we just submitted the form, add the new data to initial
        if self.formset_submitted or self.whole_form_submit:
            new_data = unprefix_formset_data(
                QUOTA_ORIGIN_EXCLUSIONS_FORMSET_PREFIX,
                self.data.copy(),
            )
            for g in new_data:
                if g[field_name]:
                    id = int(g[field_name])
                    g[field_name] = GeographicalArea.objects.get(id=id)
            initial_exclusions = new_data

        initial[QUOTA_ORIGIN_EXCLUSIONS_FORMSET_PREFIX] = initial_exclusions

        return initial


class QuotaOrderNumberOriginUpdateReactForm(QuotaOrderNumberOriginUpdateForm):
    """Used only to validate data sent from the quota edit React form."""

    pk = forms.IntegerField(required=False)


class QuotaOriginExclusionsReactForm(forms.Form):
    """Used only to validate data sent from the quota edit React form."""

    pk = forms.IntegerField(required=False)
    # field name is different to match the react form
    geographical_area = forms.ModelChoiceField(
        label="",
        queryset=GeographicalArea.objects.all(),
        help_text="Select a country to be excluded:",
        required=False,
    )

    def __init__(self, *args, **kwargs):
        super().__init__(*args, **kwargs)
        self.fields["geographical_area"].queryset = (
            GeographicalArea.objects.current()
            .with_latest_description()
            .as_at_today_and_beyond()
            .order_by("description")
        )


<<<<<<< HEAD
class DuplicateQuotaDefinitionPeriodStartForm(forms.Form):
    pass


class QuotaOrderNumersSelectForm(forms.Form):
    class Meta:
        fields = [
            "parent_quota_order_number",
            "child_quota_order_number",
        ]
    parent_quota_order_number = AutoCompleteField(
            label="Parent quota order number",
            queryset=models.QuotaOrderNumber.objects.all(),
            required=True,
        )
    child_quota_order_number = AutoCompleteField(
            label="Child quota order number",
            queryset=models.QuotaOrderNumber.objects.all(),
            required=True,
        )

    def __init__(self, *args, **kwargs):
        self.request = kwargs.pop("request", None)
        super().__init__(*args, **kwargs)
        self.init_layout(self.request)

    def init_layout(self, request):
        self.helper = FormHelper(self)
        self.helper.label_size = Size.SMALL
        self.helper.legend_size = Size.SMALL

        self.helper.layout = Layout(
            Div(
                "parent_quota_order_number",
                "child_quota_order_number",
            ),
            Submit(
                "submit",
                "Save and continue",
                data_module="govuk-button",
                data_prevent_double_click="true",
            ),
        )

    def clean(self):
        cleaned_data = super().clean()
        # returns the child and parent OrderNumber objects
        # if we're going to create asynchronously (arguably, even if we're not), we should just return the OrderNumber SIDs
        cleaned_data["parent_quota_order_number"] = self.cleaned_data.get('parent_quota_order_number')
        cleaned_data["child_quota_order_number"] = self.cleaned_data.get('child_quota_order_number')
        return cleaned_data


class SelectSubQuotaDefinitionsForm(
    SelectableObjectsForm,
):
    def clean(self):
        cleaned_data = super().clean()
        selected_definitions = {key: value for key, value in cleaned_data.items() if value}
        definitions_pks = [self.object_id_from_field_name(key) for key in selected_definitions]

        selected_definitions = models.QuotaDefinition.objects.filter(pk__in=definitions_pks).current()
        cleaned_data["selected_definitions"] = selected_definitions
        return cleaned_data


class SelectedDefinitionsForm(forms.Form):
    def __init__(self, *args, **kwargs):
        self.objects = kwargs.pop("objects", None)
        for definition in self.objects:
            print(f"{definition=}")

        super().__init__(*args, **kwargs)
        print('*'*30, 'SelectedDefinitionsForm', f'{self.objects}')

    def clean(self):
        pass


class SubQuotaDefinitionsUpdatesForm(
    forms.Form,
    ValidityPeriodForm,
):
    class Meta:
        model = models.QuotaDefinition
        fields = [
            "coefficient",
            "relationship_type",
            "volume",
            "measurement_unit"
        ]

    relationship_type = forms.ChoiceField(
        choices=[
            ("EQ", "Equivalent"),
            ("NM", "Normal"),
        ],
        help_text=RELATIONSHIP_TYPE_HELP_TEXT,
        error_messages={
            "required": "Choose the category",
        },
    )

    coefficient = forms.DecimalField(
        label="Coefficient",
        widget=forms.TextInput(),
        help_text=COEFFICIENT_HELP_TEXT,
        error_messages={
            "invalid": "Coefficient must be a number",
            "required": "Enter the volume",
        },
    )

    volume = forms.DecimalField(
        label="Volume",
        widget=forms.TextInput(),
        error_messages={
            "invalid": "Volume must be a number",
            "required": "Enter the volume",
        },
    )

    measurement_unit = forms.ModelChoiceField(
        queryset=MeasurementUnit.objects.current(),
        error_messages={"required": "Select the measurement unit"},
    )

    def set_initial_data(self):
        # for testing/build checks, using quota definition with SID 5203
        # in build, we'll need to pull this from args.
        # quota_definition_sid = 5203
        original_definition = models.QuotaDefinition.objects.get(sid='5203')
        fields = self.fields
        fields['start_date'].initial = original_definition.valid_between.lower
        fields['end_date'].initial = original_definition.valid_between.upper
        fields['measurement_unit'].initial = original_definition.measurement_unit
        fields['volume'].initial = original_definition.volume
        print('*'*30, f'set_data {fields=}')

    def init_fields(self):
        self.fields["measurement_unit"].queryset = self.fields[
            "measurement_unit"
        ].queryset.order_by("code")
        self.fields["measurement_unit"].label_from_instance = (
            lambda obj: f"{obj.code} - {obj.description}"
        )

    def __init__(self, *args, **kwargs):
        self.request = kwargs.pop("request", None)
        super().__init__(*args, **kwargs)
        self.init_fields()
        self.set_initial_data()
        self.init_layout(self.request)

    def init_layout(self, request):
        self.helper = FormHelper(self)
        self.helper.label_size = Size.SMALL
        self.helper.legend_size = Size.SMALL

        self.helper.layout = Layout(
            HTML(
                '<hr class="govuk-section-break govuk-section-break--s govuk-section-break--visible">',
            ),
            Div(
                Div(
                    HTML(
                        '<h3 class="govuk-body">Quota association details</h3>',
                    ),
                    Div("relationship_type", css_class="govuk-grid-column-one-half"),
                    Div("coefficient", css_class="govuk-grid-column-one-half"),
                    css_class="govuk-grid-row",
                ),
            ),
            HTML(
                    '<hr class="govuk-section-break govuk-section-break--s govuk-section-break--visible">',
            ),
            Div(
                Div(
                    HTML(
                        '<h3 class="govuk-body">Quota definition details</h3>',
                    ),
                    Div(
                        "start_date",
                        css_class="govuk-grid-column-one-half",
                    ),
                    Div(
                        "end_date",
                        css_class="govuk-grid-column-one-half",
                    ),
                    Div(
                        "volume", css_class="govuk-grid-column-one-half",
                    ),
                    Div(
                        "measurement_unit", css_class="govuk-grid-column-one-half",
                    ),
                    css_class="govuk-grid-row",
                ),
                HTML(
                    '<hr class="govuk-section-break govuk-section-break--s govuk-section-break--visible">',
                ),
                Submit(
                    "submit",
                    "Save and continue",
                    data_module="govuk-button",
                    data_prevent_double_click="true",
                ),
=======
class QuotaSuspensionType(TextChoices):
    SUSPENSION = "SUSPENSION", "Suspension period"
    BLOCKING = "BLOCKING", "Blocking period"


class BlockingPeriodTypeForm(forms.Form):
    blocking_period_type = forms.ChoiceField(
        help_text="Select a blocking period type.",
        choices=validators.BlockingPeriodType.choices,
        error_messages={
            "required": "Select a blocking period type",
        },
    )


class QuotaSuspensionOrBlockingCreateForm(
    ValidityPeriodBaseForm,
    BindNestedFormMixin,
    forms.Form,
):
    quota_definition = forms.ModelChoiceField(
        label="Quota definition SID",
        empty_label="Select a quota definition SID",
        queryset=models.QuotaDefinition.objects.all(),
        error_messages={
            "required": "Select a quota definition SID",
        },
    )

    suspension_type = RadioNested(
        label="Do you want to create a suspension or blocking period?",
        help_text="Select one option.",
        choices=QuotaSuspensionType.choices,
        nested_forms={
            QuotaSuspensionType.SUSPENSION.value: [],
            QuotaSuspensionType.BLOCKING.value: [BlockingPeriodTypeForm],
        },
        error_messages={
            "required": "Select if you want to create a suspension or blocking period",
        },
    )

    description = forms.CharField(
        label="Description",
        validators=[SymbolValidator],
        widget=forms.Textarea(),
        required=False,
    )

    def __init__(self, *args, **kwargs):
        self.quota_order_number = kwargs.pop("quota_order_number")
        super().__init__(*args, **kwargs)
        self.bind_nested_forms(*args, **kwargs)
        self.init_fields()
        self.init_layout()

    def init_fields(self):
        self.fields["quota_definition"].queryset = (
            models.QuotaDefinition.objects.current()
            .as_at_today_and_beyond()
            .filter(order_number=self.quota_order_number)
            .order_by("-sid")
        )
        self.fields["quota_definition"].label_from_instance = (
            lambda obj: f"{obj.sid} ({obj.valid_between.lower} - {obj.valid_between.upper})"
        )

    def init_layout(self):
        cancel_url = reverse_lazy(
            "quota-ui-detail",
            kwargs={"sid": self.quota_order_number.sid},
        )
        self.helper = FormHelper(self)
        self.helper.label_size = Size.SMALL
        self.helper.legend_size = Size.SMALL
        self.helper.layout = Layout(
            "quota_definition",
            "suspension_type",
            Field.textarea("description", rows=5),
            "start_date",
            "end_date",
            Div(
                Submit(
                    "submit",
                    "Save",
                    css_class="govuk-button--primary",
                    data_module="govuk-button",
                    data_prevent_double_click="true",
                ),
                HTML(
                    f"<a class='govuk-button govuk-button--secondary' href={cancel_url}>Cancel</a>",
                ),
                css_class="govuk-button-group",
>>>>>>> 497b777e
            ),
        )

    def clean(self):
        cleaned_data = super().clean()
<<<<<<< HEAD
        if (
            cleaned_data['relationship_type'] == 'NM'
            and cleaned_data['coefficient'] != 1
        ):
            raise ValidationError(
                "Where the relationship type is Normal, the coefficient value must be 1",
            )
        if (
            cleaned_data['relationship_type'] == 'EQ'
            and cleaned_data['coefficient'] == 1
        ):
            raise ValidationError(
                "Where the relationship type is Equivalent, the coefficient value must be something other than 1",
            )
        cleaned_data['measurment_unit'] = cleaned_data['measurement_unit'].code
        return cleaned_data

    # TODO:
    # for each definition from the previous step,
    # display basic information:
    # start & end date, volume, unit of measurement (?coefficient)
    # provide options to update:
    # Required fields:
    # Coefficient
    # Relationship type

    # Optional fields:
    # Start date
    # End date
    # Unit of measurement
    # Volume
=======
        definition_period = (
            cleaned_data["quota_definition"].valid_between
            if cleaned_data.get("quota_definition")
            else None
        )
        validity_period = cleaned_data.get("valid_between")
        if (
            definition_period
            and validity_period
            and not validity_range_contains_range(definition_period, validity_period)
        ):
            raise ValidationError(
                f"The start and end date must sit within the selected quota definition's start and end date ({definition_period.lower} - {definition_period.upper})",
            )

        return cleaned_data

    def save(self, workbasket):
        type_to_create_map = {
            QuotaSuspensionType.SUSPENSION: self.create_suspension_period,
            QuotaSuspensionType.BLOCKING: self.create_blocking_period,
        }
        create_object = type_to_create_map.get(self.cleaned_data["suspension_type"])
        return create_object(workbasket=workbasket)

    def create_suspension_period(self, workbasket):
        return models.QuotaSuspension.objects.create(
            quota_definition=self.cleaned_data["quota_definition"],
            description=self.cleaned_data["description"],
            valid_between=self.cleaned_data["valid_between"],
            update_type=UpdateType.CREATE,
            transaction=workbasket.new_transaction(),
        )

    def create_blocking_period(self, workbasket):
        return models.QuotaBlocking.objects.create(
            quota_definition=self.cleaned_data["quota_definition"],
            blocking_period_type=self.cleaned_data["blocking_period_type"],
            description=self.cleaned_data["description"],
            valid_between=self.cleaned_data["valid_between"],
            update_type=UpdateType.CREATE,
            transaction=workbasket.new_transaction(),
        )
>>>>>>> 497b777e
<|MERGE_RESOLUTION|>--- conflicted
+++ resolved
@@ -30,13 +30,10 @@
 from common.forms import delete_form_for
 from common.forms import formset_factory
 from common.forms import unprefix_formset_data
-<<<<<<< HEAD
-from common.views import WithPaginationListMixin
-=======
 from common.util import validity_range_contains_range
 from common.validators import SymbolValidator
 from common.validators import UpdateType
->>>>>>> 497b777e
+from common.views import WithPaginationListMixin
 from geo_areas.models import GeographicalArea
 from measures.models import MeasurementUnit
 from quotas import models
@@ -873,7 +870,149 @@
         )
 
 
-<<<<<<< HEAD
+class QuotaSuspensionType(TextChoices):
+    SUSPENSION = "SUSPENSION", "Suspension period"
+    BLOCKING = "BLOCKING", "Blocking period"
+
+
+class BlockingPeriodTypeForm(forms.Form):
+    blocking_period_type = forms.ChoiceField(
+        help_text="Select a blocking period type.",
+        choices=validators.BlockingPeriodType.choices,
+        error_messages={
+            "required": "Select a blocking period type",
+        },
+    )
+
+
+class QuotaSuspensionOrBlockingCreateForm(
+    ValidityPeriodBaseForm,
+    BindNestedFormMixin,
+    forms.Form,
+):
+    quota_definition = forms.ModelChoiceField(
+        label="Quota definition SID",
+        empty_label="Select a quota definition SID",
+        queryset=models.QuotaDefinition.objects.all(),
+        error_messages={
+            "required": "Select a quota definition SID",
+        },
+    )
+
+    suspension_type = RadioNested(
+        label="Do you want to create a suspension or blocking period?",
+        help_text="Select one option.",
+        choices=QuotaSuspensionType.choices,
+        nested_forms={
+            QuotaSuspensionType.SUSPENSION.value: [],
+            QuotaSuspensionType.BLOCKING.value: [BlockingPeriodTypeForm],
+        },
+        error_messages={
+            "required": "Select if you want to create a suspension or blocking period",
+        },
+    )
+
+    description = forms.CharField(
+        label="Description",
+        validators=[SymbolValidator],
+        widget=forms.Textarea(),
+        required=False,
+    )
+
+    def __init__(self, *args, **kwargs):
+        self.quota_order_number = kwargs.pop("quota_order_number")
+        super().__init__(*args, **kwargs)
+        self.bind_nested_forms(*args, **kwargs)
+        self.init_fields()
+        self.init_layout()
+
+    def init_fields(self):
+        self.fields["quota_definition"].queryset = (
+            models.QuotaDefinition.objects.current()
+            .as_at_today_and_beyond()
+            .filter(order_number=self.quota_order_number)
+            .order_by("-sid")
+        )
+        self.fields["quota_definition"].label_from_instance = (
+            lambda obj: f"{obj.sid} ({obj.valid_between.lower} - {obj.valid_between.upper})"
+        )
+
+    def init_layout(self):
+        cancel_url = reverse_lazy(
+            "quota-ui-detail",
+            kwargs={"sid": self.quota_order_number.sid},
+        )
+        self.helper = FormHelper(self)
+        self.helper.label_size = Size.SMALL
+        self.helper.legend_size = Size.SMALL
+        self.helper.layout = Layout(
+            "quota_definition",
+            "suspension_type",
+            Field.textarea("description", rows=5),
+            "start_date",
+            "end_date",
+            Div(
+                Submit(
+                    "submit",
+                    "Save",
+                    css_class="govuk-button--primary",
+                    data_module="govuk-button",
+                    data_prevent_double_click="true",
+                ),
+                HTML(
+                    f"<a class='govuk-button govuk-button--secondary' href={cancel_url}>Cancel</a>",
+                ),
+                css_class="govuk-button-group",
+            ),
+        )
+
+    def clean(self):
+        cleaned_data = super().clean()
+        definition_period = (
+            cleaned_data["quota_definition"].valid_between
+            if cleaned_data.get("quota_definition")
+            else None
+        )
+        validity_period = cleaned_data.get("valid_between")
+        if (
+            definition_period
+            and validity_period
+            and not validity_range_contains_range(definition_period, validity_period)
+        ):
+            raise ValidationError(
+                f"The start and end date must sit within the selected quota definition's start and end date ({definition_period.lower} - {definition_period.upper})",
+            )
+
+        return cleaned_data
+
+    def save(self, workbasket):
+        type_to_create_map = {
+            QuotaSuspensionType.SUSPENSION: self.create_suspension_period,
+            QuotaSuspensionType.BLOCKING: self.create_blocking_period,
+        }
+        create_object = type_to_create_map.get(self.cleaned_data["suspension_type"])
+        return create_object(workbasket=workbasket)
+
+    def create_suspension_period(self, workbasket):
+        return models.QuotaSuspension.objects.create(
+            quota_definition=self.cleaned_data["quota_definition"],
+            description=self.cleaned_data["description"],
+            valid_between=self.cleaned_data["valid_between"],
+            update_type=UpdateType.CREATE,
+            transaction=workbasket.new_transaction(),
+        )
+
+    def create_blocking_period(self, workbasket):
+        return models.QuotaBlocking.objects.create(
+            quota_definition=self.cleaned_data["quota_definition"],
+            blocking_period_type=self.cleaned_data["blocking_period_type"],
+            description=self.cleaned_data["description"],
+            valid_between=self.cleaned_data["valid_between"],
+            update_type=UpdateType.CREATE,
+            transaction=workbasket.new_transaction(),
+        )
+
+
 class DuplicateQuotaDefinitionPeriodStartForm(forms.Form):
     pass
 
@@ -1080,107 +1219,11 @@
                     data_module="govuk-button",
                     data_prevent_double_click="true",
                 ),
-=======
-class QuotaSuspensionType(TextChoices):
-    SUSPENSION = "SUSPENSION", "Suspension period"
-    BLOCKING = "BLOCKING", "Blocking period"
-
-
-class BlockingPeriodTypeForm(forms.Form):
-    blocking_period_type = forms.ChoiceField(
-        help_text="Select a blocking period type.",
-        choices=validators.BlockingPeriodType.choices,
-        error_messages={
-            "required": "Select a blocking period type",
-        },
-    )
-
-
-class QuotaSuspensionOrBlockingCreateForm(
-    ValidityPeriodBaseForm,
-    BindNestedFormMixin,
-    forms.Form,
-):
-    quota_definition = forms.ModelChoiceField(
-        label="Quota definition SID",
-        empty_label="Select a quota definition SID",
-        queryset=models.QuotaDefinition.objects.all(),
-        error_messages={
-            "required": "Select a quota definition SID",
-        },
-    )
-
-    suspension_type = RadioNested(
-        label="Do you want to create a suspension or blocking period?",
-        help_text="Select one option.",
-        choices=QuotaSuspensionType.choices,
-        nested_forms={
-            QuotaSuspensionType.SUSPENSION.value: [],
-            QuotaSuspensionType.BLOCKING.value: [BlockingPeriodTypeForm],
-        },
-        error_messages={
-            "required": "Select if you want to create a suspension or blocking period",
-        },
-    )
-
-    description = forms.CharField(
-        label="Description",
-        validators=[SymbolValidator],
-        widget=forms.Textarea(),
-        required=False,
-    )
-
-    def __init__(self, *args, **kwargs):
-        self.quota_order_number = kwargs.pop("quota_order_number")
-        super().__init__(*args, **kwargs)
-        self.bind_nested_forms(*args, **kwargs)
-        self.init_fields()
-        self.init_layout()
-
-    def init_fields(self):
-        self.fields["quota_definition"].queryset = (
-            models.QuotaDefinition.objects.current()
-            .as_at_today_and_beyond()
-            .filter(order_number=self.quota_order_number)
-            .order_by("-sid")
-        )
-        self.fields["quota_definition"].label_from_instance = (
-            lambda obj: f"{obj.sid} ({obj.valid_between.lower} - {obj.valid_between.upper})"
-        )
-
-    def init_layout(self):
-        cancel_url = reverse_lazy(
-            "quota-ui-detail",
-            kwargs={"sid": self.quota_order_number.sid},
-        )
-        self.helper = FormHelper(self)
-        self.helper.label_size = Size.SMALL
-        self.helper.legend_size = Size.SMALL
-        self.helper.layout = Layout(
-            "quota_definition",
-            "suspension_type",
-            Field.textarea("description", rows=5),
-            "start_date",
-            "end_date",
-            Div(
-                Submit(
-                    "submit",
-                    "Save",
-                    css_class="govuk-button--primary",
-                    data_module="govuk-button",
-                    data_prevent_double_click="true",
-                ),
-                HTML(
-                    f"<a class='govuk-button govuk-button--secondary' href={cancel_url}>Cancel</a>",
-                ),
-                css_class="govuk-button-group",
->>>>>>> 497b777e
             ),
         )
 
     def clean(self):
         cleaned_data = super().clean()
-<<<<<<< HEAD
         if (
             cleaned_data['relationship_type'] == 'NM'
             and cleaned_data['coefficient'] != 1
@@ -1211,49 +1254,4 @@
     # Start date
     # End date
     # Unit of measurement
-    # Volume
-=======
-        definition_period = (
-            cleaned_data["quota_definition"].valid_between
-            if cleaned_data.get("quota_definition")
-            else None
-        )
-        validity_period = cleaned_data.get("valid_between")
-        if (
-            definition_period
-            and validity_period
-            and not validity_range_contains_range(definition_period, validity_period)
-        ):
-            raise ValidationError(
-                f"The start and end date must sit within the selected quota definition's start and end date ({definition_period.lower} - {definition_period.upper})",
-            )
-
-        return cleaned_data
-
-    def save(self, workbasket):
-        type_to_create_map = {
-            QuotaSuspensionType.SUSPENSION: self.create_suspension_period,
-            QuotaSuspensionType.BLOCKING: self.create_blocking_period,
-        }
-        create_object = type_to_create_map.get(self.cleaned_data["suspension_type"])
-        return create_object(workbasket=workbasket)
-
-    def create_suspension_period(self, workbasket):
-        return models.QuotaSuspension.objects.create(
-            quota_definition=self.cleaned_data["quota_definition"],
-            description=self.cleaned_data["description"],
-            valid_between=self.cleaned_data["valid_between"],
-            update_type=UpdateType.CREATE,
-            transaction=workbasket.new_transaction(),
-        )
-
-    def create_blocking_period(self, workbasket):
-        return models.QuotaBlocking.objects.create(
-            quota_definition=self.cleaned_data["quota_definition"],
-            blocking_period_type=self.cleaned_data["blocking_period_type"],
-            description=self.cleaned_data["description"],
-            valid_between=self.cleaned_data["valid_between"],
-            update_type=UpdateType.CREATE,
-            transaction=workbasket.new_transaction(),
-        )
->>>>>>> 497b777e
+    # Volume