--- conflicted
+++ resolved
@@ -31,7 +31,6 @@
         model = Task
         fields = ["search", "category", "progress_state"]
 
-<<<<<<< HEAD
     @property
     def qs(self):
         return super().qs.non_workflow()
@@ -68,16 +67,10 @@
 
 
 class TaskAndWorkflowFilter(TamatoFilter):
-
-=======
-
-class WorkflowTemplateFilter(TamatoFilter):
->>>>>>> 442fd3ee
     search_fields = (
         "id",
         "title",
         "description",
-<<<<<<< HEAD
     )
     clear_url = reverse_lazy("workflow:task-and-workflow-ui-list")
 
@@ -112,12 +105,17 @@
     @property
     def qs(self):
         return super().qs.top_level()
-=======
+
+
+class WorkflowTemplateFilter(TamatoFilter):
+    search_fields = (
+        "id",
+        "title",
+        "description",
         "creator__username",
     )
     clear_url = reverse_lazy("workflow:task-workflow-template-ui-list")
 
     class Meta:
         model = TaskWorkflowTemplate
-        fields = ["search"]
->>>>>>> 442fd3ee
+        fields = ["search"]