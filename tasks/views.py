from django.conf import settings
from django.contrib.auth.mixins import PermissionRequiredMixin
from django.db import OperationalError
from django.db import transaction
from django.http import HttpResponseRedirect
from django.shortcuts import get_object_or_404
from django.urls import reverse
from django.utils.functional import cached_property
from django.views.generic.base import TemplateView
from django.views.generic.detail import DetailView
from django.views.generic.edit import CreateView
from django.views.generic.edit import DeleteView
from django.views.generic.edit import FormView
from django.views.generic.edit import UpdateView

from common.views import SortingMixin
from common.views import WithPaginationListView
from tasks.filters import TaskAndWorkflowFilter
from tasks.filters import TaskFilter
<<<<<<< HEAD
from tasks.filters import TaskWorkflowFilter
=======
from tasks.filters import WorkflowTemplateFilter
>>>>>>> 442fd3ee
from tasks.forms import SubTaskCreateForm
from tasks.forms import TaskCreateForm
from tasks.forms import TaskDeleteForm
from tasks.forms import TaskTemplateCreateForm
from tasks.forms import TaskTemplateDeleteForm
from tasks.forms import TaskTemplateUpdateForm
from tasks.forms import TaskUpdateForm
from tasks.forms import TaskWorkflowCreateForm
from tasks.forms import TaskWorkflowDeleteForm
from tasks.forms import TaskWorkflowTemplateCreateForm
from tasks.forms import TaskWorkflowTemplateDeleteForm
from tasks.forms import TaskWorkflowTemplateUpdateForm
from tasks.models import Queue
from tasks.models import QueueItem
from tasks.models import Task
from tasks.models import TaskItem
from tasks.models import TaskItemTemplate
from tasks.models import TaskTemplate
from tasks.models import TaskWorkflow
from tasks.models import TaskWorkflowTemplate
from tasks.signals import set_current_instigator


class TaskListView(PermissionRequiredMixin, SortingMixin, WithPaginationListView):
    model = Task
    template_name = "tasks/list.jinja"
    permission_required = "tasks.view_task"
    paginate_by = 20
    filterset_class = TaskFilter
    sort_by_fields = ["created_at"]

    def get_queryset(self):
        queryset = Task.objects.all()
        ordering = self.get_ordering()
        if ordering:
            ordering = (ordering,)
            queryset = queryset.order_by(*ordering)
        return queryset


class TaskDetailView(PermissionRequiredMixin, DetailView):
    model = Task
    template_name = "tasks/detail.jinja"
    permission_required = "tasks.view_task"


class TaskCreateView(PermissionRequiredMixin, CreateView):
    model = Task
    template_name = "layouts/create.jinja"
    permission_required = "tasks.add_task"
    form_class = TaskCreateForm

    def get_context_data(self, **kwargs):
        context = super().get_context_data(**kwargs)
        context["page_title"] = "Create a task"
        return context

    def form_valid(self, form):
        self.object = form.save(user=self.request.user)
        return HttpResponseRedirect(self.get_success_url())

    def get_success_url(self):
        return reverse("workflow:task-ui-confirm-create", kwargs={"pk": self.object.pk})


class TaskConfirmCreateView(PermissionRequiredMixin, DetailView):
    model = Task
    template_name = "tasks/confirm_create.jinja"
    permission_required = "tasks.add_task"

    def get_context_data(self, **kwargs):
        context = super().get_context_data(**kwargs)
        context["verbose_name"] = "task"
        return context


class TaskUpdateView(PermissionRequiredMixin, UpdateView):
    model = Task
    template_name = "tasks/edit.jinja"
    permission_required = "tasks.change_task"
    form_class = TaskUpdateForm

    def form_valid(self, form):
        set_current_instigator(self.request.user)
        with transaction.atomic():
            self.object = form.save()
        return HttpResponseRedirect(self.get_success_url())

    def get_success_url(self):
        return reverse("workflow:task-ui-confirm-update", kwargs={"pk": self.object.pk})


class TaskConfirmUpdateView(PermissionRequiredMixin, DetailView):
    model = Task
    template_name = "tasks/confirm_update.jinja"
    permission_required = "tasks.change_task"

    def get_context_data(self, **kwargs):
        context = super().get_context_data(**kwargs)
        context["page_title"] = "Task updated"
        context["object_type"] = "Task"
        return context


class TaskDeleteView(PermissionRequiredMixin, DeleteView):
    model = Task
    template_name = "tasks/delete.jinja"
    permission_required = "tasks.delete_task"
    form_class = TaskDeleteForm

    def get_form_kwargs(self):
        kwargs = super().get_form_kwargs()
        kwargs["instance"] = self.object
        return kwargs

    def get_context_data(self, **kwargs):
        context_data = super().get_context_data(**kwargs)
        context_data["verbose_name"] = "task"
        return context_data

    def get_success_url(self):
        return reverse("workflow:task-ui-confirm-delete", kwargs={"pk": self.object.pk})


class TaskConfirmDeleteView(PermissionRequiredMixin, TemplateView):
    model = Task
    template_name = "tasks/confirm_delete.jinja"
    permission_required = "tasks.delete_task"

    def get_context_data(self, **kwargs):
        context_data = super().get_context_data(**kwargs)
        context_data["deleted_pk"] = self.kwargs["pk"]
        context_data["verbose_name"] = "task"
        return context_data


class SubTaskCreateView(PermissionRequiredMixin, CreateView):
    model = Task
    template_name = "layouts/create.jinja"
    permission_required = "tasks.add_task"
    form_class = SubTaskCreateForm

    def get_context_data(self, **kwargs):
        context = super().get_context_data(**kwargs)
        context["page_title"] = (
            f"Create a subtask for task {self.kwargs['parent_task_pk']}"
        )
        return context

    def form_valid(self, form):
        parent_task = Task.objects.filter(pk=self.kwargs["parent_task_pk"]).first()
        if parent_task.parent_task:
            form.add_error(
                None,
                "You cannot make a subtask from a subtask.",
            )
            return self.form_invalid(form)
        else:
            self.object = form.save(parent_task, user=self.request.user)
            return HttpResponseRedirect(self.get_success_url())

    def get_success_url(self):
        return reverse(
            "workflow:subtask-ui-confirm-create",
            kwargs={"pk": self.object.pk},
        )


class SubTaskConfirmCreateView(DetailView):
    model = Task
    template_name = "tasks/confirm_create.jinja"

    def get_context_data(self, **kwargs):
        context = super().get_context_data(**kwargs)
        context["verbose_name"] = "subtask"
        return context


class SubTaskUpdateView(PermissionRequiredMixin, UpdateView):
    model = Task
    template_name = "tasks/edit.jinja"
    permission_required = "tasks.change_task"
    form_class = TaskUpdateForm

    def form_valid(self, form):
        set_current_instigator(self.request.user)
        with transaction.atomic():
            self.object = form.save()
        return HttpResponseRedirect(self.get_success_url())

    def get_context_data(self, **kwargs):
        context = super().get_context_data(**kwargs)
        context["page_title"] = f"Edit subtask {self.object.pk}"
        return context

    def get_success_url(self):
        return reverse(
            "workflow:subtask-ui-confirm-update",
            kwargs={"pk": self.object.pk},
        )


class SubTaskConfirmUpdateView(PermissionRequiredMixin, DetailView):
    model = Task
    template_name = "tasks/confirm_update.jinja"
    permission_required = "tasks.change_task"

    def get_context_data(self, **kwargs):
        context = super().get_context_data(**kwargs)
        context["page_title"] = "Subtask updated"
        context["object_type"] = "Subtask"
        return context


class SubTaskDeleteView(PermissionRequiredMixin, DeleteView):
    model = Task
    template_name = "tasks/delete.jinja"
    permission_required = "tasks.delete_task"
    form_class = TaskDeleteForm

    def get_form_kwargs(self):
        kwargs = super().get_form_kwargs()
        kwargs["instance"] = self.object
        return kwargs

    def get_context_data(self, **kwargs):
        context_data = super().get_context_data(**kwargs)
        context_data["verbose_name"] = "subtask"
        return context_data

    def get_success_url(self):
        return reverse(
            "workflow:subtask-ui-confirm-delete",
            kwargs={"pk": self.object.pk},
        )


class SubTaskConfirmDeleteView(PermissionRequiredMixin, TemplateView):
    model = Task
    template_name = "tasks/confirm_delete.jinja"
    permission_required = "tasks.delete_task"

    def get_context_data(self, **kwargs):
        context_data = super().get_context_data(**kwargs)
        context_data["verbose_name"] = "subtask"
        context_data["deleted_pk"] = self.kwargs["pk"]
        return context_data


<<<<<<< HEAD
class TaskWorkflowListView(
    PermissionRequiredMixin,
    SortingMixin,
    WithPaginationListView,
):
    model = Task
    template_name = "tasks/workflows/list.jinja"
    permission_required = "tasks.view_task"
    paginate_by = settings.DEFAULT_PAGINATOR_PER_PAGE_MAX
    filterset_class = TaskWorkflowFilter
    sort_by_fields = ["created_at"]

    def get_queryset(self):
        queryset = Task.objects.all()
        ordering = self.get_ordering()
        if ordering:
            ordering = (ordering,)
            queryset = queryset.order_by(*ordering)
        return queryset


class TaskAndWorkflowListView(
    PermissionRequiredMixin,
    SortingMixin,
    WithPaginationListView,
):
    model = Task
    template_name = "tasks/workflows/task-and-workflow-list.jinja"
    permission_required = "tasks.view_task"
    paginate_by = settings.DEFAULT_PAGINATOR_PER_PAGE_MAX
    filterset_class = TaskAndWorkflowFilter
    sort_by_fields = ["created_at"]

    def get_queryset(self):
        queryset = Task.objects.all()
        ordering = self.get_ordering()
        if ordering:
            ordering = (ordering,)
            queryset = queryset.order_by(*ordering)
=======
class TaskWorkflowTemplateListView(PermissionRequiredMixin, WithPaginationListView):
    model = TaskWorkflowTemplate
    template_name = "tasks/workflows/template_list.jinja"
    permission_required = "tasks.view_taskworkflowtemplate"
    paginate_by = 20
    filterset_class = WorkflowTemplateFilter

    def get_queryset(self):
        queryset = TaskWorkflowTemplate.objects.all()
>>>>>>> 442fd3ee
        return queryset


class QueuedItemManagementMixin:
    """A view mixin providing helper functions to manage queued items."""

    queued_item_model: type[QueueItem] = None
    """The model responsible for managing members of a queue."""

    item_lookup_field: str = ""
    """The lookup field of the instance managed by a queued item."""

    queue_field: str = ""
    """The name of the ForeignKey field relating a queued item to a queue."""

    @cached_property
    def queue(self) -> type[Queue]:
        """The queue instance that is the object of the view."""
        return self.get_object()

    def promote(self, lookup_id: int) -> None:
        queued_item = get_object_or_404(
            self.queued_item_model,
            **{
                self.item_lookup_field: lookup_id,
                self.queue_field: self.queue,
            },
        )
        try:
            queued_item.promote()
        except OperationalError:
            pass

    def demote(self, lookup_id: int) -> None:
        queued_item = get_object_or_404(
            self.queued_item_model,
            **{
                self.item_lookup_field: lookup_id,
                self.queue_field: self.queue,
            },
        )
        try:
            queued_item.demote()
        except OperationalError:
            pass

    def promote_to_first(self, lookup_id: int) -> None:
        queued_item = get_object_or_404(
            self.queued_item_model,
            **{
                self.item_lookup_field: lookup_id,
                self.queue_field: self.queue,
            },
        )
        try:
            queued_item.promote_to_first()
        except OperationalError:
            pass

    def demote_to_last(self, lookup_id: int) -> None:
        queued_item = get_object_or_404(
            self.queued_item_model,
            **{
                self.item_lookup_field: lookup_id,
                self.queue_field: self.queue,
            },
        )
        try:
            queued_item.demote_to_last()
        except OperationalError:
            pass


class TaskWorkflowDetailView(
    PermissionRequiredMixin,
    QueuedItemManagementMixin,
    DetailView,
):
    template_name = "tasks/workflows/detail.jinja"
    permission_required = "tasks.view_taskworkflow"
    model = TaskWorkflow
    queued_item_model = TaskItem
    item_lookup_field = "task_id"
    queue_field = "queue"

    @property
    def view_url(self) -> str:
        return reverse(
            "workflow:task-workflow-ui-detail",
            kwargs={"pk": self.queue.pk},
        )

    def get_context_data(self, **kwargs):
        context_data = super().get_context_data(**kwargs)
        context_data["object_list"] = self.queue.get_tasks()
        return context_data

    def post(self, request, *args, **kwargs):
        if "promote" in request.POST:
            self.promote(request.POST.get("promote"))
        elif "demote" in request.POST:
            self.demote(request.POST.get("demote"))
        elif "promote_to_first" in request.POST:
            self.promote_to_first(request.POST.get("promote_to_first"))
        elif "demote_to_last" in request.POST:
            self.demote_to_last(request.POST.get("demote_to_last"))

        return HttpResponseRedirect(self.view_url)


class TaskWorkflowCreateView(PermissionRequiredMixin, FormView):
    permission_required = "tasks.add_taskworkflow"
    template_name = "tasks/workflows/create.jinja"
    form_class = TaskWorkflowCreateForm

    def get_context_data(self, **kwargs):
        context = super().get_context_data(**kwargs)
        context["verbose_name"] = "workflow"
        context["list_url"] = "#NOT-IMPLEMENTED"
        return context

    def form_valid(self, form):
        summary_data = {
            "title": form.cleaned_data["title"],
            "description": form.cleaned_data["description"],
            "creator": self.request.user,
        }
        create_type = form.cleaned_data["create_type"]

        if create_type == TaskWorkflowCreateForm.CreateType.WITH_TEMPLATE:
            template = form.cleaned_data["workflow_template"]
            self.object = template.create_task_workflow(**summary_data)
        elif create_type == TaskWorkflowCreateForm.CreateType.WITHOUT_TEMPLATE:
            with transaction.atomic():
                summary_task = Task.objects.create(**summary_data)
                self.object = TaskWorkflow.objects.create(
                    summary_task=summary_task,
                )

        return super().form_valid(form)

    def get_success_url(self):
        return reverse(
            "workflow:task-workflow-ui-confirm-create",
            kwargs={"pk": self.object.pk},
        )


class TaskWorkflowConfirmCreateView(PermissionRequiredMixin, DetailView):
    model = TaskWorkflow
    template_name = "tasks/workflows/confirm_create.jinja"
    permission_required = "tasks.add_taskworkflow"


class TaskWorkflowDeleteView(PermissionRequiredMixin, DeleteView):
    model = TaskWorkflow
    template_name = "tasks/workflows/delete.jinja"
    permission_required = "tasks.delete_taskworkflow"
    form_class = TaskWorkflowDeleteForm

    def get_form_kwargs(self):
        kwargs = super().get_form_kwargs()
        kwargs["instance"] = self.object
        return kwargs

    @transaction.atomic
    def form_valid(self, form):
        summary_task = self.object.summary_task
        self.object.get_tasks().delete()
        result = super().form_valid(form)
        summary_task.delete()
        return result

    def get_success_url(self):
        return reverse(
            "workflow:task-workflow-ui-confirm-delete",
            kwargs={"pk": self.object.pk},
        )


class TaskWorkflowConfirmDeleteView(PermissionRequiredMixin, TemplateView):
    model = TaskWorkflow
    template_name = "tasks/workflows/confirm_delete.jinja"
    permission_required = "tasks.change_taskworkflow"

    def get_context_data(self, **kwargs):
        context_data = super().get_context_data(**kwargs)
        context_data.update(
            {
                "verbose_name": "workflow",
                "deleted_pk": self.kwargs["pk"],
                "create_url": reverse("workflow:task-workflow-ui-create"),
                "list_url": "#NOT-IMPLEMENTED",
            },
        )
        return context_data


class TaskWorkflowTemplateDetailView(
    PermissionRequiredMixin,
    QueuedItemManagementMixin,
    DetailView,
):
    template_name = "tasks/workflows/detail.jinja"
    permission_required = "tasks.view_taskworkflowtemplate"
    model = TaskWorkflowTemplate
    queued_item_model = TaskItemTemplate
    item_lookup_field = "task_template_id"
    queue_field = "queue"

    @property
    def view_url(self) -> str:
        return reverse(
            "workflow:task-workflow-template-ui-detail",
            kwargs={"pk": self.queue.pk},
        )

    def get_context_data(self, **kwargs):
        context_data = super().get_context_data(**kwargs)
        context_data["object_list"] = self.queue.get_task_templates()
        return context_data

    def post(self, request, *args, **kwargs):
        if "promote" in request.POST:
            self.promote(request.POST.get("promote"))
        elif "demote" in request.POST:
            self.demote(request.POST.get("demote"))
        elif "promote_to_first" in request.POST:
            self.promote_to_first(request.POST.get("promote_to_first"))
        elif "demote_to_last" in request.POST:
            self.demote_to_last(request.POST.get("demote_to_last"))

        return HttpResponseRedirect(self.view_url)


class TaskWorkflowTemplateCreateView(PermissionRequiredMixin, CreateView):
    model = TaskWorkflowTemplate
    permission_required = "tasks.add_taskworkflowtemplate"
    template_name = "tasks/workflows/create.jinja"
    form_class = TaskWorkflowTemplateCreateForm

    def get_context_data(self, **kwargs):
        context = super().get_context_data(**kwargs)
        context["verbose_name"] = "workflow template"
        context["list_url"] = reverse("workflow:task-workflow-template-ui-list")
        return context

    def get_success_url(self):
        return reverse(
            "workflow:task-workflow-template-ui-confirm-create",
            kwargs={"pk": self.object.pk},
        )


class TaskWorkflowTemplateConfirmCreateView(PermissionRequiredMixin, DetailView):
    model = TaskWorkflowTemplate
    template_name = "tasks/workflows/confirm_create.jinja"
    permission_required = "tasks.add_taskworkflowtemplate"


class TaskWorkflowTemplateUpdateView(PermissionRequiredMixin, UpdateView):
    model = TaskWorkflowTemplate
    template_name = "tasks/workflows/template_edit.jinja"
    permission_required = "tasks.change_taskworkflowtemplate"
    form_class = TaskWorkflowTemplateUpdateForm

    def get_success_url(self):
        return reverse(
            "workflow:task-workflow-template-ui-confirm-update",
            kwargs={"pk": self.object.pk},
        )


class TaskWorkflowTemplateConfirmUpdateView(PermissionRequiredMixin, DetailView):
    model = TaskWorkflowTemplate
    template_name = "tasks/workflows/template_confirm_update.jinja"
    permission_required = "tasks.change_taskworkflowtemplate"


class TaskWorkflowTemplateDeleteView(PermissionRequiredMixin, DeleteView):
    model = TaskWorkflowTemplate
    template_name = "tasks/workflows/delete.jinja"
    permission_required = "tasks.delete_taskworkflowtemplate"
    form_class = TaskWorkflowTemplateDeleteForm

    def get_form_kwargs(self):
        kwargs = super().get_form_kwargs()
        kwargs["instance"] = self.object
        return kwargs

    @transaction.atomic
    def form_valid(self, form):
        self.object.get_task_templates().delete()
        return super().form_valid(form)

    def get_success_url(self):
        return reverse(
            "workflow:task-workflow-template-ui-confirm-delete",
            kwargs={"pk": self.object.pk},
        )


class TaskWorkflowTemplateConfirmDeleteView(PermissionRequiredMixin, TemplateView):
    model = TaskWorkflowTemplate
    template_name = "tasks/workflows/confirm_delete.jinja"
    permission_required = "tasks.change_taskworkflowtemplate"

    def get_context_data(self, **kwargs):
        context_data = super().get_context_data(**kwargs)
        context_data.update(
            {
                "verbose_name": "workflow template",
                "deleted_pk": self.kwargs["pk"],
                "create_url": reverse("workflow:task-workflow-template-ui-create"),
                "list_url": reverse("workflow:task-workflow-template-ui-list"),
            },
        )
        return context_data


class TaskTemplateDetailView(PermissionRequiredMixin, DetailView):
    model = TaskTemplate
    template_name = "tasks/workflows/task_template_detail.jinja"
    permission_required = "tasks.view_tasktemplate"

    def get_context_data(self, **kwargs) -> dict:
        context = super().get_context_data(**kwargs)

        context["task_workflow_template"] = self.get_object().taskitemtemplate.queue

        return context


class TaskTemplateCreateView(PermissionRequiredMixin, CreateView):
    template_name = "tasks/workflows/task_template_save.jinja"
    form_class = TaskTemplateCreateForm
    permission_required = "tasks.add_tasktemplate"

    def get_task_workflow_template(self) -> TaskWorkflowTemplate:
        """Get the TaskWorkflowTemplate identified by the pk in the URL."""
        return TaskWorkflowTemplate.objects.get(
            pk=self.kwargs["workflow_template_pk"],
        )

    def get_context_data(self, **kwargs) -> dict:
        context = super().get_context_data(**kwargs)

        context["page_title"] = "Create a task template"
        context["task_workflow_template"] = self.get_task_workflow_template()

        return context

    def form_valid(self, form) -> HttpResponseRedirect:
        with transaction.atomic():
            self.object = form.save()
            TaskItemTemplate.objects.create(
                queue=self.get_task_workflow_template(),
                task_template=self.object,
            )

        return HttpResponseRedirect(self.get_success_url(), self.object.pk)

    def get_success_url(self) -> str:
        return reverse(
            "workflow:task-template-ui-confirm-create",
            kwargs={"pk": self.object.pk},
        )


class TaskTemplateConfirmCreateView(PermissionRequiredMixin, DetailView):
    model = TaskTemplate
    template_name = "tasks/workflows/task_template_confirm_create.jinja"
    permission_required = "tasks.add_tasktemplate"

    def get_context_data(self, **kwargs) -> dict:
        context = super().get_context_data(**kwargs)

        context["task_workflow_template"] = self.get_object().taskitemtemplate.queue

        return context


class TaskTemplateUpdateView(PermissionRequiredMixin, UpdateView):
    model = TaskTemplate
    template_name = "tasks/workflows/task_template_save.jinja"
    permission_required = "tasks.change_tasktemplate"
    form_class = TaskTemplateUpdateForm

    def get_context_data(self, **kwargs):
        context = super().get_context_data(**kwargs)

        context["page_title"] = f"Update task template: {self.get_object().title}"
        context["task_workflow_template"] = self.get_object().taskitemtemplate.queue

        return context

    def get_success_url(self):
        return reverse(
            "workflow:task-template-ui-confirm-update",
            kwargs={"pk": self.object.pk},
        )


class TaskTemplateConfirmUpdateView(PermissionRequiredMixin, DetailView):
    model = TaskTemplate
    template_name = "tasks/workflows/task_template_confirm_update.jinja"
    permission_required = "tasks.add_tasktemplate"

    def get_context_data(self, **kwargs) -> dict:
        context = super().get_context_data(**kwargs)

        context["task_workflow_template"] = self.get_object().taskitemtemplate.queue

        return context


class TaskTemplateDeleteView(PermissionRequiredMixin, DeleteView):
    model = TaskTemplate
    template_name = "tasks/workflows/task_template_delete.jinja"
    permission_required = "tasks.delete_tasktemplate"
    form_class = TaskTemplateDeleteForm

    def get_form_kwargs(self):
        kwargs = super().get_form_kwargs()
        kwargs["instance"] = self.object
        return kwargs

    def get_context_data(self, **kwargs):
        context = super().get_context_data(**kwargs)

        context["task_workflow_template"] = self.get_object().taskitemtemplate.queue

        return context

    def get_success_url(self):
        return reverse(
            "workflow:task-template-ui-confirm-delete",
            kwargs={
                "workflow_template_pk": self.kwargs["workflow_template_pk"],
                "pk": self.object.pk,
            },
        )


class TaskTemplateConfirmDeleteView(PermissionRequiredMixin, TemplateView):
    template_name = "tasks/workflows/task_template_confirm_delete.jinja"
    permission_required = "tasks.delete_tasktemplate"

    def get_context_data(self, **kwargs):
        context = super().get_context_data(**kwargs)

        context["deleted_pk"] = self.kwargs["pk"]
        context["task_workflow_template"] = TaskWorkflowTemplate.objects.get(
            pk=self.kwargs["workflow_template_pk"],
        )

        return context<|MERGE_RESOLUTION|>--- conflicted
+++ resolved
@@ -17,11 +17,8 @@
 from common.views import WithPaginationListView
 from tasks.filters import TaskAndWorkflowFilter
 from tasks.filters import TaskFilter
-<<<<<<< HEAD
 from tasks.filters import TaskWorkflowFilter
-=======
 from tasks.filters import WorkflowTemplateFilter
->>>>>>> 442fd3ee
 from tasks.forms import SubTaskCreateForm
 from tasks.forms import TaskCreateForm
 from tasks.forms import TaskDeleteForm
@@ -271,7 +268,6 @@
         return context_data
 
 
-<<<<<<< HEAD
 class TaskWorkflowListView(
     PermissionRequiredMixin,
     SortingMixin,
@@ -311,7 +307,8 @@
         if ordering:
             ordering = (ordering,)
             queryset = queryset.order_by(*ordering)
-=======
+
+
 class TaskWorkflowTemplateListView(PermissionRequiredMixin, WithPaginationListView):
     model = TaskWorkflowTemplate
     template_name = "tasks/workflows/template_list.jinja"
@@ -321,7 +318,6 @@
 
     def get_queryset(self):
         queryset = TaskWorkflowTemplate.objects.all()
->>>>>>> 442fd3ee
         return queryset
 
 
