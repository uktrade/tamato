repos:
  - repo: https://github.com/asottile/add-trailing-comma
    rev: v2.4.0
    hooks:
      - id: add-trailing-comma
  - repo: https://github.com/myint/autoflake.git
    rev: v2.0.1
    hooks:
      - id: autoflake
        args:
          [
            "--in-place",
            "--remove-all-unused-imports",
            "--remove-unused-variable",
          ]
  - repo: https://github.com/pycqa/isort
    rev: 5.12.0
    hooks:
      - id: isort
        args: [--force-single-line-imports]
  - repo: https://github.com/myint/docformatter.git
<<<<<<< HEAD
    rev: v1.6.0.rc1
=======
    rev: v1.5.1
>>>>>>> 225be16a
    hooks:
      - id: docformatter
        args:
          [
            "--in-place",
            "--wrap-summaries=80",
            "--wrap-descriptions=80",
            "--pre-summary-newline",
          ]
  - repo: https://github.com/psf/black
    rev: 23.1.0
    hooks:
      - id: black
  - repo: https://github.com/ikamensh/flynt/
    rev: '0.77'
    hooks:
      - id: flynt
  - repo: https://github.com/uktrade/pii-secret-check-hooks
    rev: 0.0.0.35
    hooks:
    -   id: pii_secret_filename
        files: ''
        language: python
        language_version: python3.9
        pass_filenames: true
        require_serial: true
    -   id: pii_secret_file_content
        files: ''
        language: python
        language_version: python3.9
        pass_filenames: true
        require_serial: true
    -   id: hooks_version_check
        name: Checking local hooks against latest release
        verbose: true
        require_serial: true<|MERGE_RESOLUTION|>--- conflicted
+++ resolved
@@ -19,11 +19,7 @@
       - id: isort
         args: [--force-single-line-imports]
   - repo: https://github.com/myint/docformatter.git
-<<<<<<< HEAD
-    rev: v1.6.0.rc1
-=======
     rev: v1.5.1
->>>>>>> 225be16a
     hooks:
       - id: docformatter
         args:
