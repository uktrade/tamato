--- conflicted
+++ resolved
@@ -481,7 +481,6 @@
     assert not session_workbasket.tracked_model_checks.exists()
 
 
-<<<<<<< HEAD
 def test_submit_for_packaging(valid_user_client, session_workbasket):
     """Test that a GET request to the submit-for-packaging endpoint returns a
     302, redirecting to the create packaged workbasket page."""
@@ -518,7 +517,8 @@
     response_url = f"/publishing/create/"
     # Only compare the response URL up to the query string.
     assert response.url[: len(response_url)] == response_url
-=======
+
+
 def test_terminate_rule_check(valid_user_client, session_workbasket):
     session_workbasket.rule_check_task_id = 123
 
@@ -536,7 +536,6 @@
     session_workbasket.refresh_from_db()
 
     assert not session_workbasket.rule_check_task_id
->>>>>>> 73775931
 
 
 def test_workbasket_violations(valid_user_client, session_workbasket):
