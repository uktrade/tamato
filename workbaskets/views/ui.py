--- conflicted
+++ resolved
@@ -2,11 +2,7 @@
 import re
 from datetime import date
 from functools import cached_property
-<<<<<<< HEAD
-=======
 from itertools import chain
-from typing import Tuple
->>>>>>> 50cc1fc4
 
 import boto3
 import django_filters
