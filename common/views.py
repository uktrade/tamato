"""Common views."""
import os
import time
from datetime import datetime
from typing import Dict
from typing import Optional
from typing import Tuple
from typing import Type

import django.contrib.auth.views
import kombu.exceptions
from django.conf import settings
from django.contrib.auth.mixins import LoginRequiredMixin
from django.contrib.auth.mixins import PermissionRequiredMixin
from django.contrib.auth.mixins import UserPassesTestMixin
from django.core.cache import cache
from django.core.paginator import Paginator
from django.db import OperationalError
from django.db import connection
from django.db import transaction
from django.db.models import Model
from django.db.models import QuerySet
from django.http import Http404
from django.http import HttpResponse
from django.shortcuts import redirect
from django.template.response import TemplateResponse
from django.urls import reverse
from django.utils.timezone import make_aware
from django.views import generic
from django.views.generic import FormView
from django.views.generic import TemplateView
from django.views.generic.base import View
from django.views.generic.edit import FormMixin
from django_filters.views import FilterView
from redis.exceptions import TimeoutError as RedisTimeoutError

from common import forms
from common.business_rules import BusinessRule
from common.business_rules import BusinessRuleViolation
from common.celery import app
from common.models import TrackedModel
from common.models import Transaction
from common.pagination import build_pagination_list
from common.validators import UpdateType
from publishing.models import PackagedWorkBasket
from workbaskets.models import WorkBasket
from workbaskets.views.mixins import WithCurrentWorkBasket


class HomeView(FormView, View):
    template_name = "common/workbasket_action.jinja"
    form_class = forms.HomeForm

    REDIRECT_MAPPING = {
        "EDIT": "workbaskets:workbasket-ui-list",
        "CREATE": "workbaskets:workbasket-ui-create",
        "PACKAGE_WORKBASKETS": "publishing:packaged-workbasket-queue-ui-list",
        "PROCESS_ENVELOPES": "publishing:envelope-queue-ui-list",
        "SEARCH": "search-page",
        "IMPORT": "commodity_importer-ui-list",
        "WORKBASKET_LIST_ALL": "workbaskets:workbasket-ui-list-all",
    }

    def get_form_kwargs(self):
        kwargs = super().get_form_kwargs()
        kwargs["user"] = self.request.user
        return kwargs

    def form_valid(self, form):
<<<<<<< HEAD
        if form.cleaned_data["workbasket_action"] == "EDIT":
            return redirect(reverse("workbaskets:workbasket-ui-list"))
        elif form.cleaned_data["workbasket_action"] == "CREATE":
            return redirect(reverse("workbaskets:workbasket-ui-create"))
        elif form.cleaned_data["workbasket_action"] == "PACKAGE_WORKBASKETS":
            return redirect(reverse("publishing:packaged-workbasket-queue-ui-list"))
        elif form.cleaned_data["workbasket_action"] == "PROCESS_ENVELOPES":
            return redirect(reverse("publishing:envelope-queue-ui-list"))
        elif form.cleaned_data["workbasket_action"] == "SEARCH":
            return redirect(reverse("search-page"))
        elif form.cleaned_data["workbasket_action"] == "IMPORT":
            return redirect(reverse("commodity_importer-ui-list"))
        elif form.cleaned_data["workbasket_action"] == "VIEW_REF_DOCS":
            return redirect(reverse("reference_documents-ui-list"))
=======
        return redirect(
            reverse(self.REDIRECT_MAPPING[form.cleaned_data["workbasket_action"]]),
        )
>>>>>>> 1a3d21e7


class SearchPageView(TemplateView):
    template_name = "common/search_page.jinja"


class HealthCheckResponse(HttpResponse):
    """
    Formatted HTTP response for healthcheck.

    See https://readme.trade.gov.uk/docs/howtos/healthcheck.html
    """

    def __init__(self):
        super().__init__(content_type="text/xml")
        self["Cache-Control"] = "no-cache, no-store, must-revalidate"

        self.start_time = time.time()
        self.status = "OK"

    @property
    def content(self):
        return (
            "<pingdom_http_custom_check>"
            f"<status>{self.status}</status>"
            f"<response_time>{int(time.time() - self.start_time)}</response_time>"
            "</pingdom_http_custom_check>"
        )

    @content.setter
    def content(self, value):
        pass

    def fail(self, status):
        self.status_code = 503
        self.status = status
        return self


def healthcheck(request):
    """Healthcheck endpoint returns a 503 error if the database or redis is
    down."""
    response = HealthCheckResponse()

    try:
        connection.cursor()
    except OperationalError:
        return response.fail("DB missing")

    try:
        cache.set("__pingdom_test", 1, timeout=1)
    except RedisTimeoutError:
        return response.fail("Redis missing")

    return response


class AppInfoView(
    LoginRequiredMixin,
    TemplateView,
):
    template_name = "common/app_info.jinja"
    DATETIME_FORMAT = "%d %b %Y, %H:%M"

    def active_tasks(self) -> Dict:
        inspect = app.control.inspect()
        if not inspect:
            return {}

        active_tasks = inspect.active()
        if not active_tasks:
            return {}

        return active_tasks

    @staticmethod
    def timestamp_to_datetime_string(timestamp):
        return make_aware(
            datetime.fromtimestamp(timestamp),
        ).strftime(AppInfoView.DATETIME_FORMAT)

    def active_envelope_generation(self, active_tasks):
        results = []

        for _, task_info_list in active_tasks.items():
            for task_info in task_info_list:
                if task_info.get("name") == "publishing.tasks.create_xml_envelope_file":
                    date_time_start = AppInfoView.timestamp_to_datetime_string(
                        task_info.get("time_start"),
                    )

                    packaged_workbasket_id = task_info.get("args", [""])[0]
                    packaged_workbasket = PackagedWorkBasket.objects.get(
                        id=packaged_workbasket_id,
                    )
                    workbasket_id = packaged_workbasket.workbasket.id

                    results.append(
                        {
                            "task_id": task_info.get("id"),
                            "packaged_workbasket_id": packaged_workbasket_id,
                            "workbasket_id": workbasket_id,
                            "date_time_start": date_time_start,
                        },
                    )

        return results

    def active_checks(self, active_tasks):
        results = []

        for _, task_info_list in active_tasks.items():
            for task_info in task_info_list:
                if (
                    task_info.get("name")
                    == "workbaskets.tasks.call_check_workbasket_sync"
                ):
                    date_time_start = AppInfoView.timestamp_to_datetime_string(
                        task_info.get("time_start"),
                    )

                    workbasket_id = task_info.get("args", [""])[0]
                    workbasket = WorkBasket.objects.get(id=workbasket_id)
                    num_completed, total = workbasket.rule_check_progress()

                    results.append(
                        {
                            "task_id": task_info.get("id"),
                            "workbasket_id": workbasket_id,
                            "date_time_start": date_time_start,
                            "checks_completed": f"{num_completed} out of {total}",
                        },
                    )

        return results

    def get_context_data(self, **kwargs):
        data = super().get_context_data(**kwargs)
        try:
            active_tasks = self.active_tasks()
            data["celery_healthy"] = True
            data["active_checks"] = self.active_checks(active_tasks)
            data["active_envelope_generation"] = self.active_envelope_generation(
                active_tasks,
            )
        except kombu.exceptions.OperationalError as oe:
            data["celery_healthy"] = False

        if self.request.user.is_superuser:
            data["GIT_BRANCH"] = os.getenv("GIT_BRANCH", "Unavailable")
            data["GIT_COMMIT"] = os.getenv("GIT_COMMIT", "Unavailable")
            data["APP_UPDATED_TIME"] = AppInfoView.timestamp_to_datetime_string(
                os.path.getmtime(__file__),
            )
            last_transaction = Transaction.objects.order_by("updated_at").last()
            data["LAST_TRANSACTION_TIME"] = (
                format(
                    last_transaction.updated_at.strftime(AppInfoView.DATETIME_FORMAT),
                )
                if last_transaction
                else "No transactions"
            )

        return data


class LoginView(django.contrib.auth.views.LoginView):
    template_name = "common/login.jinja"


class LogoutView(django.contrib.auth.views.LogoutView):
    template_name = "common/logged_out.jinja"


class WithPaginationListMixin:
    """Mixin that can be inherited by a ListView subclass to enable this
    project's pagination capabilities."""

    paginator_class = Paginator
    paginate_by = settings.REST_FRAMEWORK["PAGE_SIZE"]

    def get_context_data(self, *, object_list=None, **kwargs):
        """Adds a page link list to the context."""
        data = super().get_context_data(object_list=object_list, **kwargs)
        page_obj = data["page_obj"]
        page_number = page_obj.number
        data["page_links"] = build_pagination_list(
            page_number,
            page_obj.paginator.num_pages,
        )
        return data


class WithPaginationListView(WithPaginationListMixin, FilterView):
    """Generic filtered list view enabling pagination."""


class RequiresSuperuserMixin(UserPassesTestMixin):
    """Only allow superusers to see this view."""

    def test_func(self):
        return self.request.user.is_superuser


class TamatoListView(WithCurrentWorkBasket, WithPaginationListView):
    """Base view class for listing tariff components including those in the
    current workbasket, with pagination."""


class TrackedModelDetailMixin:
    """Allows detail URLs to use <Identifying-Fields> instead of <pk>"""

    model: Type[TrackedModel]
    required_url_kwargs = None

    def get_object(self, queryset: Optional[QuerySet] = None) -> Model:
        """
        Fetch the model instance by primary key or by identifying_fields in the
        URL.

        :param queryset Optional[QuerySet]: Get the object from this queryset
        :rtype: Model
        """
        if queryset is None:
            queryset = self.get_queryset()

        required_url_kwargs = self.required_url_kwargs or self.model.identifying_fields

        if any(key not in self.kwargs for key in required_url_kwargs):
            raise AttributeError(
                f"{self.__class__.__name__} must be called with {', '.join(required_url_kwargs)} in the URLconf.",
            )

        queryset = queryset.filter(**self.kwargs)

        try:
            obj = queryset.get()
        except queryset.model.DoesNotExist:
            raise Http404(f"No {self.model.__name__} matching the query {self.kwargs}")

        return obj


class TrackedModelDetailView(
    WithCurrentWorkBasket,
    TrackedModelDetailMixin,
    generic.DetailView,
):
    """Base view class for displaying a single TrackedModel."""


class BusinessRulesMixin:
    """Check business rules on form_submission."""

    validate_business_rules: Tuple[Type[BusinessRule], ...] = tuple()

    def form_violates(self, form, transaction=None) -> bool:
        """
        If any of the specified business rules are violated, reshow the form
        with the violations as form errors.

        :param form: The submitted form
        :param transaction: The transaction containing the version of the object to be validated. Defaults to `self.object.transaction`
        """
        violations = False
        transaction = transaction or self.object.transaction

        for rule in self.validate_business_rules:
            try:
                rule(transaction).validate(self.object)
            except BusinessRuleViolation as v:
                form.add_error(None, v.args[0])
                violations = True

        return violations

    def form_valid(self, form):
        if self.form_violates(form):
            return self.form_invalid(form)

        return super().form_valid(form)


class TrackedModelChangeView(
    WithCurrentWorkBasket,
    PermissionRequiredMixin,
    BusinessRulesMixin,
):
    update_type: UpdateType
    success_path: Optional[str] = None

    @property
    def success_url(self):
        return self.object.get_url(self.success_path)

    def get_result_object(self, form):
        """
        Overridable used to get a saved result.

        In the default case (this implementation) a new version of a
        TrackedModel instance is created. However, this function may be
        overridden to provide alternative behaviour, such as simply updating the
        TrackedModel instance.
        """
        # compares changed data against model fields to prevent unexpected kwarg TypeError
        # e.g. `geographical_area_group` is a field on `MeasureUpdateForm` and included in cleaned data,
        # but isn't a field on `Measure` and would cause a TypeError on model save()
        model_fields = [f.name for f in self.model._meta.get_fields()]
        form_changed_data = [f for f in form.changed_data if f in model_fields]
        changed_data = {name: form.cleaned_data[name] for name in form_changed_data}

        return form.instance.new_version(
            workbasket=self.workbasket,
            update_type=self.update_type,
            **changed_data,
        )

    @transaction.atomic
    def form_valid(self, form):
        self.object = self.get_result_object(form)
        violations = self.form_violates(form)

        if violations:
            transaction.set_rollback(True)
            return self.form_invalid(form)

        return FormMixin.form_valid(self, form)


class DescriptionDeleteMixin:
    """Prevents the only description of the described object from being
    deleted."""

    def form_valid(self, form):
        described_object = self.object.get_described_object()
        if described_object.get_descriptions().count() == 1:
            form.add_error(
                None,
                "This description cannot be deleted because at least one description record is mandatory.",
            )
            return self.form_invalid(form)
        return super().form_valid(form)


class SortingMixin:
    """
    Can be used to sort a queryset in a view using GET params. Checks the GET
    param against sort_by_fields to pass a valid field to .order_by(). If the
    GET param doesn't match the desired .order_by() field, a dictionary mapping
    can be added as custom_sorting.

    Example usage:

    class YourModelListView(SortingMixin, ListView):
        sort_by_fields = ["sid", "model", "valid_between"]
        custom_sorting = {
            "model": "model__polymorphic_ctype",
        }

        def get_queryset(self):
            self.queryset = YourModel.objects.all()
            return super().get_queryset()
    """

    def get_ordering(self):
        sort_by = self.request.GET.get("sort_by")
        ordered = self.request.GET.get("ordered")
        assert hasattr(
            self,
            "sort_by_fields",
        ), "SortingMixin requires class attribute sort_by_fields to be set"
        assert isinstance(self.sort_by_fields, list), "sort_by_fields must be a list"

        if sort_by and sort_by in self.sort_by_fields:
            if hasattr(self, "custom_sorting") and self.custom_sorting.get(sort_by):
                sort_by = self.custom_sorting.get(sort_by)

            if ordered == "desc":
                sort_by = f"-{sort_by}"

            return sort_by

        else:
            return None


def handler403(request, *args, **kwargs):
    return TemplateResponse(request=request, template="common/403.jinja", status=403)


def handler500(request, *args, **kwargs):
    return TemplateResponse(request=request, template="common/500.jinja", status=500)


class AccessibilityStatementView(TemplateView):
    template_name = "common/accessibility.jinja"<|MERGE_RESOLUTION|>--- conflicted
+++ resolved
@@ -58,6 +58,7 @@
         "PROCESS_ENVELOPES": "publishing:envelope-queue-ui-list",
         "SEARCH": "search-page",
         "IMPORT": "commodity_importer-ui-list",
+        "VIEW_REF_DOCS": "reference_documents-ui-list",
         "WORKBASKET_LIST_ALL": "workbaskets:workbasket-ui-list-all",
     }
 
@@ -67,26 +68,9 @@
         return kwargs
 
     def form_valid(self, form):
-<<<<<<< HEAD
-        if form.cleaned_data["workbasket_action"] == "EDIT":
-            return redirect(reverse("workbaskets:workbasket-ui-list"))
-        elif form.cleaned_data["workbasket_action"] == "CREATE":
-            return redirect(reverse("workbaskets:workbasket-ui-create"))
-        elif form.cleaned_data["workbasket_action"] == "PACKAGE_WORKBASKETS":
-            return redirect(reverse("publishing:packaged-workbasket-queue-ui-list"))
-        elif form.cleaned_data["workbasket_action"] == "PROCESS_ENVELOPES":
-            return redirect(reverse("publishing:envelope-queue-ui-list"))
-        elif form.cleaned_data["workbasket_action"] == "SEARCH":
-            return redirect(reverse("search-page"))
-        elif form.cleaned_data["workbasket_action"] == "IMPORT":
-            return redirect(reverse("commodity_importer-ui-list"))
-        elif form.cleaned_data["workbasket_action"] == "VIEW_REF_DOCS":
-            return redirect(reverse("reference_documents-ui-list"))
-=======
         return redirect(
             reverse(self.REDIRECT_MAPPING[form.cleaned_data["workbasket_action"]]),
         )
->>>>>>> 1a3d21e7
 
 
 class SearchPageView(TemplateView):
