--- conflicted
+++ resolved
@@ -10,11 +10,8 @@
 from common.models.utils import override_current_transaction
 from common.tests import factories
 from common.tests.util import assert_model_view_renders
-<<<<<<< HEAD
+from common.tests.util import assert_read_only_model_view_returns_list
 from common.tests.util import date_post_data
-=======
-from common.tests.util import assert_read_only_model_view_returns_list
->>>>>>> eb236f5f
 from common.tests.util import get_class_based_view_urls_matching_url
 from common.tests.util import raises_if
 from common.tests.util import view_is_subclass
@@ -144,7 +141,6 @@
     ).exists()
 
 
-<<<<<<< HEAD
 @pytest.mark.parametrize(
     ("data_changes", "expected_valid"),
     (
@@ -185,7 +181,8 @@
     )
     with raises_if(ValidationError, not expected_valid):
         use_edit_view(certificate, data_changes)
-=======
+
+
 def test_certificate_api_list_view(valid_user_client, date_ranges):
     selected_type = factories.CertificateTypeFactory.create()
     expected_results = [
@@ -218,5 +215,4 @@
         "sid",
         expected_results,
         valid_user_client,
-    )
->>>>>>> eb236f5f
+    )