import factory
from factory import SubFactory
from factory.django import DjangoModelFactory

from common.tests.factories import TaskFactory
from common.tests.factories import UserFactory
from common.tests.factories import WorkBasketFactory
from tasks.models import TaskItem
from tasks.models import TaskItemTemplate
from tasks.models import TaskTemplate
from tasks.models import TaskWorkflow
from tasks.models import TaskWorkflowTemplate


class TaskWorkflowTemplateFactory(DjangoModelFactory):
    """Factory to create TaskWorkflowTemplate instances."""

    title = factory.Faker("sentence")
    description = factory.Faker("sentence")
    creator = factory.SubFactory(UserFactory)

    class Meta:
        model = TaskWorkflowTemplate


class TaskTemplateFactory(DjangoModelFactory):
    """Factory to create TaskTemplate instances."""

    title = factory.Faker("sentence")
    description = factory.Faker("sentence")

    class Meta:
        model = TaskTemplate


class TaskItemTemplateFactory(DjangoModelFactory):
    """Factory to create TaskItemTemplate instances."""

    class Meta:
        model = TaskItemTemplate

    workflow_template = SubFactory(TaskWorkflowTemplateFactory)
    task_template = SubFactory(TaskTemplateFactory)


class TaskWorkflowFactory(DjangoModelFactory):
    """Factory to create TaskWorkflow instances."""

    class Meta:
        model = TaskWorkflow

    summary_task = SubFactory(TaskFactory)
<<<<<<< HEAD
    creator_template = SubFactory(TaskWorkflowTemplateFactory)
=======
    workbasket = factory.SubFactory(WorkBasketFactory)
>>>>>>> 0a826c82


class TaskItemFactory(DjangoModelFactory):
    """Factory to create TaskItem instances."""

    class Meta:
        model = TaskItem

    workflow = SubFactory(TaskWorkflowFactory)
    task = SubFactory(TaskFactory)<|MERGE_RESOLUTION|>--- conflicted
+++ resolved
@@ -50,11 +50,8 @@
         model = TaskWorkflow
 
     summary_task = SubFactory(TaskFactory)
-<<<<<<< HEAD
     creator_template = SubFactory(TaskWorkflowTemplateFactory)
-=======
     workbasket = factory.SubFactory(WorkBasketFactory)
->>>>>>> 0a826c82
 
 
 class TaskItemFactory(DjangoModelFactory):
