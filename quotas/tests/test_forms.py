--- conflicted
+++ resolved
@@ -41,11 +41,7 @@
         assert forms.SAFEGUARD_HELP_TEXT in form.errors["category"]
 
 
-<<<<<<< HEAD
-def test_update_quota_form_safeguard_no_change(session_request_with_workbasket):
-=======
 def test_update_quota_form_safeguard_disabled(session_request_with_workbasket):
->>>>>>> 862a451f
     """When a QuotaOrderNumber with the category safeguard is edited the
     category cannot be changed."""
     quota = factories.QuotaOrderNumberFactory.create(
