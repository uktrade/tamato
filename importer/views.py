from django.contrib.auth.mixins import PermissionRequiredMixin
from django.db.models import Count
from django.db.models import Q
from django.shortcuts import redirect
from django.urls import reverse
from django.urls import reverse_lazy
from django.views.generic import DetailView
from django.views.generic import FormView

from common.views import RequiresSuperuserMixin
from common.views import WithPaginationListView
from importer import forms
from importer import models
from importer.filters import ImportBatchFilter
from importer.filters import TaricImportFilter


class ImportBatchList(RequiresSuperuserMixin, WithPaginationListView):
    """UI endpoint for viewing and filtering General Import Batches."""

    queryset = (
        models.ImportBatch.objects.all()
        .order_by("-created_at")
        .annotate(
            chunks_done=Count(
                "chunks",
                filter=Q(chunks__status=models.ImporterChunkStatus.DONE),
            ),
            chunks_running=Count(
                "chunks",
                filter=Q(chunks__status=models.ImporterChunkStatus.RUNNING),
            ),
            chunks_waiting=Count(
                "chunks",
                filter=Q(chunks__status=models.ImporterChunkStatus.WAITING),
            ),
            chunks_errored=Count(
                "chunks",
                filter=Q(chunks__status=models.ImporterChunkStatus.ERRORED),
            ),
        )
    )
    template_name = "importer/list.jinja"
    filterset_class = ImportBatchFilter


class UploadTaricFileView(RequiresSuperuserMixin, FormView):
    form_class = forms.UploadTaricForm
    fields = ["name", "split_job"]
    success_url = reverse_lazy("import_batch-ui-list")
    template_name = "importer/create.jinja"

    def form_valid(self, form):
        form.save(user=self.request.user)
        return super().form_valid(form)


class CommodityImportListView(
    PermissionRequiredMixin,
    WithPaginationListView,
):
    """UI endpoint for viewing and filtering TARIC file imports."""

    permission_required = [
        "common.add_trackedmodel",
        "common.change_trackedmodel",
    ]
    queryset = models.ImportBatch.objects.order_by("-created_at")
    template_name = "eu-importer/select-imports.jinja"
    filterset_class = TaricImportFilter


<<<<<<< HEAD
class CommodityImportDetailURLResolverView(RedirectView):
    """URL resolver view used to redirect to the appropriate 'detail' view for
    an ImportBatch instance at run-time."""

    def get_redirect_url(self, *args, **kwargs):
        # Fetch the import_batch to get the related workbasket.
        import_batch = models.ImportBatch.objects.get(pk=kwargs["pk"])

        status_to_location_map = {
            models.ImportBatchStatus.IMPORTING: {
                "path_name": "commodity_importer-ui-create-success",
                "kwargs": {
                    "pk": str(import_batch.pk),
                },
            },
            # TODO: which workbasket view? workbasket:workbasket-ui-changes (pk=import.workbasket.pk)?
            models.ImportBatchStatus.SUCCEEDED: {
                "path_name": "commodity_importer-ui-list",
                "kwargs": {},
            },
            # TODO: will there be a view for failed imports?
            models.ImportBatchStatus.FAILED: {
                "path_name": "commodity_importer-ui-list",
                "kwargs": {},
            },
        }

        location = status_to_location_map[import_batch.status]
        return reverse(location["path_name"], kwargs=location["kwargs"])


=======
>>>>>>> 9d52f789
class CommodityImportCreateView(
    PermissionRequiredMixin,
    FormView,
):
    """Commodity code file import view."""

    form_class = forms.CommodityImportForm
    permission_required = [
        "common.add_trackedmodel",
        "common.change_trackedmodel",
    ]
    template_name = "eu-importer/import.jinja"

    def get_success_url(self):
        return reverse_lazy(
            "commodity_importer-ui-success",
            kwargs={"pk": self.object.pk},
        )

    def get_form_kwargs(self):
        kwargs = super().get_form_kwargs()
        kwargs["request"] = self.request
        return kwargs

    def form_valid(self, form):
        self.object = form.save()

        return redirect(
            reverse(
                "commodity_importer-ui-create-success",
                kwargs={"pk": self.object.pk},
            ),
        )


class CommodityImportCreateSuccessView(DetailView):
    """Commodity code import success view."""

    template_name = "eu-importer/import-success.jinja"
    model = models.ImportBatch<|MERGE_RESOLUTION|>--- conflicted
+++ resolved
@@ -70,40 +70,6 @@
     filterset_class = TaricImportFilter
 
 
-<<<<<<< HEAD
-class CommodityImportDetailURLResolverView(RedirectView):
-    """URL resolver view used to redirect to the appropriate 'detail' view for
-    an ImportBatch instance at run-time."""
-
-    def get_redirect_url(self, *args, **kwargs):
-        # Fetch the import_batch to get the related workbasket.
-        import_batch = models.ImportBatch.objects.get(pk=kwargs["pk"])
-
-        status_to_location_map = {
-            models.ImportBatchStatus.IMPORTING: {
-                "path_name": "commodity_importer-ui-create-success",
-                "kwargs": {
-                    "pk": str(import_batch.pk),
-                },
-            },
-            # TODO: which workbasket view? workbasket:workbasket-ui-changes (pk=import.workbasket.pk)?
-            models.ImportBatchStatus.SUCCEEDED: {
-                "path_name": "commodity_importer-ui-list",
-                "kwargs": {},
-            },
-            # TODO: will there be a view for failed imports?
-            models.ImportBatchStatus.FAILED: {
-                "path_name": "commodity_importer-ui-list",
-                "kwargs": {},
-            },
-        }
-
-        location = status_to_location_map[import_batch.status]
-        return reverse(location["path_name"], kwargs=location["kwargs"])
-
-
-=======
->>>>>>> 9d52f789
 class CommodityImportCreateView(
     PermissionRequiredMixin,
     FormView,
