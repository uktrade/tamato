from django.contrib.auth.mixins import PermissionRequiredMixin
from django.db import transaction
from django.http import HttpResponseRedirect
from django.urls import reverse
from django.views.generic.base import TemplateView
from django.views.generic.detail import DetailView
from django.views.generic.edit import CreateView
from django.views.generic.edit import DeleteView
from django.views.generic.edit import UpdateView

from common.views import SortingMixin
from common.views import WithPaginationListView
from tasks.filters import TaskFilter
from tasks.forms import SubTaskCreateForm
from tasks.forms import TaskCreateForm
from tasks.forms import TaskDeleteForm
from tasks.forms import TaskUpdateForm
from tasks.models import Task
from tasks.models import TaskWorkflowTemplate
from tasks.signals import set_current_instigator


class TaskListView(PermissionRequiredMixin, SortingMixin, WithPaginationListView):
    model = Task
    template_name = "tasks/list.jinja"
    permission_required = "tasks.view_task"
    paginate_by = 20
    filterset_class = TaskFilter
    sort_by_fields = ["created_at"]

    def get_queryset(self):
        queryset = Task.objects.all()
        ordering = self.get_ordering()
        if ordering:
            ordering = (ordering,)
            queryset = queryset.order_by(*ordering)
        return queryset


class TaskDetailView(PermissionRequiredMixin, DetailView):
    model = Task
    template_name = "tasks/detail.jinja"
    permission_required = "tasks.view_task"


class TaskCreateView(PermissionRequiredMixin, CreateView):
    model = Task
    template_name = "layouts/create.jinja"
    permission_required = "tasks.add_task"
    form_class = TaskCreateForm

    def get_context_data(self, **kwargs):
        context = super().get_context_data(**kwargs)
        context["page_title"] = "Create a task"
        return context

    def form_valid(self, form):
        self.object = form.save(user=self.request.user)
        return HttpResponseRedirect(self.get_success_url())

    def get_success_url(self):
        return reverse("workflow:task-ui-confirm-create", kwargs={"pk": self.object.pk})


class TaskConfirmCreateView(PermissionRequiredMixin, DetailView):
    model = Task
    template_name = "tasks/confirm_create.jinja"
    permission_required = "tasks.add_task"


class TaskUpdateView(PermissionRequiredMixin, UpdateView):
    model = Task
    template_name = "tasks/edit.jinja"
    permission_required = "tasks.change_task"
    form_class = TaskUpdateForm

    def form_valid(self, form):
        set_current_instigator(self.request.user)
        with transaction.atomic():
            self.object = form.save()
        return HttpResponseRedirect(self.get_success_url())

    def get_success_url(self):
        return reverse("workflow:task-ui-confirm-update", kwargs={"pk": self.object.pk})


class TaskConfirmUpdateView(PermissionRequiredMixin, DetailView):
    model = Task
    template_name = "tasks/confirm_update.jinja"
    permission_required = "tasks.change_task"


class TaskDeleteView(PermissionRequiredMixin, DeleteView):
    model = Task
    template_name = "tasks/delete.jinja"
    permission_required = "tasks.delete_task"
    form_class = TaskDeleteForm

    def get_form_kwargs(self):
        kwargs = super().get_form_kwargs()
        kwargs["instance"] = self.object
        return kwargs

    def get_success_url(self):
        return reverse("workflow:task-ui-confirm-delete", kwargs={"pk": self.object.pk})


class TaskConfirmDeleteView(PermissionRequiredMixin, TemplateView):
    model = Task
    template_name = "tasks/confirm_delete.jinja"
    permission_required = "tasks.delete_task"

    def get_context_data(self, **kwargs):
        context_data = super().get_context_data(**kwargs)
        context_data["deleted_pk"] = self.kwargs["pk"]
        return context_data


<<<<<<< HEAD
class TaskWorkflowTemplateDetailView(PermissionRequiredMixin, DetailView):
    model = TaskWorkflowTemplate
    template_name = "tasks/workflows/detail.jinja"
    permission_required = "tasks.view_taskworkflowtemplate"

    def get_context_data(self, **kwargs):
        context_data = super().get_context_data(**kwargs)
        context_data["task_template_items"] = (
            self.get_object().get_items().select_related("task_template")
        )
        return context_data
=======
class SubTaskCreateView(PermissionRequiredMixin, CreateView):
    model = Task
    template_name = "layouts/create.jinja"
    permission_required = "tasks.add_task"
    form_class = SubTaskCreateForm

    def get_context_data(self, **kwargs):
        context = super().get_context_data(**kwargs)
        context["page_title"] = "Create a subtask"
        return context

    def form_valid(self, form):
        parent_task = Task.objects.filter(pk=self.kwargs["pk"]).first()
        self.object = form.save(parent_task, user=self.request.user)
        return HttpResponseRedirect(self.get_success_url())

    def get_success_url(self):
        return reverse("workflow:task-ui-confirm-create", kwargs={"pk": self.object.pk})
>>>>>>> aa8a61d3
<|MERGE_RESOLUTION|>--- conflicted
+++ resolved
@@ -116,19 +116,6 @@
         return context_data
 
 
-<<<<<<< HEAD
-class TaskWorkflowTemplateDetailView(PermissionRequiredMixin, DetailView):
-    model = TaskWorkflowTemplate
-    template_name = "tasks/workflows/detail.jinja"
-    permission_required = "tasks.view_taskworkflowtemplate"
-
-    def get_context_data(self, **kwargs):
-        context_data = super().get_context_data(**kwargs)
-        context_data["task_template_items"] = (
-            self.get_object().get_items().select_related("task_template")
-        )
-        return context_data
-=======
 class SubTaskCreateView(PermissionRequiredMixin, CreateView):
     model = Task
     template_name = "layouts/create.jinja"
@@ -147,4 +134,16 @@
 
     def get_success_url(self):
         return reverse("workflow:task-ui-confirm-create", kwargs={"pk": self.object.pk})
->>>>>>> aa8a61d3
+
+
+class TaskWorkflowTemplateDetailView(PermissionRequiredMixin, DetailView):
+    model = TaskWorkflowTemplate
+    template_name = "tasks/workflows/detail.jinja"
+    permission_required = "tasks.view_taskworkflowtemplate"
+
+    def get_context_data(self, **kwargs):
+        context_data = super().get_context_data(**kwargs)
+        context_data["task_template_items"] = (
+            self.get_object().get_items().select_related("task_template")
+        )
+        return context_data