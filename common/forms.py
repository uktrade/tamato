import re
from collections import defaultdict
from datetime import date
from typing import Type

from crispy_forms_gds.fields import DateInputField
from crispy_forms_gds.helper import FormHelper
from crispy_forms_gds.layout import Div
from crispy_forms_gds.layout import Field
from crispy_forms_gds.layout import Layout
from crispy_forms_gds.layout import Size
from crispy_forms_gds.layout import Submit
from django import forms
from django.contrib.postgres.forms.ranges import DateRangeField
from django.core.exceptions import ValidationError
from django.forms.renderers import get_default_renderer
from django.forms.utils import ErrorList

from common.util import TaricDateRange
from common.util import get_model_indefinite_article
from common.validators import AlphanumericValidator
from common.widgets import FormSetFieldWidget
from common.widgets import MultipleFileInput
from common.widgets import RadioNestedWidget

MESSAGE_FORM_MIXIN = "This field requires the form to use BindNestedFormMixin"
MESSAGE_BIND_FORMS = "Nested forms must be instantiated with bind_nested_forms in the subclass's __init__"


class BindNestedFormMixin:
    """
    Form classes that use the RadioNested form field must inherit from this.

    in order to instantiate and validate nested forms.
    """

    def get_bound_form(self, form_class, *args, **kwargs):
        if issubclass(form_class, FormSet):
            formset_kwargs = kwargs.copy()
            if "initial" in formset_kwargs:
                formset_kwargs.pop("initial")
            formset_initial = None
            if kwargs.get("initial"):
                formset_initial = kwargs.get("initial").get(
                    form_class.prefix,
                )

            bound_form = form_class(
                *args,
                **formset_kwargs,
                initial=formset_initial,
            )
        else:
            bound_form = form_class(*args, **kwargs)
        return bound_form

    def bind_nested_forms(self, *args, **kwargs):
        # this mixin does not support ModelForm as subforms
        kwargs.pop("instance", None)

        for name, field in self.fields.items():
            if isinstance(field, RadioNested):
                all_forms = {}
                for choice, form_list in field.nested_forms.items():
                    nested_forms = []

                    for form_class in form_list:
                        nested_forms.append(
                            self.get_bound_form(form_class, *args, **kwargs),
                        )
                    all_forms[choice] = nested_forms
                field.bind_nested_forms(all_forms)

            elif isinstance(field, FormSetField):
                bound_forms = []
                for form_class in field.nested_forms:
                    bound_form = self.get_bound_form(form_class, *args, **kwargs)
                    bound_forms.append(bound_form)
                field.bind_nested_forms(bound_forms)

    def formset_submit(self):
        nested_formset_submit = [
            field.nested_formset_submit
            for field in self.fields.values()
            if isinstance(field, RadioNested) or isinstance(field, FormSetField)
        ]
        return any(nested_formset_submit)

    def is_valid(self):
        return super().is_valid() and not self.formset_submit()

    @staticmethod
    def clean_form(form, cleaned_data):
        if form.is_valid():
            data = form.cleaned_data
            if isinstance(form, FormSet):
                # cleaned_data from a formset is a list
                data = {form.prefix: form.cleaned_data}
            cleaned_data.update(data)

    def clean(self):
        super().clean()
        cleaned_data = self.cleaned_data.copy()

        for field_name in self.cleaned_data.keys():
            field = self.fields[field_name]
            if isinstance(field, RadioNested):
                all_forms = [
                    form
                    for form_list in field.nested_forms.values()
                    for form in form_list
                ]
                for form in all_forms:
                    self.clean_form(form, cleaned_data)

            elif isinstance(field, FormSetField):
                for form in field.nested_forms:
                    self.clean_form(form, cleaned_data)

        return cleaned_data


class RadioNested(forms.TypedChoiceField):
    """
    Radio buttons with a dictionary of nested forms that are displayed when the
    option is selected. Multiple or zero forms or formsets can be nested under
    each option.

    Example usage:

    can_contact = RadioNested(
        label="Can we contact you?",
        choices=[("YES", "Yes"), ("NO", "No")],
        nested_forms={
            "YES": [ContactTimePreferenceForm, ContactMethodDetailsFormSet],
            "NO": [],
        },
    )

    In the form class bind_nested_forms must be called after super().__init__:

    def __init__(self, *args, **kwargs):
        super().__init__(*args, **kwargs)
        # kwargs for the nested forms can be modified here
        self.bind_nested_forms(*args, **kwargs)
    """

    widget = RadioNestedWidget

    def __init__(self, nested_forms=None, *args, **kwargs):
        self.nested_forms = nested_forms
        self.nested_formset_submit = False
        super().__init__(*args, **kwargs)
        self.widget.nested_forms = nested_forms

    def bind_nested_forms(self, forms):
        self.nested_forms = forms
        self.widget.bind_nested_forms(forms)

    def validate(self, value):
        super().validate(value)
        # only need to validate the nested form of the selected option
        nested_formset_submit = []
        if value:
            for form in self.nested_forms[value]:
                assert isinstance(form, forms.Form) or isinstance(
                    form,
                    FormSet,
                ), MESSAGE_BIND_FORMS
                if not form.is_valid():
                    if isinstance(form, FormSet):
                        if form.formset_action is not None:
                            nested_formset_submit.append(True)
                        for errors in form.errors:
                            for e in errors.values():
                                if e:
                                    raise ValidationError(e)
                        for e in form.non_form_errors():
                            if e:
                                raise ValidationError(e)
                    else:
                        for e in form.errors.values():
                            raise ValidationError(e)

        self.nested_formset_submit = any(nested_formset_submit)

    def get_bound_field(self, form, field_name):
        assert isinstance(form, BindNestedFormMixin), MESSAGE_FORM_MIXIN
        return super().get_bound_field(form, field_name)


class FormSetField(forms.Field):
    widget = FormSetFieldWidget
    template_name = "django/forms/field.html"

    def __init__(self, nested_forms=None, *args, **kwargs):
        self.nested_forms = nested_forms
        self.nested_formset_submit = False
        super().__init__(*args, **kwargs)
        self.widget.nested_forms = nested_forms

    def bind_nested_forms(self, forms):
        self.nested_forms = forms
        self.widget.bind_nested_forms(forms)

    def validate(self, value):
        super().validate(value)
        nested_formset_submit = []
        for form in self.nested_forms:
            assert isinstance(form, forms.Form) or isinstance(
                form,
                FormSet,
            ), MESSAGE_BIND_FORMS
            if not form.is_valid():
                if isinstance(form, FormSet):
                    if form.formset_action is not None:
                        nested_formset_submit.append(True)
                    for errors in form.errors:
                        for e in errors.values():
                            if e:
                                raise ValidationError(e)
                    for e in form.non_form_errors():
                        if e:
                            raise ValidationError(e)
                else:
                    for e in form.errors.values():
                        raise ValidationError(e)

        self.nested_formset_submit = any(nested_formset_submit)

    def get_bound_field(self, form, field_name):
        assert isinstance(form, BindNestedFormMixin), MESSAGE_FORM_MIXIN
        return super().get_bound_field(form, field_name)


<<<<<<< HEAD
class WorkbasketActions(TextChoices):
    CREATE = "CREATE", "Create new workbasket"
    EDIT = "EDIT", "Edit workbaskets"


class DITTariffManagerActions(TextChoices):
    PACKAGE_WORKBASKETS = "PACKAGE_WORKBASKETS", "Package workbaskets"


class HMRCCDSManagerActions(TextChoices):
    PROCESS_ENVELOPES = "PROCESS_ENVELOPES", "Process envelopes"


class CommonUserActions(TextChoices):
    SEARCH = "SEARCH", "Search the tariff"


class ReferenceDocumentsActions(TextChoices):
    # Change this to be dependent on permissions later
    REF_DOCS_EXAMPLES = "REF_DOCS_EXAMPLES", "View example reference document index"
    REF_DOCS = "REF_DOCS", "View reference documents"


class ImportUserActions(TextChoices):
    IMPORT = "IMPORT", "Import EU Taric files"


class WorkbasketManagerActions(TextChoices):
    WORKBASKET_LIST_ALL = "WORKBASKET_LIST_ALL", "Search for workbaskets"


class HomeForm(forms.Form):
    def __init__(self, *args, **kwargs):
        self.user = kwargs.pop("user")
        super().__init__(*args, **kwargs)

        choices = []

        if self.user.has_perm("workbaskets.add_workbasket"):
            choices += WorkbasketActions.choices

        if self.user.has_perm("publishing.manage_packaging_queue"):
            choices += DITTariffManagerActions.choices

        if self.user.has_perm("publishing.consume_from_packaging_queue"):
            choices += HMRCCDSManagerActions.choices

        choices += CommonUserActions.choices

        if self.user.has_perm("reference_documents.view_reference_document"):
            choices += ReferenceDocumentsActions.choices

        if self.user.has_perm("common.add_trackedmodel") or self.user.has_perm(
            "common.change_trackedmodel",
        ):
            choices += ImportUserActions.choices

        if self.user.has_perm("workbaskets.view_workbasket"):
            choices += WorkbasketManagerActions.choices

        self.fields["workbasket_action"] = forms.ChoiceField(
            label="",
            choices=choices,
            widget=forms.RadioSelect,
            required=True,
        )

        self.helper = FormHelper(self)
        self.helper.layout = Layout(
            Fieldset(
                HTML.h3("What would you like to do?"),
                HTML.details(
                    "What is a workbasket?",
                    "A workbasket is used to collect all the changes you make to the UK's Import and Export Tariff data. "
                    "Workbaskets group these changes so they can be checked by Customs Declaration Service (CDS) before going live.",
                ),
                "workbasket_action",
            ),
            Submit(
                "submit",
                "Continue",
                data_module="govuk-button",
                data_prevent_double_click="true",
            ),
        )


=======
>>>>>>> 862a451f
class DescriptionHelpBox(Div):
    template = "components/description_help.jinja"


class DateInputFieldFixed(DateInputField):
    def compress(self, data_list):
        day, month, year = data_list or [None, None, None]
        if day and month and year:
            try:
                return date(day=int(day), month=int(month), year=int(year))
            except ValueError as e:
                raise ValidationError(str(e).capitalize()) from e
        else:
            return None


class DateInputFieldTakesParameters(DateInputField):
    def __init__(self, day, month, year, **kwargs):
        error_messages = {
            "required": "Enter the day, month and year",
            "incomplete": "Enter the day, month and year",
        }
        fields = (day, month, year)

        forms.MultiValueField.__init__(
            self,
            error_messages=error_messages,
            fields=fields,
            **kwargs,
        )

    def compress(self, data_list):
        day, month, year = data_list or [None, None, None]
        if day and month and year:
            try:
                return date(day=int(day), month=int(month), year=int(year))
            except ValueError as e:
                raise ValidationError(str(e).capitalize()) from e
        else:
            return None


class GovukDateRangeField(DateRangeField):
    base_field = DateInputFieldFixed

    def clean(self, value):
        """Validate the date range input `value` should be a 2-tuple or list or
        datetime objects or None."""
        clean_data = []
        errors = []
        if self.disabled and not isinstance(value, list):
            value = self.widget.decompress(value)

        # start date is always required
        if not value:
            raise ValidationError(self.error_messages["required"], code="required")

        # somehow we didn't get a list or tuple of datetimes
        if not isinstance(value, (list, tuple)):
            raise ValidationError(self.error_messages["invalid"], code="invalid")

        for i, (field, value) in enumerate(zip(self.fields, value)):
            limit = ("start", "end")[i]

            if value in self.empty_values and (
                limit == "lower" or self.require_all_fields
            ):
                error = ValidationError(
                    self.error_messages[f"{limit}_required"],
                    code=f"{limit}_required",
                )
                error.subfield = i
                raise error

            try:
                clean_data.append(field.clean(value))
            except ValidationError as e:
                for error in e.error_list:
                    if "Enter a valid date" in str(error):
                        error.message = f"Enter a valid {limit} date."
                    error.subfield = i
                    errors.append(error)

        if errors:
            raise ValidationError(errors)

        out = self.compress(clean_data)
        self.validate(out)
        self.run_validators(out)
        return out


class DescriptionForm(forms.ModelForm):
    validity_start = DateInputFieldFixed(
        label="Start date",
    )

    description = forms.CharField(
        help_text="You may enter HTML formatting if required. See the guide below "
        "for more information.",
        widget=forms.Textarea,
    )

    def __init__(self, *args, **kwargs):
        super().__init__(*args, **kwargs)

        self.helper = FormHelper(self)
        self.helper.layout = Layout(
            Field("validity_start", context={"legend_size": "govuk-label--s"}),
            Field.textarea("description", label_size=Size.SMALL, rows=5),
            DescriptionHelpBox(),
            Submit(
                "submit",
                "Save",
                data_module="govuk-button",
                data_prevent_double_click="true",
            ),
        )

    class Meta:
        fields = ("description", "validity_start")


class ValidityPeriodForm(forms.ModelForm):
    start_date = DateInputFieldFixed(label="Start date")
    end_date = DateInputFieldFixed(
        label="End date",
        required=False,
    )
    valid_between = GovukDateRangeField(required=False)

    def __init__(self, *args, **kwargs):
        super().__init__(*args, **kwargs)
        self.fields["end_date"].help_text = (
            f"Leave empty if {get_model_indefinite_article(self.instance)} "
            f"{self.instance._meta.verbose_name} is needed for an unlimited time."
        )

        if self.instance.valid_between:
            if self.instance.valid_between.lower:
                self.fields["start_date"].initial = self.instance.valid_between.lower
            if self.instance.valid_between.upper:
                self.fields["end_date"].initial = self.instance.valid_between.upper

    def clean_validity_period(
        self,
        cleaned_data,
        valid_between_field_name="valid_between",
        start_date_field_name="start_date",
        end_date_field_name="end_date",
    ):
        start_date = cleaned_data.pop(start_date_field_name, None)
        end_date = cleaned_data.pop(end_date_field_name, None)

        # Data may not be present, e.g. if the user skips ahead in the sidebar
        valid_between = self.initial.get(valid_between_field_name)
        if end_date and start_date and end_date < start_date:
            if valid_between:
                if start_date != valid_between.lower:
                    self.add_error(
                        start_date_field_name,
                        "The start date must be the same as or before the end date.",
                    )
                if end_date != self.initial[valid_between_field_name].upper:
                    self.add_error(
                        end_date_field_name,
                        "The end date must be the same as or after the start date.",
                    )
            else:
                self.add_error(
                    end_date_field_name,
                    "The end date must be the same as or after the start date.",
                )
        cleaned_data[valid_between_field_name] = TaricDateRange(start_date, end_date)

        if start_date:
            day, month, year = (start_date.day, start_date.month, start_date.year)
            self.fields[start_date_field_name].initial = date(
                day=int(day),
                month=int(month),
                year=int(year),
            )

        if end_date:
            day, month, year = (end_date.day, end_date.month, end_date.year)
            self.fields[end_date_field_name].initial = date(
                day=int(day),
                month=int(month),
                year=int(year),
            )

    def clean(self):
        cleaned_data = super().clean()
        self.clean_validity_period(cleaned_data)
        return cleaned_data


class CreateDescriptionForm(DescriptionForm):
    description = forms.CharField(
        widget=forms.Textarea,
        help_text=(
            "You can use HTML formatting if required. See the help text "
            "below for more information."
        ),
    )

    def __init__(self, *args, **kwargs):
        super().__init__(*args, **kwargs)
        self.fields["validity_start"].label = "Start date"


class DeleteForm(forms.ModelForm):
    def __init__(self, *args, **kwargs):
        super().__init__(*args, **kwargs)

        self.helper = FormHelper(self)
        self.helper.label_size = Size.SMALL
        self.helper.legend_size = Size.SMALL
        self.helper.layout = Layout(
            Submit(
                "submit",
                "Delete",
                css_class="govuk-button--warning",
                data_module="govuk-button",
                data_prevent_double_click="true",
            ),
        )


def delete_form_for(for_model: Type) -> Type[DeleteForm]:
    """Returns a Form class that exposes a button for confirming the deletion of
    a model of the passed type."""

    class ModelDeleteForm(DeleteForm):
        class Meta:
            model = for_model
            fields = ()

    return ModelDeleteForm


class FormSet(forms.BaseFormSet):
    """
    Adds the ability to add another form to the formset on submit.

    If the form POST data contains an "ADD" field with the value "1", the
    formset will be redisplayed with a new empty form appended.

    Deleting a subform will also redisplay the formset, with the order of the
    forms preserved.
    """

    extra = 0
    can_order = False
    can_delete = True
    can_delete_extra = True
    max_num = 1000
    min_num = 0
    absolute_max = 1000
    validate_min = False
    validate_max = False
    prefix = None
    renderer = get_default_renderer()

    def __init__(
        self,
        data=None,
        files=None,
        auto_id="id_%s",
        prefix=None,  # not used but expected by the base class
        initial=None,
        error_class=ErrorList,
        form_kwargs=None,
        error_messages=None,
    ):
        # Not calling super().__init__() here because it overwrites any custom prefix we try to
        # pass to the formset and its subforms with the default value from the above 'prefix' kwarg
        self.prefix = self.prefix or self.get_default_prefix()
        self.is_bound = data is not None or files is not None
        self.auto_id = auto_id
        self.data = data or {}
        self.files = files or {}
        self.initial = initial
        self.form_kwargs = form_kwargs or {}
        self.error_class = error_class
        self._errors = None
        self._non_form_errors = None

        messages = {}
        for cls in reversed(type(self).__mro__):
            messages.update(getattr(cls, "default_error_messages", {}))
        if error_messages is not None:
            messages.update(error_messages)
        self.error_messages = messages

        # If we have form data, then capture the any user "add form" or
        # "delete form" actions.
        self.formset_action = None
        self.is_formset = True  # required by templates
        if f"{self.prefix}-ADD" in self.data:
            self.formset_action = "ADD"
        else:
            for field in self.data:
                if self.prefix in field and field.endswith("-DELETE"):
                    self.formset_action = "DELETE"
                    break

        data = self.data.copy()

        formset_initial = defaultdict(dict)
        delete_forms = []
        for field, value in self.data.items():
            # filter out non-field data
            if field.startswith(f"{self.prefix}-"):
                form, field_name = field.rsplit("-", 1)

                # remove from data, so we can rebuild later
                if form != self.prefix:
                    del data[field]

                # group by subform
                if value or self.formset_action == "ADD":
                    formset_initial[form].update({field_name: value})

                if field_name == "DELETE" and value == "1":
                    delete_forms.append(form)

        # ignore management form
        try:
            del formset_initial[self.prefix]
        except KeyError:
            pass

        # ignore deleted forms
        for form in delete_forms:
            del formset_initial[form]

            # leave DELETE field in data for is_valid
            data[f"{form}-DELETE"] = 1

        for i, (form, form_initial) in enumerate(formset_initial.items()):
            for field, value in form_initial.items():
                # convert submitted value to python object
                form_field = self.form.declared_fields.get(field)
                if form_field:
                    form_initial[field] = form_field.widget.value_from_datadict(
                        form_initial,
                        {},
                        field,
                    )

                # reinsert into data, with updated numbering
                data[f"{self.prefix}-{i}-{field}"] = value

        self.initial = initial

        if initial:
            num_initial = (
                len(initial)
                if len(initial) == len(formset_initial.values())
                else len(formset_initial.values())
            )
        else:
            num_initial = len(formset_initial.values())

        if num_initial < 1:
            data[f"{self.prefix}-ADD"] = "1"

        # update management data
        data[f"{self.prefix}-INITIAL_FORMS"] = num_initial
        data[f"{self.prefix}-TOTAL_FORMS"] = num_initial
        self.data = data

    @property
    def formset_add_delete(self):
        """Re-present the form to show the result of adding another form or
        deleting an existing one."""
        if self.formset_action == "ADD" or self.formset_action == "DELETE":
            return True
        return False

    def is_valid(self):
        """Invalidates the formset if "Add another" or "Delete" are submitted,
        to redisplay the formset with an extra empty form or the selected form
        removed."""

        if self.formset_add_delete:
            return False

        # An empty set of forms is valid.
        if self.total_form_count() == 0 and self.min_num == 0:
            return True

        return super().is_valid()


def formset_factory(
    form,
    prefix=None,
    formset=forms.BaseFormSet,
    extra=1,
    can_order=False,
    can_delete=False,
    max_num=None,
    validate_max=False,
    min_num=None,
    validate_min=False,
    absolute_max=None,
    can_delete_extra=True,
    renderer=None,
):
    """
    Return a FormSet for the given form class.  # /PS-IGNORE.

    This function is basically the same as the one in django but adds 'prefix'
    to the formset's attrs.
    """
    if min_num is None:
        min_num = forms.formsets.DEFAULT_MIN_NUM
    if max_num is None:
        max_num = forms.formsets.DEFAULT_MAX_NUM
    # absolute_max is a hard limit on forms instantiated, to prevent
    # memory-exhaustion attacks. Default to max_num + DEFAULT_MAX_NUM
    # (which is 2 * DEFAULT_MAX_NUM if max_num is None in the first place).
    if absolute_max is None:
        absolute_max = max_num + forms.formsets.DEFAULT_MAX_NUM
    if max_num > absolute_max:
        raise ValueError("'absolute_max' must be greater or equal to 'max_num'.")
    attrs = {
        "form": form,
        "prefix": prefix,
        "extra": extra,
        "can_order": can_order,  # /PS-IGNORE
        "can_delete": can_delete,
        "can_delete_extra": can_delete_extra,
        "min_num": min_num,
        "max_num": max_num,
        "absolute_max": absolute_max,
        "validate_min": validate_min,
        "validate_max": validate_max,
        "renderer": renderer or get_default_renderer(),
    }
    return type(form.__name__ + "FormSet", (formset,), attrs)


def unprefix_formset_data(prefix, data):
    """Takes form data and filters out everything but the formset data for a
    given formset prefix."""
    output = []
    formset_data = {}

    pattern = f"({prefix}-([0-9]-)?DELETE|ADD|INITIAL_FORMS|MAX_NUM_FORMS|MIN_NUM_FORMS|TOTAL_FORMS)+"
    keys_to_delete = []

    for key in data.keys():
        found = re.search(pattern, key)
        if found:
            keys_to_delete.append(key)

    for key in keys_to_delete:
        del data[key]

    for k, v in data.items():
        if prefix in k:
            formset_data[k] = v

    if not formset_data:
        return []

    num_items = len(formset_data.items())

    for i in range(0, num_items):
        subform_initial = {}
        for k, v in formset_data.items():
            if k.startswith(f"{prefix}-{i}-"):
                subform_initial[k.split(f"{prefix}-{i}-")[1]] = v
        if subform_initial:
            output.append(subform_initial)

    for k, v in formset_data.items():
        subform_initial = {}
        if k.startswith(f"{prefix}-__prefix__-"):
            subform_initial[k.split(f"{prefix}-__prefix__-")[1]] = v
    if subform_initial:
        output.append(subform_initial)

    return output


def formset_add_or_delete(data):
    """Find any {prefix}-ADD or {prefix}-DELETE in submitted data and return the
    result as a boolean."""
    formset_data = {}
    for k, v in data.items():
        if k.endswith("-ADD") or k.endswith("-DELETE"):
            formset_data[k] = v
    if len(formset_data) > 0:
        return True
    return False


class FormSetSubmitMixin:
    @property
    def formset_submitted(self):
        return formset_add_or_delete(self.data)

    @property
    def whole_form_submit(self):
        return bool(self.data.get("submit"))


class MultipleFileField(forms.FileField):
    """FileField that allows multiple files to be selected."""

    def __init__(self, *args, **kwargs):
        kwargs.setdefault("widget", MultipleFileInput())
        super().__init__(*args, **kwargs)

    def clean(self, data, initial=None):
        cleaned_data = super().clean
        files = []
        if isinstance(data, (list, tuple)):
            files = [cleaned_data(file, initial) for file in data]
        else:
            files = cleaned_data(data, initial)
        return files


class HomeSearchForm(forms.Form):
    search_term = forms.CharField(
        required=False,
        widget=forms.TextInput(
            attrs={"placeholder": "Search by tariff element name or ID"},
        ),
        validators=[AlphanumericValidator],
        max_length=18,
    )

    def __init__(self, *args, **kwargs):
        super().__init__(*args, **kwargs)

        self.helper = FormHelper(self)
        self.helper.label_size = Size.SMALL
        self.helper.legend_size = Size.SMALL
        self.helper.layout = Layout(
            Div(
                Field.text("search_term"),
                Submit(
                    "submit",
                    "Search",
                    data_module="govuk-button",
                    data_prevent_double_click="true",
                ),
                css_id="homepage-search-form",
            ),
        )<|MERGE_RESOLUTION|>--- conflicted
+++ resolved
@@ -233,96 +233,6 @@
         return super().get_bound_field(form, field_name)
 
 
-<<<<<<< HEAD
-class WorkbasketActions(TextChoices):
-    CREATE = "CREATE", "Create new workbasket"
-    EDIT = "EDIT", "Edit workbaskets"
-
-
-class DITTariffManagerActions(TextChoices):
-    PACKAGE_WORKBASKETS = "PACKAGE_WORKBASKETS", "Package workbaskets"
-
-
-class HMRCCDSManagerActions(TextChoices):
-    PROCESS_ENVELOPES = "PROCESS_ENVELOPES", "Process envelopes"
-
-
-class CommonUserActions(TextChoices):
-    SEARCH = "SEARCH", "Search the tariff"
-
-
-class ReferenceDocumentsActions(TextChoices):
-    # Change this to be dependent on permissions later
-    REF_DOCS_EXAMPLES = "REF_DOCS_EXAMPLES", "View example reference document index"
-    REF_DOCS = "REF_DOCS", "View reference documents"
-
-
-class ImportUserActions(TextChoices):
-    IMPORT = "IMPORT", "Import EU Taric files"
-
-
-class WorkbasketManagerActions(TextChoices):
-    WORKBASKET_LIST_ALL = "WORKBASKET_LIST_ALL", "Search for workbaskets"
-
-
-class HomeForm(forms.Form):
-    def __init__(self, *args, **kwargs):
-        self.user = kwargs.pop("user")
-        super().__init__(*args, **kwargs)
-
-        choices = []
-
-        if self.user.has_perm("workbaskets.add_workbasket"):
-            choices += WorkbasketActions.choices
-
-        if self.user.has_perm("publishing.manage_packaging_queue"):
-            choices += DITTariffManagerActions.choices
-
-        if self.user.has_perm("publishing.consume_from_packaging_queue"):
-            choices += HMRCCDSManagerActions.choices
-
-        choices += CommonUserActions.choices
-
-        if self.user.has_perm("reference_documents.view_reference_document"):
-            choices += ReferenceDocumentsActions.choices
-
-        if self.user.has_perm("common.add_trackedmodel") or self.user.has_perm(
-            "common.change_trackedmodel",
-        ):
-            choices += ImportUserActions.choices
-
-        if self.user.has_perm("workbaskets.view_workbasket"):
-            choices += WorkbasketManagerActions.choices
-
-        self.fields["workbasket_action"] = forms.ChoiceField(
-            label="",
-            choices=choices,
-            widget=forms.RadioSelect,
-            required=True,
-        )
-
-        self.helper = FormHelper(self)
-        self.helper.layout = Layout(
-            Fieldset(
-                HTML.h3("What would you like to do?"),
-                HTML.details(
-                    "What is a workbasket?",
-                    "A workbasket is used to collect all the changes you make to the UK's Import and Export Tariff data. "
-                    "Workbaskets group these changes so they can be checked by Customs Declaration Service (CDS) before going live.",
-                ),
-                "workbasket_action",
-            ),
-            Submit(
-                "submit",
-                "Continue",
-                data_module="govuk-button",
-                data_prevent_double_click="true",
-            ),
-        )
-
-
-=======
->>>>>>> 862a451f
 class DescriptionHelpBox(Div):
     template = "components/description_help.jinja"
 
@@ -456,6 +366,7 @@
 
     def __init__(self, *args, **kwargs):
         super().__init__(*args, **kwargs)
+
         self.fields["end_date"].help_text = (
             f"Leave empty if {get_model_indefinite_article(self.instance)} "
             f"{self.instance._meta.verbose_name} is needed for an unlimited time."
