--- conflicted
+++ resolved
@@ -250,40 +250,6 @@
         return super().clean()
 
 
-<<<<<<< HEAD
-class ReferenceDocumentVersionsEditCreateForm(forms.ModelForm):
-    version = forms.CharField(
-        label="Version number",
-        error_messages={
-            "required": "A version number is required",
-            "invalid": "Version must be a number",
-        },
-    )
-    published_date = DateInputFieldFixed(
-        label="Published date",
-    )
-    entry_into_force_date = DateInputFieldFixed(
-        label="Entry into force date",
-    )
-
-    def __init__(self, *args, **kwargs):
-        super().__init__(*args, **kwargs)
-        self.helper = FormHelper(self)
-        self.helper.label_size = Size.SMALL
-        self.helper.legend_size = Size.SMALL
-
-        self.helper.layout = Layout(
-            Field(
-                "reference_document",
-                type="hidden",
-            ),
-            Field.text(
-                "version",
-                field_width=Fixed.TEN,
-            ),
-            "published_date",
-            "entry_into_force_date",
-=======
 class PreferentialQuotaCreateUpdateForm(
     ValidityPeriodForm,
     forms.ModelForm,
@@ -373,7 +339,6 @@
             "measurement",
             "start_date",
             "end_date",
->>>>>>> fd32c27d
             Submit(
                 "submit",
                 "Save",
@@ -382,7 +347,53 @@
             ),
         )
 
-<<<<<<< HEAD
+    def init_fields(self):
+        pass
+
+    def clean(self):
+        return super().clean()
+
+
+class ReferenceDocumentVersionsEditCreateForm(forms.ModelForm):
+    version = forms.CharField(
+        label="Version number",
+        error_messages={
+            "required": "A version number is required",
+            "invalid": "Version must be a number",
+        },
+    )
+    published_date = DateInputFieldFixed(
+        label="Published date",
+    )
+    entry_into_force_date = DateInputFieldFixed(
+        label="Entry into force date",
+    )
+
+    def __init__(self, *args, **kwargs):
+        super().__init__(*args, **kwargs)
+        self.helper = FormHelper(self)
+        self.helper.label_size = Size.SMALL
+        self.helper.legend_size = Size.SMALL
+
+        self.helper.layout = Layout(
+            Field(
+                "reference_document",
+                type="hidden",
+            ),
+            Field.text(
+                "version",
+                field_width=Fixed.TEN,
+            ),
+            "published_date",
+            "entry_into_force_date",
+            Submit(
+                "submit",
+                "Save",
+                data_module="govuk-button",
+                data_prevent_double_click="true",
+            ),
+        )
+
     class Meta:
         model = models.ReferenceDocumentVersion
         fields = [
@@ -390,11 +401,4 @@
             "version",
             "published_date",
             "entry_into_force_date",
-        ]
-=======
-    def init_fields(self):
-        pass
-
-    def clean(self):
-        return super().clean()
->>>>>>> fd32c27d
+        ]