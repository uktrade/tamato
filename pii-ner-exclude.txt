--- conflicted
+++ resolved
@@ -1214,9 +1214,6 @@
 f"/commodities/{commodity2.sid}/
 f"{first_line_of(workbasket.reason
 WorkBasketOutputFormat Enum
-<<<<<<< HEAD
 -id
-=======
 Enter the Regulation ID
-Enter the Quota Order Number
->>>>>>> 8a99c527
+Enter the Quota Order Number