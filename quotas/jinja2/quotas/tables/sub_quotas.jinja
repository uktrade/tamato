--- conflicted
+++ resolved
@@ -1,9 +1,5 @@
-<<<<<<< HEAD
-<h2 class="govuk-heading-l">Sub quota definition periods</h2>
-=======
 
 <h2 class="govuk-heading-l">Sub-quotas</h2>
->>>>>>> fffe636c
 
 {% set table_rows = [] %}
 
