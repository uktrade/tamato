{% extends "layouts/form.jinja" %}
{% from "components/breadcrumbs.jinja" import breadcrumbs %}

{% from "components/table/macro.njk" import govukTable %}

{% set page_title = "Update sub quota definition and association" %}

{% block breadcrumb %}
  {{ breadcrumbs(request, [
      {"text": "Find and edit quotas", "href": url("quota-ui-list")},
      {"text": "Quota " ~ view.association.main_quota.order_number, "href": view.association.main_quota.order_number.get_url()},
      {"text": "Quota " ~ view.association.main_quota.order_number ~ " - Data", "href": url("quota_definition-ui-list", kwargs={"sid":view.association.main_quota.order_number.sid})},
      {"text": page_title},
    ])
  }}
{% endblock %}

{% block content %}
<<<<<<< HEAD
    <h2 class="govuk-heading">Main quota association details</h2>
    {% set main_definition = view.main_quota %}
=======
    <h2 class="govuk-heading">Main quota definition details</h2>
    {% set main_definition = view.get_main_definition() %}
>>>>>>> 3d6a391c
    {% set table_rows = [] %}
    {{ table_rows.append([
        {"html": main_definition.sid },
        {"html": "{:%d %b %Y}".format(main_definition.valid_between.lower) },
        {"html": "{:%d %b %Y}".format(main_definition.valid_between.upper) },
        {"html": intcomma(main_definition.volume) },
        {"html": main_definition.measurement_unit.abbreviation},
    ]) or ""}}
    {{ govukTable({
        "head": [
            {"text": "SID"},
            {"text": "Start date"},
            {"text": "End date"},
            {"text": "Volume"},
            {"text": "Unit"},
        ],
        "rows": table_rows
    })
    }}
    {% call django_form() %}
    {{ crispy(form) }}
    {% endcall %}
{% endblock %}<|MERGE_RESOLUTION|>--- conflicted
+++ resolved
@@ -16,13 +16,8 @@
 {% endblock %}
 
 {% block content %}
-<<<<<<< HEAD
-    <h2 class="govuk-heading">Main quota association details</h2>
-    {% set main_definition = view.main_quota %}
-=======
     <h2 class="govuk-heading">Main quota definition details</h2>
     {% set main_definition = view.get_main_definition() %}
->>>>>>> 3d6a391c
     {% set table_rows = [] %}
     {{ table_rows.append([
         {"html": main_definition.sid },
