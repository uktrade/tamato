import datetime
import json
from itertools import groupby
from operator import attrgetter
from typing import Any
from typing import Dict
from typing import List
from typing import Type
from urllib.parse import urlencode

from crispy_forms.helper import FormHelper
from django.contrib.auth.mixins import PermissionRequiredMixin
from django.core.exceptions import ValidationError
from django.db.transaction import atomic
from django.http import HttpRequest
from django.http import HttpResponse
from django.http import HttpResponseRedirect
from django.http import JsonResponse
from django.shortcuts import redirect
from django.utils.decorators import method_decorator
from django.views import View
from django.views.generic.base import TemplateView
from django.views.generic.edit import FormView
from django.views.generic.list import ListView
from django_filters.views import FilterView
from formtools.wizard.views import NamedUrlSessionWizardView
from rest_framework import viewsets
from rest_framework.reverse import reverse

from additional_codes.models import AdditionalCode
from certificates.models import Certificate
from commodities.models.orm import GoodsNomenclature
from common.forms import unprefix_formset_data
from common.models import TrackedModel
from common.models.utils import get_current_transaction
from common.pagination import build_pagination_list
from common.serializers import AutoCompleteSerializer
from common.util import TaricDateRange
from common.validators import UpdateType
from common.views import SortingMixin
from common.views import TamatoListView
from common.views import TrackedModelDetailMixin
from common.views import TrackedModelDetailView
from footnotes.models import Footnote
from geo_areas.models import GeographicalArea
from geo_areas.utils import get_all_members_of_geo_groups
from measures import forms
from measures.conditions import show_step_geographical_area
from measures.conditions import show_step_quota_origins
from measures.constants import MEASURE_CONDITIONS_FORMSET_PREFIX
from measures.constants import START
from measures.constants import MeasureEditSteps
from measures.filters import MeasureFilter
from measures.filters import MeasureTypeFilterBackend
from measures.models import FootnoteAssociationMeasure
from measures.models import Measure
from measures.models import MeasureActionPair
from measures.models import MeasureConditionComponent
from measures.models import MeasureExcludedGeographicalArea
from measures.models import MeasuresBulkCreator
from measures.models import MeasureType
from measures.pagination import MeasurePaginator
from measures.parsers import DutySentenceParser
from measures.patterns import MeasureCreationPattern
from measures.tasks import bulk_create_measures
from measures.util import diff_components
from quotas.models import QuotaOrderNumber
from regulations.models import Regulation
from workbaskets.forms import SelectableObjectsForm
from workbaskets.models import WorkBasket
from workbaskets.session_store import SessionStore
from workbaskets.views.decorators import require_current_workbasket
from workbaskets.views.generic import CreateTaricDeleteView
from workbaskets.views.generic import CreateTaricUpdateView


class MeasureTypeViewSet(viewsets.ReadOnlyModelViewSet):
    """API endpoint that allows measure types to be viewed."""

    serializer_class = AutoCompleteSerializer
    filter_backends = [MeasureTypeFilterBackend]

    def get_queryset(self):
        tx = WorkBasket.get_current_transaction(self.request)
        return MeasureType.objects.approved_up_to_transaction(tx).order_by(
            "description",
        )


class MeasureMixin:
    model: Type[TrackedModel] = Measure

    def get_queryset(self):
        tx = WorkBasket.get_current_transaction(self.request)

        return Measure.objects.approved_up_to_transaction(tx)


class MeasureSessionStoreMixin:
    @property
    def session_store(self):
        return SessionStore(
            self.request,
            "MULTIPLE_MEASURE_SELECTIONS",
        )


class MeasureSelectionMixin(MeasureSessionStoreMixin):
    @property
    def measure_selections(self):
        """Get the IDs of measure that are candidates for editing/deletion."""
        return [
            SelectableObjectsForm.object_id_from_field_name(name)
            for name in [*self.session_store.data]
        ]

    @property
    def measure_selectors(self):
        """
        Used for JavaScript.

        Get the checkbox names of measure that are candidates for
        editing/deletion.
        """
        return list(self.session_store.data.keys())


class MeasureSelectionQuerysetMixin(MeasureSelectionMixin):
    def get_queryset(self):
        """Get the queryset for measures that are candidates for
        editing/deletion."""
        return Measure.objects.filter(pk__in=self.measure_selections)


class MeasureSearch(FilterView):
    """
    UI endpoint for filtering Measures.

    Does not list any measures. Redirects to MeasureList on form submit.
    """

    template_name = "measures/search.jinja"
    filterset_class = MeasureFilter

    def form_valid(self, form):
        return HttpResponseRedirect(reverse("measure-ui-list"))


class MeasureList(
    MeasureSelectionMixin,
    MeasureMixin,
    SortingMixin,
    FormView,
    TamatoListView,
):
    """UI endpoint for viewing and filtering Measures."""

    template_name = "measures/list.jinja"
    filterset_class = MeasureFilter
    form_class = SelectableObjectsForm
    sort_by_fields = ["sid", "measure_type", "geo_area", "start_date", "end_date"]
    custom_sorting = {
        "measure_type": "measure_type__sid",
        "geo_area": "geographical_area__area_id",
        "start_date": "valid_between",
        "end_date": "db_effective_end_date",
    }

    def dispatch(self, *args, **kwargs):
        if not self.request.GET:
            return HttpResponseRedirect(reverse("measure-ui-search"))
        return super().dispatch(*args, **kwargs)

    def get_queryset(self):
        queryset = super().get_queryset()

        ordering = self.get_ordering()

        if ordering:
            if ordering in "-db_effective_end_date":
                queryset = queryset.with_effective_valid_between()

            ordering = (ordering,)
            queryset = queryset.order_by(*ordering)

        return queryset

    def get_form_kwargs(self):
        kwargs = super().get_form_kwargs()
        page = self.paginator.get_page(self.request.GET.get("page", 1))
        kwargs["objects"] = page.object_list
        return kwargs

    def cleaned_query_params(self):
        # Remove the sort_by and ordered params in order to stop them being duplicated in the base url
        if "sort_by" and "ordered" in self.filterset.data:
            cleaned_filterset = self.filterset.data.copy()
            cleaned_filterset.pop("sort_by")
            cleaned_filterset.pop("ordered")
            return cleaned_filterset
        else:
            return self.filterset.data

    def selected_filter_formatter(self) -> List[List[str]]:
        """
        A function that formats the selected filter choices into nicely written
        up strings.

        Those strings are then split into nested lists of 7 items to prepare
        them for template rendering.
        """
        selected_filters = {k: v for k, v in self.filterset.data.items() if v}
        selected_filters_strings = []

        if "goods_nomenclature" in selected_filters:
            goods = GoodsNomenclature.objects.current().get(
                id=selected_filters["goods_nomenclature"],
            )
            selected_filters_strings.append(
                f"Commodity Code {goods.autocomplete_label}",
            )

        if "goods_nomenclature__item_id" in selected_filters:
            selected_filters_strings.append(
                f"Commodity Code starting with {selected_filters['goods_nomenclature__item_id']}",
            )

        if "order_number" in selected_filters:
            quota = QuotaOrderNumber.objects.current().get(
                id=selected_filters["order_number"],
            )
            selected_filters_strings.append(
                f"Quota Order Number {quota.structure_code}",
            )

        if "sid" in selected_filters:
            measure = Measure.objects.current().get(sid=selected_filters["sid"])
            selected_filters_strings.append(f"ID {measure.sid}")

        if "additional_code" in selected_filters:
            code = AdditionalCode.objects.current().get(
                id=selected_filters["additional_code"],
            )
            selected_filters_strings.append(f"Additional Code {code.structure_code}")

        if "certificates" in selected_filters:
            certificate = Certificate.objects.current().get(
                id=selected_filters["certificates"],
            )
            selected_filters_strings.append(f"Certificate {certificate.structure_code}")

        if "regulation" in selected_filters:
            regulation = Regulation.objects.current().get(
                id=selected_filters["regulation"],
            )
            selected_filters_strings.append(
                f"Regulation {regulation.autocomplete_label}",
            )

        if "measure_type" in selected_filters:
            measure_type = MeasureType.objects.current().get(
                id=selected_filters["measure_type"],
            )
            selected_filters_strings.append(
                f"Measure Type {measure_type.autocomplete_label}",
            )

        if "geographical_area" in selected_filters:
            area = GeographicalArea.objects.current().get(
                id=selected_filters["geographical_area"],
            )
            selected_filters_strings.append(f"{area.autocomplete_label}")

        if "footnote" in selected_filters:
            footnote = Footnote.objects.current().get(id=selected_filters["footnote"])
            selected_filters_strings.append(f"Footnote {footnote.structure_code}")

        if "start_date_0" and "start_date_1" and "start_date_2" in selected_filters:
            if selected_filters["start_date_modifier"] == "exact":
                modifier = ""
            else:
                modifier = selected_filters["start_date_modifier"]
            selected_filters_strings.append(
                f"Start date: {modifier} {selected_filters['start_date_0']}/{selected_filters['start_date_1']}/{selected_filters['start_date_2']}",
            )

        if "end_date_0" and "end_date_1" and "end_date_2" in selected_filters:
            if selected_filters["end_date_modifier"] == "exact":
                modifier = ""
            else:
                modifier = selected_filters["end_date_modifier"]
            selected_filters_strings.append(
                f"End date: {modifier} {selected_filters['end_date_0']}/{selected_filters['end_date_1']}/{selected_filters['end_date_2']}",
            )

        if "modc" in selected_filters:
            selected_filters_strings.append("Include inherited measures")

        if "measure_filters_modifier" in selected_filters:
            selected_filters_strings.append("Filter by current workbasket")

        # This splits the selected_filter_strings into nested lists of 7 so that the lists can be shown side by side in the template.
        selected_filters_lists = [
            selected_filters_strings[x : x + 7]
            for x in range(0, len(selected_filters_strings), 7)
        ]

        return selected_filters_lists

    @property
    def paginator(self):
        filterset_class = self.get_filterset_class()
        self.filterset = self.get_filterset(filterset_class)
        return MeasurePaginator(self.filterset.qs, per_page=40)

    def get_context_data(self, **kwargs):
        # References to page or pagination in the template were heavily increasing load time. By setting everything we need in the context,
        # we can reduce load time
        page = self.paginator.get_page(self.request.GET.get("page", 1))
        context = {}
        context.update(
            {
                "filter": kwargs["filter"],
                "form": self.get_form(),
                "view": self,
                "is_paginated": True,
                "results_count": self.paginator.count,
                "results_limit_breached": self.paginator.limit_breached,
                "page_count": self.paginator.num_pages,
                "has_other_pages": page.has_other_pages(),
                "has_previous_page": page.has_previous(),
                "has_next_page": page.has_next(),
                "page_number": page.number,
                "list_items_count": self.paginator.per_page,
                "object_list": page.object_list,
                "page_links": build_pagination_list(
                    page.number,
                    page.paginator.num_pages,
                ),
                "selected_filter_lists": self.selected_filter_formatter(),
            },
        )
        if context["has_previous_page"]:
            context["prev_page_number"] = page.previous_page_number()
        if context["has_next_page"]:
            context["next_page_number"] = page.next_page_number()

        measure_selections = [
            SelectableObjectsForm.object_id_from_field_name(name)
            for name in self.measure_selections
        ]
        context["measure_selections"] = Measure.objects.filter(
            pk__in=measure_selections,
        )
        context["query_params"] = True
        context[
            "base_url"
        ] = f'{reverse("measure-ui-list")}?{urlencode(self.cleaned_query_params())}'
        return context

    def get_initial(self):
        return {**self.session_store.data}

    def form_valid(self, form):
        if form.data["form-action"] == "remove-selected":
            url = reverse("measure-ui-delete-multiple")
        elif form.data["form-action"] == "edit-selected":
            url = reverse("measure-ui-edit-multiple")
        elif form.data["form-action"] == "persist-selection":
            # keep selections from other pages. only update newly selected/removed measures from the current page
            selected_objects = {k: v for k, v in form.cleaned_data.items() if v}

            # clear this page from the session
            self.session_store.remove_items(form.cleaned_data)

            # then add the selected items
            self.session_store.add_items(selected_objects)

            params = urlencode(self.request.GET)
            url = f"{reverse('measure-ui-list')}?{params}"
        else:
            url = reverse("measure-ui-list")

        return HttpResponseRedirect(url)


class MeasureDetail(MeasureMixin, TrackedModelDetailView):
    model = Measure
    template_name = "measures/detail.jinja"
    queryset = Measure.objects.latest_approved()

    def get_context_data(self, **kwargs: Any):
        conditions = (
            self.object.conditions.current()
            .prefetch_related(
                "condition_code",
                "required_certificate",
                "required_certificate__certificate_type",
                "condition_measurement__measurement_unit",
                "condition_measurement__measurement_unit_qualifier",
                "action",
            )
            .order_by("condition_code__code", "component_sequence_number")
        )
        condition_groups = groupby(conditions, attrgetter("condition_code"))

        context = super().get_context_data(**kwargs)
        context["condition_groups"] = condition_groups
        context["has_conditions"] = bool(len(conditions))
        return context


@method_decorator(require_current_workbasket, name="dispatch")
class MeasureEditWizard(
    PermissionRequiredMixin,
    MeasureSelectionQuerysetMixin,
    NamedUrlSessionWizardView,
):
    """
    Multipart form wizard for editing multiple measures.

    https://django-formtools.readthedocs.io/en/latest/wizard.html
    """

    storage_name = "measures.wizard.MeasureEditSessionStorage"
    permission_required = ["common.change_trackedmodel"]

    form_list = [
        (START, forms.MeasuresEditFieldsForm),
        (MeasureEditSteps.START_DATE, forms.MeasureStartDateForm),
        (MeasureEditSteps.END_DATE, forms.MeasureEndDateForm),
        (MeasureEditSteps.QUOTA_ORDER_NUMBER, forms.MeasureQuotaOrderNumberForm),
        (MeasureEditSteps.REGULATION, forms.MeasureRegulationForm),
        (MeasureEditSteps.DUTIES, forms.MeasureDutiesForm),
        (
            MeasureEditSteps.GEOGRAPHICAL_AREA_EXCLUSIONS,
            forms.MeasureGeographicalAreaExclusionsFormSet,
        ),
    ]

    templates = {
        START: "measures/edit-multiple-start.jinja",
        MeasureEditSteps.GEOGRAPHICAL_AREA_EXCLUSIONS: "measures/edit-multiple-formset.jinja",
    }

    step_metadata = {
        START: {
            "title": "Edit measures",
        },
        MeasureEditSteps.START_DATE: {
            "title": "Edit the start date",
        },
        MeasureEditSteps.END_DATE: {
            "title": "Edit the end date",
        },
        MeasureEditSteps.REGULATION: {
            "title": "Edit the regulation",
        },
        MeasureEditSteps.QUOTA_ORDER_NUMBER: {
            "title": "Edit the quota order number",
            "link_text": "Quota order number",
        },
        MeasureEditSteps.DUTIES: {
            "title": "Edit the duties",
        },
        MeasureEditSteps.GEOGRAPHICAL_AREA_EXCLUSIONS: {
            "title": "Edit the geographical area exclusions",
        },
    }

    def get_template_names(self):
        return self.templates.get(
            self.steps.current,
            "measures/edit-wizard-step.jinja",
        )

    def get_context_data(self, form, **kwargs):
        context = super().get_context_data(form=form, **kwargs)
        context["step_metadata"] = self.step_metadata
        if form:
            context["form"].is_bound = False
        context["no_form_tags"] = FormHelper()
        context["no_form_tags"].form_tag = False
        context["measures"] = self.get_queryset()
        return context

    def get_form_kwargs(self, step):
        kwargs = {}
        if step not in [
            START,
            MeasureEditSteps.QUOTA_ORDER_NUMBER,
            MeasureEditSteps.GEOGRAPHICAL_AREA_EXCLUSIONS,
        ]:
            kwargs["selected_measures"] = self.get_queryset()

        if step == MeasureEditSteps.DUTIES:
            start_date = (
                self.get_cleaned_data_for_step(MeasureEditSteps.START_DATE).get(
                    "start_date",
                )
                if self.get_cleaned_data_for_step(MeasureEditSteps.START_DATE)
                else None
            )
            kwargs["measures_start_date"] = start_date

        return kwargs

    def update_measure_components(
        self,
        measure: Measure,
        duties: str,
        workbasket: WorkBasket,
    ):
        """Updates the measure components associated to the measure."""
        diff_components(
            instance=measure,
            duty_sentence=duties if duties else measure.duty_sentence,
            start_date=measure.valid_between.lower,
            workbasket=workbasket,
            transaction=workbasket.current_transaction,
        )

    def update_measure_condition_components(
        self,
        measure: Measure,
        workbasket: WorkBasket,
    ):
        """Updates the measure condition components associated to the
        measure."""
        conditions = measure.conditions.current()
        for condition in conditions:
            condition.new_version(
                dependent_measure=measure,
                workbasket=workbasket,
            )

    def update_measure_excluded_geographical_areas(
        self,
        edited: bool,
        measure: Measure,
        exclusions: List[GeographicalArea],
        workbasket: WorkBasket,
    ):
        """Updates the excluded geographical areas associated to the measure."""
        existing_exclusions = measure.exclusions.current()

        # Update any exclusions to new measure version
        if not edited:
            for exclusion in existing_exclusions:
                exclusion.new_version(
                    modified_measure=measure,
                    workbasket=workbasket,
                )
            return

        new_excluded_areas = get_all_members_of_geo_groups(
            validity=measure.valid_between,
            geo_areas=exclusions,
        )

        for geo_area in new_excluded_areas:
            existing_exclusion = existing_exclusions.filter(
                excluded_geographical_area=geo_area,
            ).first()
            if existing_exclusion:
                existing_exclusion.new_version(
                    modified_measure=measure,
                    workbasket=workbasket,
                )
            else:
                MeasureExcludedGeographicalArea.objects.create(
                    modified_measure=measure,
                    excluded_geographical_area=geo_area,
                    update_type=UpdateType.CREATE,
                    transaction=workbasket.new_transaction(),
                )

        removed_excluded_areas = {
            e.excluded_geographical_area for e in existing_exclusions
        }.difference(set(exclusions))

        exclusions_to_remove = [
            existing_exclusions.get(excluded_geographical_area__id=geo_area.id)
            for geo_area in removed_excluded_areas
        ]

        for exclusion in exclusions_to_remove:
            exclusion.new_version(
                update_type=UpdateType.DELETE,
                modified_measure=measure,
                workbasket=workbasket,
            )

    def update_measure_footnote_associations(self, measure, workbasket):
        """Updates the footnotes associated to the measure."""
        footnote_associations = FootnoteAssociationMeasure.objects.current().filter(
            footnoted_measure__sid=measure.sid,
        )
        for fa in footnote_associations:
            fa.new_version(
                footnoted_measure=measure,
                workbasket=workbasket,
            )

    def done(self, form_list, **kwargs):
        cleaned_data = self.get_all_cleaned_data()
        selected_measures = self.get_queryset()
        workbasket = WorkBasket.current(self.request)
        new_start_date = None
        new_end_date = None
        if cleaned_data.get("start_date"):
            new_start_date = datetime.date(
                cleaned_data["start_date"].year,
                cleaned_data["start_date"].month,
                cleaned_data["start_date"].day,
            )
        if cleaned_data.get("end_date"):
            new_end_date = datetime.date(
                cleaned_data["end_date"].year,
                cleaned_data["end_date"].month,
                cleaned_data["end_date"].day,
            )
        new_quota_order_number = cleaned_data.get("order_number", None)
        new_generating_regulation = cleaned_data.get("generating_regulation", None)
        new_duties = cleaned_data.get("duties", None)
        new_exclusions = [
            e["excluded_area"]
            for e in cleaned_data.get("formset-geographical_area_exclusions", [])
        ]
        for measure in selected_measures:
            new_measure = measure.new_version(
                workbasket=workbasket,
                update_type=UpdateType.UPDATE,
                valid_between=TaricDateRange(
                    lower=new_start_date
                    if new_start_date
                    else measure.valid_between.lower,
                    upper=new_end_date if new_end_date else measure.valid_between.upper,
                ),
                order_number=new_quota_order_number
                if new_quota_order_number
                else measure.order_number,
                generating_regulation=new_generating_regulation
                if new_generating_regulation
                else measure.generating_regulation,
            )
            self.update_measure_components(
                measure=new_measure,
                duties=new_duties,
                workbasket=workbasket,
            )
            self.update_measure_condition_components(
                measure=new_measure,
                workbasket=workbasket,
            )
            self.update_measure_excluded_geographical_areas(
                edited="geographical_area_exclusions"
                in cleaned_data.get("fields_to_edit", []),
                measure=new_measure,
                exclusions=new_exclusions,
                workbasket=workbasket,
            )
            self.update_measure_footnote_associations(
                measure=new_measure,
                workbasket=workbasket,
            )
        self.session_store.clear()

        return redirect(
            reverse(
                "workbaskets:workbasket-ui-review-measures",
                kwargs={"pk": workbasket.pk},
            ),
        )


@method_decorator(require_current_workbasket, name="dispatch")
class MeasureCreateWizard(
    PermissionRequiredMixin,
    NamedUrlSessionWizardView,
):
    """
    Multipart form wizard for creating a single measure.

    https://django-formtools.readthedocs.io/en/latest/wizard.html
    """

    storage_name = "measures.wizard.MeasureCreateSessionStorage"

    permission_required = ["common.add_trackedmodel"]

    START = "start"
    MEASURE_DETAILS = "measure_details"
    REGULATION_ID = "regulation_id"
    QUOTA_ORDER_NUMBER = "quota_order_number"
    QUOTA_ORIGINS = "quota_origins"
    GEOGRAPHICAL_AREA = "geographical_area"
    COMMODITIES = "commodities"
    ADDITIONAL_CODE = "additional_code"
    CONDITIONS = "conditions"
    FOOTNOTES = "footnotes"
    SUMMARY = "summary"
    COMPLETE = "complete"

    form_list = [
        (START, forms.MeasureCreateStartForm),
        (MEASURE_DETAILS, forms.MeasureDetailsForm),
        (REGULATION_ID, forms.MeasureRegulationIdForm),
        (QUOTA_ORDER_NUMBER, forms.MeasureQuotaOrderNumberForm),
        (QUOTA_ORIGINS, forms.MeasureQuotaOriginsForm),
        (GEOGRAPHICAL_AREA, forms.MeasureGeographicalAreaForm),
        (COMMODITIES, forms.MeasureCommodityAndDutiesFormSet),
        (ADDITIONAL_CODE, forms.MeasureAdditionalCodeForm),
        (CONDITIONS, forms.MeasureConditionsWizardStepFormSet),
        (FOOTNOTES, forms.MeasureFootnotesFormSet),
        (SUMMARY, forms.MeasureReviewForm),
    ]

    # TODO: remove after testing.
    test_form_list = [
        (MEASURE_DETAILS, forms.MeasureDetailsForm),
        (REGULATION_ID, forms.MeasureRegulationIdForm),
        (QUOTA_ORDER_NUMBER, forms.MeasureQuotaOrderNumberForm),
        (QUOTA_ORIGINS, forms.MeasureQuotaOriginsForm),
        # (GEOGRAPHICAL_AREA, forms.MeasureGeographicalAreaForm),
        # (COMMODITIES, forms.MeasureCommodityAndDutiesFormSet),
        (ADDITIONAL_CODE, forms.MeasureAdditionalCodeForm),
        # (CONDITIONS, forms.MeasureConditionsWizardStepFormSet),
        # (FOOTNOTES, forms.MeasureFootnotesFormSet),
    ]

    templates = {
        START: "measures/create-start.jinja",
        MEASURE_DETAILS: "measures/create-wizard-step.jinja",
        REGULATION_ID: "measures/create-wizard-step.jinja",
        QUOTA_ORDER_NUMBER: "measures/create-wizard-step.jinja",
        QUOTA_ORIGINS: "measures/create-quota-origins-step.jinja",
        GEOGRAPHICAL_AREA: "measures/create-wizard-step.jinja",
        COMMODITIES: "measures/create-comm-codes-formset.jinja",
        ADDITIONAL_CODE: "measures/create-wizard-step.jinja",
        CONDITIONS: "measures/create-formset.jinja",
        FOOTNOTES: "measures/create-formset.jinja",
        SUMMARY: "measures/create-review.jinja",
        COMPLETE: "measures/confirm-create-multiple.jinja",
    }

    step_metadata = {
        START: {
            "title": "Create a new measure",
            "link_text": "Start",
        },
        MEASURE_DETAILS: {
            "title": "Enter the basic data",
            "link_text": "Measure details",
        },
        REGULATION_ID: {
            "title": "Enter the regulation ID",
            "link_text": "Regulation ID",
        },
        QUOTA_ORDER_NUMBER: {
            "title": "Enter a quota order number (optional)",
            "link_text": "Quota order number",
        },
        QUOTA_ORIGINS: {
            "title": "Select the quota origins",
            "link_text": "Quota origins",
        },
        GEOGRAPHICAL_AREA: {
            "title": "Select the geographical area",
            "link_text": "Geographical areas",
        },
        COMMODITIES: {
            "title": "Select commodities and enter the duties",
            "link_text": "Commodities and duties",
        },
        ADDITIONAL_CODE: {
            "title": "Assign an additional code (optional)",
            "link_text": "Additional code",
        },
        CONDITIONS: {
            "title": "Add any condition codes (optional)",
            "link_text": "Conditions",
            "info": """Add conditions and resulting actions to your measure(s). If a condition group is not met, the opposite action will be applied. 
            The opposite action is created automatically.
            """,
        },
        FOOTNOTES: {
            "title": "Add any footnotes (optional)",
            "link_text": "Footnotes",
        },
        SUMMARY: {
            "title": "Review your measure",
            "link_text": "Summary",
        },
        COMPLETE: {
            "title": "Finished",
            "link_text": "Success",
        },
    }

    condition_dict = {
        QUOTA_ORIGINS: show_step_quota_origins,
        GEOGRAPHICAL_AREA: show_step_geographical_area,
    }
    """Override of dictionary that maps steps to either callables that return a
    boolean or boolean values that indicate whether a wizard step should be
    shown."""

    def show_step(self, step) -> bool:
        """Convenience function to check whether a wizard step should be shown
        and therefore has data."""
        condition = self.condition_dict.get(step, True)
        if callable(condition):
            condition = condition(self)
        return condition

    @property
    def workbasket(self) -> WorkBasket:
        return WorkBasket.current(self.request)

    def create_measure_conditions(
        self,
        data,
        measure: Measure,
        measure_creation_pattern: MeasureCreationPattern,
        parser: DutySentenceParser,
    ):
        """
        Create's measure conditions, components, and their corresponding negative actions
        Args:
            data: object with the form wizards data
            measure: Current created measure
            measure_creation_pattern: MeasureCreationPattern
            parser: DutySentenceParser
        Returns:
            None
        """
        # component number not tied to position in formset as negative conditions are auto generated
        component_sequence_number = 1
        for index, condition_data in enumerate(
            data.get("formset-conditions", []),
        ):
            if not condition_data.get("DELETE"):
                # creates a list of tuples with condition and action code
                # this will be used to create the corresponding negative action
                measure_creation_pattern.create_condition_and_components(
                    condition_data,
                    component_sequence_number,
                    measure,
                    parser,
                    self.workbasket,
                )

                # set next code unless last item set None
                next_condition_code = (
                    data["formset-conditions"][index + 1]["condition_code"]
                    if (index + 1 < len(data["formset-conditions"]))
                    else None
                )
                # corresponding negative action to the postive one. None if the action code has no pair
                action_pair = MeasureActionPair.objects.filter(
                    positive_action__code=condition_data.get("action").code,
                ).first()

                negative_action = None

                if action_pair:
                    negative_action = action_pair.negative_action
                elif (
                    measure.measure_type
                    in measure_creation_pattern.autonomous_tariff_suspension_use_measure_types
                    and condition_data.get("action").code == "01"
                ):
                    """If measure type is an automatic suspension and an action
                    code 01 is selected then the negative action of code 07
                    (measure not applicable)is used."""
                    negative_action = measure_creation_pattern.measure_not_applicable

                # if the next condition code is different create the negative action for the current condition
                # only create a negative action if the action has a negative pair
                if (
                    negative_action
                    and data["formset-conditions"][index]["condition_code"]
                    != next_condition_code
                ):
                    component_sequence_number += 1
                    measure_creation_pattern.create_condition_and_components(
                        {
                            "condition_code": condition_data.get("condition_code"),
                            "duty_amount": None,
                            "required_certificate": None,
                            # corresponding negative action to the postive one.
                            "action": negative_action,
                            "DELETE": False,
                        },
                        component_sequence_number,
                        measure,
                        parser,
                        self.workbasket,
                    )

            # deletes also increment or well did when using the enumerated index
            component_sequence_number += 1

    @atomic
    def create_measures(self, data):
        """Returns a list of the created measures."""
        measure_start_date = data["valid_between"].lower

        measure_creation_pattern = MeasureCreationPattern(
            workbasket=self.workbasket,
            base_date=measure_start_date,
            defaults={
                "generating_regulation": data["generating_regulation"],
            },
        )

        measures_data = []

        for commodity_data in data.get("formset-commodities", []):
            if not commodity_data.get("DELETE"):
                for geo_data in data["geo_areas_and_exclusions"]:
                    measure_data = {
                        "measure_type": data["measure_type"],
                        "geographical_area": geo_data["geo_area"],
                        "exclusions": geo_data.get("exclusions", []),
                        "goods_nomenclature": commodity_data["commodity"],
                        "additional_code": data["additional_code"],
                        "order_number": data["order_number"],
                        "validity_start": measure_start_date,
                        "validity_end": data["valid_between"].upper,
                        "footnotes": [
                            item["footnote"]
                            for item in data.get("formset-footnotes", [])
                            if not item.get("DELETE")
                        ],
                        # condition_sentence here, or handle separately and duty_sentence after?
                        "duty_sentence": commodity_data["duties"],
                    }

                    measures_data.append(measure_data)

        parser = DutySentenceParser.create(
            measure_start_date,
            component_output=MeasureConditionComponent,
        )

        created_measures = []

        for measure_data in measures_data:
            # creates measure in DB
            measure = measure_creation_pattern.create(**measure_data)
            self.create_measure_conditions(
                data,
                measure,
                measure_creation_pattern,
                parser,
            )

            created_measures.append(measure)

        return created_measures

    def done(self, form_list, **kwargs):
<<<<<<< HEAD
        serializable_data = self.all_serializable_data()
        measures_bulk_creator = MeasuresBulkCreator.objects.create(
            cleaned_data=serializable_data,
=======
        print(f"*** MeasureCreateWizard.done()")

        serializable_data = self.all_serializable_form_data()
        serializable_form_kwargs = self.all_serializable_form_kwargs()

        print(f"*** serializable_data:")
        print(json.dumps(serializable_data, indent=4))
        print(f"*** serializable_form_kwargs:")
        print(json.dumps(serializable_form_kwargs, indent=4))

        measures_bulk_creator = MeasuresBulkCreator.objects.create(
            form_data=serializable_data,
            form_kwargs=serializable_form_kwargs,
            current_transaction=get_current_transaction(),
>>>>>>> 11960e7c
        )
        bulk_create_measures.delay(measures_bulk_creator.pk)
        # TODO: redirect from summary page to done page.

<<<<<<< HEAD
    def all_serializable_data(self) -> Dict:
=======
    def all_serializable_form_data(self) -> Dict:
>>>>>>> 11960e7c
        """
        Returns serializable data for all wizard steps.

        This is a re-implementation of
        MeasureCreateWizard.get_all_cleaned_data(), but using self.data after
        is_valid() has been successfully run.
        """

        all_data = {}

        # TODO:
        # for form_key in self.get_form_list():
        #   As per self.get_all_cleaned_data() but using
<<<<<<< HEAD
        #   self.serializable_data_for_step()
        for form_key, _ in self.test_form_list:
            all_data[form_key] = self.serializable_data_for_step(form_key)

        return all_data

    def serializable_data_for_step(self, step) -> Dict:
        """
        Returns serializable data for a specific wizard step.
=======
        #   self.serializable_form_data_for_step()
        for form_key, _ in self.test_form_list:
            if self.show_step(form_key):
                all_data[form_key] = self.serializable_form_data_for_step(form_key)

        return all_data

    def serializable_form_data_for_step(self, step) -> Dict:
        """
        Returns serializable data for a wizard step.
>>>>>>> 11960e7c

        This is a re-implementation of WizardView.get_cleaned_data_for_step(),
        returning the serializable version of data in place of the form's
        regular cleaned_data.
        """

        form_obj = super().get_form(
            step=step,
            data=self.storage.get_step_data(step),
            files=self.storage.get_step_files(step),
        )
<<<<<<< HEAD
        if form_obj.is_valid():
=======
        # TODO:
        # - Set to True for now, since form_obj.is_valid() failing on
        #   QUOTA_ORIGINS due to form optionality.
        # if form_obj.is_valid():
        if True or form_obj.is_valid():
>>>>>>> 11960e7c
            # TODO: with_prefix=True once all forms done and tested.
            # return form_obj.serializable()
            return form_obj.serializable(with_prefix=False)

        raise ValidationError
<<<<<<< HEAD
=======

    def all_serializable_form_kwargs(self) -> Dict:
        """Returns serializable kwargs for all wizard steps."""

        all_kwargs = {}

        # TODO:
        # for form_key in self.get_form_list():
        for form_key, _ in self.test_form_list:
            if self.show_step(form_key):
                all_kwargs[form_key] = self.serializable_form_kwargs_for_step(form_key)

        return all_kwargs

    def serializable_form_kwargs_for_step(self, step) -> Dict:
        """Returns serializable kwargs for a wizard step."""

        form_kwargs = self.get_form_kwargs(step)
        form_class = self.form_list[step]

        return form_class.serializable_init_kwargs(form_kwargs)
>>>>>>> 11960e7c

    def get_all_cleaned_data(self):
        """
        Returns a merged dictionary of all step cleaned_data. If a step contains
        a `FormSet`, the key will be prefixed with 'formset-' and contain a list
        of the formset cleaned_data dictionaries, as expected in
        `create_measures()`.

        Note: This patched version of `super().get_all_cleaned_data()` takes advantage of retrieving previously-saved
        cleaned_data by summary page to avoid revalidating forms unnecessarily.
        """
        all_cleaned_data = {}
        for form_key in self.get_form_list():
            cleaned_data = self.get_cleaned_data_for_step(form_key)
            if isinstance(cleaned_data, (tuple, list)):
                all_cleaned_data.update(
                    {
                        f"formset-{form_key}": cleaned_data,
                    },
                )
            else:
                all_cleaned_data.update(cleaned_data)
        return all_cleaned_data

    def get_cleaned_data_for_step(self, step):
        """
        Returns cleaned data for a given `step`.

        Note: This patched version of `super().get_cleaned_data_for_step` temporarily saves the cleaned_data
        to provide quick retrieval should another call for it be made in the same request (as happens in
        `get_form_kwargs()` and template for summary page) to avoid revalidating forms unnecessarily.
        """
        self.cleaned_data = getattr(self, "cleaned_data", {})
        if step in self.cleaned_data:
            return self.cleaned_data[step]

        self.cleaned_data[step] = super().get_cleaned_data_for_step(step)
        return self.cleaned_data[step]

    @property
    def measure_start_date(self):
        cleaned_data = self.get_cleaned_data_for_step(self.MEASURE_DETAILS)
        measure_start_date = (
            cleaned_data.get("valid_between").lower if cleaned_data else None
        )
        return measure_start_date

    @property
    def measure_type(self):
        cleaned_data = self.get_cleaned_data_for_step(self.MEASURE_DETAILS)
        measure_type = cleaned_data.get("measure_type") if cleaned_data else None
        return measure_type

    @property
    def quota_order_number(self):
        cleaned_data = self.get_cleaned_data_for_step(self.QUOTA_ORDER_NUMBER)
        order_number = cleaned_data.get("order_number") if cleaned_data else None
        return order_number

    def get_context_data(self, form, **kwargs):
        context = super().get_context_data(form=form, **kwargs)
        context["step_metadata"] = self.step_metadata
        if form:
            context["form"].is_bound = False
        context["no_form_tags"] = FormHelper()
        context["no_form_tags"].form_tag = False
        return context

    def get_form_kwargs(self, step):
        kwargs = {}

        if step == self.QUOTA_ORIGINS and self.quota_order_number:
            origins = (
                self.quota_order_number.quotaordernumberorigin_set.current().as_at_today_and_beyond()
            )
            kwargs["objects"] = origins

        elif step == self.COMMODITIES:
            min_commodity_count = 0
            measure_details = self.get_cleaned_data_for_step(self.MEASURE_DETAILS)
            if measure_details:
                min_commodity_count = measure_details.get("min_commodity_count")
            # Kwargs expected by formset
            kwargs.update(
                {
                    "min_commodity_count": min_commodity_count,
                    "measure_start_date": self.measure_start_date,
                },
            )
            # Kwargs expected by forms in formset
            kwargs["form_kwargs"] = {
                "measure_type": self.measure_type,
            }

        elif step == self.CONDITIONS:
            kwargs["form_kwargs"] = {
                "measure_start_date": self.measure_start_date,
                "measure_type": self.measure_type,
            }

        elif step == self.SUMMARY:
            kwargs.update(
                {
                    "measure_type": self.measure_type,
                    "commodities_data": self.get_cleaned_data_for_step(
                        self.COMMODITIES,
                    ),
                    "conditions_data": self.get_cleaned_data_for_step(self.CONDITIONS),
                },
            )

        return kwargs

    def get_form(self, step=None, data=None, files=None):
        form = super().get_form(step, data, files)
        tx = WorkBasket.get_current_transaction(self.request)
        forms = [form]
        if hasattr(form, "forms"):
            forms = form.forms
        for f in forms:
            if hasattr(f, "fields"):
                for field in f.fields.values():
                    if hasattr(field, "queryset"):
                        field.queryset = field.queryset.approved_up_to_transaction(tx)

        form.is_valid()
        if hasattr(form, "cleaned_data"):
            form.initial = form.cleaned_data

        return form

    def get_template_names(self):
        return self.templates.get(
            self.steps.current,
            "measures/create-wizard-step.jinja",
        )


class MeasureUpdateBase(
    MeasureMixin,
    TrackedModelDetailMixin,
    CreateTaricUpdateView,
):
    form_class = forms.MeasureForm
    permission_required = "common.change_trackedmodel"
    queryset = Measure.objects.all()

    def get_template_names(self):
        return "measures/edit.jinja"

    def get_form_kwargs(self):
        kwargs = super().get_form_kwargs()
        kwargs["request"] = self.request
        return kwargs

    def get_form(self, form_class=None):
        form = super().get_form(form_class=form_class)
        tx = WorkBasket.get_current_transaction(self.request)

        if hasattr(form, "field"):
            for field in form.fields.values():
                if hasattr(field, "queryset"):
                    field.queryset = field.queryset.approved_up_to_transaction(tx)

        return form

    def get_footnotes(self, measure):
        tx = WorkBasket.get_current_transaction(self.request)
        associations = FootnoteAssociationMeasure.objects.approved_up_to_transaction(
            tx,
        ).filter(
            footnoted_measure__sid=measure.sid,
        )

        return [a.associated_footnote for a in associations]

    def get_conditions(self, measure):
        tx = WorkBasket.get_current_transaction(self.request)
        return (
            measure.conditions.with_reference_price_string().approved_up_to_transaction(
                tx,
            )
        )

    def get_context_data(self, **kwargs):
        context = super().get_context_data(**kwargs)
        context["no_form_tags"] = FormHelper()
        context["no_form_tags"].form_tag = False

        formset_footnotes = self.request.session.get(
            f"formset_initial_{self.kwargs.get('sid')}",
            [],
        )
        footnotes_formset = forms.MeasureUpdateFootnotesFormSet()
        footnotes_formset.initial = formset_footnotes
        footnotes_formset.form_kwargs = {"path": self.request.path}
        context["footnotes_formset"] = footnotes_formset
        context["footnotes"] = self.get_footnotes(context["measure"])

        conditions_initial = []
        if self.request.POST:
            conditions_initial = unprefix_formset_data(
                MEASURE_CONDITIONS_FORMSET_PREFIX,
                self.request.POST.copy(),
            )
            conditions_formset = forms.MeasureConditionsFormSet(
                self.request.POST,
                initial=conditions_initial,
                prefix=MEASURE_CONDITIONS_FORMSET_PREFIX,
            )
        else:
            conditions_formset = forms.MeasureConditionsFormSet(
                initial=conditions_initial,
                prefix=MEASURE_CONDITIONS_FORMSET_PREFIX,
            )
        conditions = self.get_conditions(context["measure"])
        form_fields = conditions_formset.form.Meta.fields
        conditions_formset.initial = []
        for condition in conditions:
            initial_dict = {}
            for field in form_fields:
                if hasattr(condition, field):
                    value = getattr(condition, field)
                    if hasattr(value, "pk"):
                        value = value.pk
                    initial_dict[field] = value

            initial_dict["applicable_duty"] = condition.duty_sentence
            initial_dict["reference_price"] = condition.reference_price_string
            initial_dict["condition_sid"] = condition.sid
            conditions_formset.initial.append(initial_dict)

        context["conditions_formset"] = conditions_formset
        return context

    def create_conditions(self, obj):
        """
        Gets condition formset from context data, loops over these forms and
        validates the data, checking for the condition_sid field in the data to
        indicate whether an existing condition is being updated or a new one
        created from scratch.

        Then deletes any existing conditions that are not being updated,
        before calling the MeasureCreationPattern.create_condition_and_components with the appropriate parser and condition data.
        """
        formset = self.get_context_data()["conditions_formset"]
        excluded_sids = []
        conditions_data = []
        workbasket = WorkBasket.current(self.request)
        existing_conditions = obj.conditions.approved_up_to_transaction(
            workbasket.get_current_transaction(self.request),
        )

        for f in formset.forms:
            f.is_valid()
            condition_data = f.cleaned_data
            # If the form has changed and "condition_sid" is in the changed data,
            # this means that the condition is preexisting and needs to updated
            # so that its dependent_measure points to the latest version of measure
            if f.has_changed() and "condition_sid" in f.changed_data:
                excluded_sids.append(f.initial["condition_sid"])
                update_type = UpdateType.UPDATE
                condition_data["version_group"] = existing_conditions.get(
                    sid=f.initial["condition_sid"],
                ).version_group
                condition_data["sid"] = f.initial["condition_sid"]
            # If changed and condition_sid not in changed_data, then this is a newly created condition
            elif f.has_changed() and "condition_sid" not in f.changed_data:
                update_type = UpdateType.CREATE

            condition_data["update_type"] = update_type
            conditions_data.append(condition_data)

        workbasket = WorkBasket.current(self.request)

        # Delete all existing conditions from the measure instance, except those that need to be updated
        for condition in existing_conditions.exclude(sid__in=excluded_sids):
            condition.new_version(
                workbasket=workbasket,
                update_type=UpdateType.DELETE,
                transaction=obj.transaction,
            )

        if conditions_data:
            measure_creation_pattern = MeasureCreationPattern(
                workbasket=workbasket,
                base_date=obj.valid_between.lower,
            )
            parser = DutySentenceParser.create(
                obj.valid_between.lower,
                component_output=MeasureConditionComponent,
            )

            # Loop over conditions_data, starting at 1 because component_sequence_number has to start at 1
            for component_sequence_number, condition_data in enumerate(
                conditions_data,
                start=1,
            ):
                # Create conditions and measure condition components, using instance as `dependent_measure`
                measure_creation_pattern.create_condition_and_components(
                    condition_data,
                    component_sequence_number,
                    obj,
                    parser,
                    workbasket,
                )

    def get_result_object(self, form):
        obj = super().get_result_object(form)
        form.instance = obj
        self.create_conditions(obj)
        obj = form.save(commit=False)
        return obj


class MeasureUpdate(MeasureUpdateBase):
    """UI endpoint for creating Measure UPDATE instances."""


class MeasureEditUpdate(MeasureUpdateBase):
    """UI endpoint for editing Measure UPDATE instances."""


class MeasureEditCreate(MeasureUpdateBase):
    """UI endpoint for editing Measure CREATE instances."""


class MeasureConfirmUpdate(MeasureMixin, TrackedModelDetailView):
    template_name = "common/confirm_update.jinja"


class MeasureFootnotesUpdate(View):
    """Separate post-only view for adding or removing footnotes on an existing
    measure."""

    def get_delete_key(self, footnote_key: str) -> str:
        """
        Expects a string of format 'form-0-footnote' or 'form-1-footnote' etc.

        Outputs a string of format 'form-0-DELETE' or 'form-1-DELETE' etc.
        """
        form_prefix, _ = footnote_key.rsplit("-", 1)
        return f"{form_prefix}-DELETE"

    def post(self, request: HttpRequest, *args: str, **kwargs: Any) -> HttpResponse:
        """
        Checks for 'remove' key in request.POST.

        If found, updates request session with PK of footnote to be removed from
        measure. If not found, updates request session with footnote pks to
        populate formset, ignoring footnotes marked for deletion in the formset.
        """
        sid = self.kwargs.get("sid")

        if "remove" in request.POST:
            request.session[f"instance_footnotes_{sid}"].remove(
                int(request.POST.get("remove")),
            )
            request.session.save()
        else:
            keys = request.POST.keys()
            footnote_keys = [
                key
                for key in keys
                if "footnote" in key and "form" in key and "auto" not in key
            ]
            request.session[f"formset_initial_{sid}"] = [
                {"footnote": request.POST[footnote]}
                for footnote in footnote_keys
                if self.get_delete_key(footnote) not in keys and request.POST[footnote]
            ]

        return HttpResponseRedirect(reverse("measure-ui-edit", args=[sid]))


class MeasureDelete(
    MeasureMixin,
    TrackedModelDetailMixin,
    CreateTaricDeleteView,
):
    form_class = forms.MeasureDeleteForm
    success_path = "list"


class MeasureMultipleDelete(MeasureSelectionQuerysetMixin, TemplateView, ListView):
    """UI for user review and deletion of multiple Measures."""

    template_name = "measures/delete-multiple-measures.jinja"

    def get_context_data(self, **kwargs):
        store_objects = self.get_queryset()
        self.object_list = store_objects
        context = super().get_context_data(**kwargs)

        return context

    def post(self, request):
        if request.POST.get("action", None) != "delete":
            # The user has cancelled out of the deletion process.
            return redirect("home")

        workbasket = WorkBasket.current(request)
        object_list = self.get_queryset()

        for obj in object_list:
            # make a new version of the object with an update type of delete.
            obj.new_version(
                workbasket=workbasket,
                update_type=UpdateType.DELETE,
            )
        self.session_store.clear()

        return redirect(
            reverse(
                "workbaskets:workbasket-ui-review-measures",
                kwargs={"pk": workbasket.pk},
            ),
        )


class MeasureSelectionUpdate(MeasureSessionStoreMixin, View):
    def post(self, request, *args, **kwargs):
        self.session_store.clear()
        data = json.loads(request.body)
        cleaned_data = {k: v for k, v in data.items() if "selectableobject_" in k}
        selected_objects = {k: v for k, v in cleaned_data.items() if v == 1}
        self.session_store.add_items(selected_objects)
        return JsonResponse(self.session_store.data)<|MERGE_RESOLUTION|>--- conflicted
+++ resolved
@@ -962,11 +962,6 @@
         return created_measures
 
     def done(self, form_list, **kwargs):
-<<<<<<< HEAD
-        serializable_data = self.all_serializable_data()
-        measures_bulk_creator = MeasuresBulkCreator.objects.create(
-            cleaned_data=serializable_data,
-=======
         print(f"*** MeasureCreateWizard.done()")
 
         serializable_data = self.all_serializable_form_data()
@@ -981,16 +976,11 @@
             form_data=serializable_data,
             form_kwargs=serializable_form_kwargs,
             current_transaction=get_current_transaction(),
->>>>>>> 11960e7c
         )
         bulk_create_measures.delay(measures_bulk_creator.pk)
         # TODO: redirect from summary page to done page.
 
-<<<<<<< HEAD
-    def all_serializable_data(self) -> Dict:
-=======
     def all_serializable_form_data(self) -> Dict:
->>>>>>> 11960e7c
         """
         Returns serializable data for all wizard steps.
 
@@ -1004,17 +994,6 @@
         # TODO:
         # for form_key in self.get_form_list():
         #   As per self.get_all_cleaned_data() but using
-<<<<<<< HEAD
-        #   self.serializable_data_for_step()
-        for form_key, _ in self.test_form_list:
-            all_data[form_key] = self.serializable_data_for_step(form_key)
-
-        return all_data
-
-    def serializable_data_for_step(self, step) -> Dict:
-        """
-        Returns serializable data for a specific wizard step.
-=======
         #   self.serializable_form_data_for_step()
         for form_key, _ in self.test_form_list:
             if self.show_step(form_key):
@@ -1025,7 +1004,6 @@
     def serializable_form_data_for_step(self, step) -> Dict:
         """
         Returns serializable data for a wizard step.
->>>>>>> 11960e7c
 
         This is a re-implementation of WizardView.get_cleaned_data_for_step(),
         returning the serializable version of data in place of the form's
@@ -1037,22 +1015,16 @@
             data=self.storage.get_step_data(step),
             files=self.storage.get_step_files(step),
         )
-<<<<<<< HEAD
-        if form_obj.is_valid():
-=======
         # TODO:
         # - Set to True for now, since form_obj.is_valid() failing on
         #   QUOTA_ORIGINS due to form optionality.
         # if form_obj.is_valid():
         if True or form_obj.is_valid():
->>>>>>> 11960e7c
             # TODO: with_prefix=True once all forms done and tested.
             # return form_obj.serializable()
             return form_obj.serializable(with_prefix=False)
 
         raise ValidationError
-<<<<<<< HEAD
-=======
 
     def all_serializable_form_kwargs(self) -> Dict:
         """Returns serializable kwargs for all wizard steps."""
@@ -1074,7 +1046,6 @@
         form_class = self.form_list[step]
 
         return form_class.serializable_init_kwargs(form_kwargs)
->>>>>>> 11960e7c
 
     def get_all_cleaned_data(self):
         """
