--- conflicted
+++ resolved
@@ -1209,8 +1209,6 @@
     depends_on = factory.SubFactory(ImportBatchFactory)
 
 
-<<<<<<< HEAD
-=======
 class NotifiedUserFactory(factory.django.DjangoModelFactory):
     class Meta:
         model = "notifications.NotifiedUser"
@@ -1227,7 +1225,6 @@
     recipients = factory.Faker("text", max_nb_chars=24)
 
 
->>>>>>> a817baef
 class PackagedWorkBasketFactory(factory.django.DjangoModelFactory):
     """Creates a PackagedWorkBasket instance associated with an approved
     WorkBasket."""
@@ -1235,10 +1232,6 @@
     class Meta:
         model = "publishing.PackagedWorkBasket"
 
-<<<<<<< HEAD
-    workbasket = factory.SubFactory(SimpleApprovedWorkBasketFactory)
-=======
     workbasket = factory.SubFactory(SimpleApprovedWorkBasketFactory)
     theme = string_sequence(length=50)
-    jira_url = "www.fakejiraticket.com"
->>>>>>> a817baef
+    jira_url = "www.fakejiraticket.com"