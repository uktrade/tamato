--- conflicted
+++ resolved
@@ -1356,12 +1356,7 @@
 
     soup = BeautifulSoup(response2.content.decode(response2.charset), "html.parser")
 
-<<<<<<< HEAD
     assert soup.find("h1").text.strip() == f"Quota: {quota.order_number}"
-=======
-    assert (
-        soup.find("h1").text.strip() == f"Quota {quota.order_number} has been created"
-    )
 
 
 def test_quota_update_existing_origins(client_with_current_workbasket, date_ranges):
@@ -1620,4 +1615,3 @@
             for item in updated_origin.transaction.workbasket.tracked_models.all()
         ],
     ) == ["Delete", "Delete", "Update", "Update"]
->>>>>>> 396efe71
