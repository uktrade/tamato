import datetime
import json
from itertools import groupby
from operator import attrgetter
from typing import Any
from typing import List
from typing import Type
from urllib.parse import urlencode

from crispy_forms.helper import FormHelper
from django.contrib.auth.mixins import PermissionRequiredMixin
from django.db.transaction import atomic
from django.http import HttpRequest
from django.http import HttpResponse
from django.http import HttpResponseRedirect
from django.http import JsonResponse
from django.shortcuts import redirect
from django.utils.decorators import method_decorator
from django.views import View
from django.views.generic.base import TemplateView
from django.views.generic.edit import FormView
from django.views.generic.list import ListView
from django_filters.views import FilterView
from formtools.wizard.views import NamedUrlSessionWizardView
from rest_framework import viewsets
from rest_framework.reverse import reverse

from additional_codes.models import AdditionalCode
from certificates.models import Certificate
from commodities.models.orm import GoodsNomenclature
from common.forms import unprefix_formset_data
from common.models import TrackedModel
from common.pagination import build_pagination_list
from common.serializers import AutoCompleteSerializer
from common.util import TaricDateRange
from common.validators import UpdateType
from common.views import SortingMixin
from common.views import TamatoListView
from common.views import TrackedModelDetailMixin
from common.views import TrackedModelDetailView
from footnotes.models import Footnote
from geo_areas.models import GeographicalArea
from geo_areas.utils import get_all_members_of_geo_groups
from measures import forms
from measures.bulk_handling import bulk_create_edit
from measures.conditions import show_step_geographical_area
from measures.conditions import show_step_quota_origins
from measures.constants import MEASURE_CONDITIONS_FORMSET_PREFIX
from measures.constants import START
from measures.constants import MeasureEditSteps
from measures.filters import MeasureFilter
from measures.filters import MeasureTypeFilterBackend
from measures.models import FootnoteAssociationMeasure
from measures.models import Measure
from measures.models import MeasureActionPair
from measures.models import MeasureConditionComponent
from measures.models import MeasureExcludedGeographicalArea
from measures.models import MeasureType
from measures.pagination import MeasurePaginator
from measures.parsers import DutySentenceParser
from measures.patterns import MeasureCreationPattern
from measures.util import diff_components
from quotas.models import QuotaOrderNumber
from regulations.models import Regulation
from workbaskets.forms import SelectableObjectsForm
from workbaskets.models import WorkBasket
from workbaskets.session_store import SessionStore
from workbaskets.views.decorators import require_current_workbasket
from workbaskets.views.generic import CreateTaricDeleteView
from workbaskets.views.generic import CreateTaricUpdateView


class MeasureTypeViewSet(viewsets.ReadOnlyModelViewSet):
    """API endpoint that allows measure types to be viewed."""

    serializer_class = AutoCompleteSerializer
    filter_backends = [MeasureTypeFilterBackend]

    def get_queryset(self):
        tx = WorkBasket.get_current_transaction(self.request)
        return MeasureType.objects.approved_up_to_transaction(tx).order_by(
            "description",
        )


class MeasureMixin:
    model: Type[TrackedModel] = Measure

    def get_queryset(self):
        tx = WorkBasket.get_current_transaction(self.request)

        return Measure.objects.approved_up_to_transaction(tx)


class MeasureSessionStoreMixin:
    @property
    def session_store(self):
        return SessionStore(
            self.request,
            "MULTIPLE_MEASURE_SELECTIONS",
        )


class MeasureSelectionMixin(MeasureSessionStoreMixin):
    @property
    def measure_selections(self):
        """Get the IDs of measure that are candidates for editing/deletion."""
        return [
            SelectableObjectsForm.object_id_from_field_name(name)
            for name in [*self.session_store.data]
        ]

    @property
    def measure_selectors(self):
        """
        Used for JavaScript.

        Get the checkbox names of measure that are candidates for
        editing/deletion.
        """
        return list(self.session_store.data.keys())


class MeasureSelectionQuerysetMixin(MeasureSelectionMixin):
    def get_queryset(self):
        """Get the queryset for measures that are candidates for
        editing/deletion."""
        return Measure.objects.filter(pk__in=self.measure_selections)


class MeasureSearch(FilterView):
    """
    UI endpoint for filtering Measures.

    Does not list any measures. Redirects to MeasureList on form submit.
    """

    template_name = "measures/search.jinja"
    filterset_class = MeasureFilter

    def form_valid(self, form):
        return HttpResponseRedirect(reverse("measure-ui-list"))


class MeasureList(
    MeasureSelectionMixin,
    MeasureMixin,
    SortingMixin,
    FormView,
    TamatoListView,
):
    """UI endpoint for viewing and filtering Measures."""

    template_name = "measures/list.jinja"
    filterset_class = MeasureFilter
    form_class = SelectableObjectsForm
    sort_by_fields = ["sid", "measure_type", "geo_area", "start_date", "end_date"]
    custom_sorting = {
        "measure_type": "measure_type__sid",
        "geo_area": "geographical_area__area_id",
        "start_date": "valid_between",
        "end_date": "db_effective_end_date",
    }

    def dispatch(self, *args, **kwargs):
        if not self.request.GET:
            return HttpResponseRedirect(reverse("measure-ui-search"))
        return super().dispatch(*args, **kwargs)

    def get_queryset(self):
        queryset = super().get_queryset()

        ordering = self.get_ordering()

        if ordering:
            if ordering in "-db_effective_end_date":
                queryset = queryset.with_effective_valid_between()

            ordering = (ordering,)
            queryset = queryset.order_by(*ordering)

        return queryset

    def get_form_kwargs(self):
        kwargs = super().get_form_kwargs()
        page = self.paginator.get_page(self.request.GET.get("page", 1))
        kwargs["objects"] = page.object_list
        return kwargs

    def cleaned_query_params(self):
        # Remove the sort_by and ordered params in order to stop them being duplicated in the base url
        if "sort_by" and "ordered" in self.filterset.data:
            cleaned_filterset = self.filterset.data.copy()
            cleaned_filterset.pop("sort_by")
            cleaned_filterset.pop("ordered")
            return cleaned_filterset
        else:
            return self.filterset.data

    def selected_filter_formatter(self) -> List[List[str]]:
        """
        A function that formats the selected filter choices into nicely written
        up strings.

        Those strings are then split into nested lists of 7 items to prepare
        them for template rendering.
        """
        selected_filters = {k: v for k, v in self.filterset.data.items() if v}
        selected_filters_strings = []

        if "goods_nomenclature" in selected_filters:
            goods = GoodsNomenclature.objects.current().get(
                id=selected_filters["goods_nomenclature"],
            )
            selected_filters_strings.append(
                f"Commodity Code {goods.autocomplete_label}",
            )

        if "goods_nomenclature__item_id" in selected_filters:
            selected_filters_strings.append(
                f"Commodity Code starting with {selected_filters['goods_nomenclature__item_id']}",
            )

        if "order_number" in selected_filters:
            quota = QuotaOrderNumber.objects.current().get(
                id=selected_filters["order_number"],
            )
            selected_filters_strings.append(
                f"Quota Order Number {quota.structure_code}",
            )

        if "sid" in selected_filters:
            measure = Measure.objects.current().get(sid=selected_filters["sid"])
            selected_filters_strings.append(f"ID {measure.sid}")

        if "additional_code" in selected_filters:
            code = AdditionalCode.objects.current().get(
                id=selected_filters["additional_code"],
            )
            selected_filters_strings.append(f"Additional Code {code.structure_code}")

        if "certificates" in selected_filters:
            certificate = Certificate.objects.current().get(
                id=selected_filters["certificates"],
            )
            selected_filters_strings.append(f"Certificate {certificate.structure_code}")

        if "regulation" in selected_filters:
            regulation = Regulation.objects.current().get(
                id=selected_filters["regulation"],
            )
            selected_filters_strings.append(
                f"Regulation {regulation.autocomplete_label}",
            )

        if "measure_type" in selected_filters:
            measure_type = MeasureType.objects.current().get(
                id=selected_filters["measure_type"],
            )
            selected_filters_strings.append(
                f"Measure Type {measure_type.autocomplete_label}",
            )

        if "geographical_area" in selected_filters:
            area = GeographicalArea.objects.current().get(
                id=selected_filters["geographical_area"],
            )
            selected_filters_strings.append(f"{area.autocomplete_label}")

        if "footnote" in selected_filters:
            footnote = Footnote.objects.current().get(id=selected_filters["footnote"])
            selected_filters_strings.append(f"Footnote {footnote.structure_code}")

        if "start_date_0" and "start_date_1" and "start_date_2" in selected_filters:
            if selected_filters["start_date_modifier"] == "exact":
                modifier = ""
            else:
                modifier = selected_filters["start_date_modifier"]
            selected_filters_strings.append(
                f"Start date: {modifier} {selected_filters['start_date_0']}/{selected_filters['start_date_1']}/{selected_filters['start_date_2']}",
            )

        if "end_date_0" and "end_date_1" and "end_date_2" in selected_filters:
            if selected_filters["end_date_modifier"] == "exact":
                modifier = ""
            else:
                modifier = selected_filters["end_date_modifier"]
            selected_filters_strings.append(
                f"End date: {modifier} {selected_filters['end_date_0']}/{selected_filters['end_date_1']}/{selected_filters['end_date_2']}",
            )

        if "modc" in selected_filters:
            selected_filters_strings.append("Include inherited measures")

        if "measure_filters_modifier" in selected_filters:
            selected_filters_strings.append("Filter by current workbasket")

        # This splits the selected_filter_strings into nested lists of 7 so that the lists can be shown side by side in the template.
        selected_filters_lists = [
            selected_filters_strings[x : x + 7]
            for x in range(0, len(selected_filters_strings), 7)
        ]

        return selected_filters_lists

    @property
    def paginator(self):
        filterset_class = self.get_filterset_class()
        self.filterset = self.get_filterset(filterset_class)
        return MeasurePaginator(self.filterset.qs, per_page=40)

    def get_context_data(self, **kwargs):
        # References to page or pagination in the template were heavily increasing load time. By setting everything we need in the context,
        # we can reduce load time
        page = self.paginator.get_page(self.request.GET.get("page", 1))
        context = {}
        context.update(
            {
                "filter": kwargs["filter"],
                "form": self.get_form(),
                "view": self,
                "is_paginated": True,
                "results_count": self.paginator.count,
                "results_limit_breached": self.paginator.limit_breached,
                "page_count": self.paginator.num_pages,
                "has_other_pages": page.has_other_pages(),
                "has_previous_page": page.has_previous(),
                "has_next_page": page.has_next(),
                "page_number": page.number,
                "list_items_count": self.paginator.per_page,
                "object_list": page.object_list,
                "page_links": build_pagination_list(
                    page.number,
                    page.paginator.num_pages,
                ),
                "selected_filter_lists": self.selected_filter_formatter(),
            },
        )
        if context["has_previous_page"]:
            context["prev_page_number"] = page.previous_page_number()
        if context["has_next_page"]:
            context["next_page_number"] = page.next_page_number()

        measure_selections = [
            SelectableObjectsForm.object_id_from_field_name(name)
            for name in self.measure_selections
        ]
        context["measure_selections"] = Measure.objects.filter(
            pk__in=measure_selections,
        )
        context["query_params"] = True
        context[
            "base_url"
        ] = f'{reverse("measure-ui-list")}?{urlencode(self.cleaned_query_params())}'
        return context

    def get_initial(self):
        return {**self.session_store.data}

    def form_valid(self, form):
        if form.data["form-action"] == "remove-selected":
            url = reverse("measure-ui-delete-multiple")
        elif form.data["form-action"] == "edit-selected":
            url = reverse("measure-ui-edit-multiple")
        elif form.data["form-action"] == "persist-selection":
            # keep selections from other pages. only update newly selected/removed measures from the current page
            selected_objects = {k: v for k, v in form.cleaned_data.items() if v}

            # clear this page from the session
            self.session_store.remove_items(form.cleaned_data)

            # then add the selected items
            self.session_store.add_items(selected_objects)

            params = urlencode(self.request.GET)
            url = f"{reverse('measure-ui-list')}?{params}"
        else:
            url = reverse("measure-ui-list")

        return HttpResponseRedirect(url)


class MeasureDetail(MeasureMixin, TrackedModelDetailView):
    model = Measure
    template_name = "measures/detail.jinja"
    queryset = Measure.objects.latest_approved()

    def get_context_data(self, **kwargs: Any):
        conditions = (
            self.object.conditions.current()
            .prefetch_related(
                "condition_code",
                "required_certificate",
                "required_certificate__certificate_type",
                "condition_measurement__measurement_unit",
                "condition_measurement__measurement_unit_qualifier",
                "action",
            )
            .order_by("condition_code__code", "component_sequence_number")
        )
        condition_groups = groupby(conditions, attrgetter("condition_code"))

        context = super().get_context_data(**kwargs)
        context["condition_groups"] = condition_groups
        context["has_conditions"] = bool(len(conditions))
        return context


@method_decorator(require_current_workbasket, name="dispatch")
class MeasureEditWizard(
    PermissionRequiredMixin,
    MeasureSelectionQuerysetMixin,
    NamedUrlSessionWizardView,
):
    """
    Multipart form wizard for editing multiple measures.

    https://django-formtools.readthedocs.io/en/latest/wizard.html
    """

    storage_name = "measures.wizard.MeasureEditSessionStorage"
    permission_required = ["common.change_trackedmodel"]

    form_list = [
        (START, forms.MeasuresEditFieldsForm),
        (MeasureEditSteps.START_DATE, forms.MeasureStartDateForm),
        (MeasureEditSteps.END_DATE, forms.MeasureEndDateForm),
        (MeasureEditSteps.QUOTA_ORDER_NUMBER, forms.MeasureQuotaOrderNumberForm),
        (MeasureEditSteps.REGULATION, forms.MeasureRegulationForm),
        (MeasureEditSteps.DUTIES, forms.MeasureDutiesForm),
        (
            MeasureEditSteps.GEOGRAPHICAL_AREA_EXCLUSIONS,
            forms.MeasureGeographicalAreaExclusionsFormSet,
        ),
    ]

    templates = {
        START: "measures/edit-multiple-start.jinja",
        MeasureEditSteps.GEOGRAPHICAL_AREA_EXCLUSIONS: "measures/edit-multiple-formset.jinja",
    }

    step_metadata = {
        START: {
            "title": "Edit measures",
        },
        MeasureEditSteps.START_DATE: {
            "title": "Edit the start date",
        },
        MeasureEditSteps.END_DATE: {
            "title": "Edit the end date",
        },
        MeasureEditSteps.REGULATION: {
            "title": "Edit the regulation",
        },
        MeasureEditSteps.QUOTA_ORDER_NUMBER: {
            "title": "Edit the quota order number",
            "link_text": "Quota order number",
        },
        MeasureEditSteps.DUTIES: {
            "title": "Edit the duties",
        },
        MeasureEditSteps.GEOGRAPHICAL_AREA_EXCLUSIONS: {
            "title": "Edit the geographical area exclusions",
        },
    }

    def get_template_names(self):
        return self.templates.get(
            self.steps.current,
            "measures/edit-wizard-step.jinja",
        )

    def get_context_data(self, form, **kwargs):
        context = super().get_context_data(form=form, **kwargs)
        context["step_metadata"] = self.step_metadata
        if form:
            context["form"].is_bound = False
        context["no_form_tags"] = FormHelper()
        context["no_form_tags"].form_tag = False
        context["measures"] = self.get_queryset()
        return context

    def get_form_kwargs(self, step):
        kwargs = {}
        if step not in [
            START,
            MeasureEditSteps.QUOTA_ORDER_NUMBER,
            MeasureEditSteps.GEOGRAPHICAL_AREA_EXCLUSIONS,
        ]:
            kwargs["selected_measures"] = self.get_queryset()

        if step == MeasureEditSteps.DUTIES:
            start_date = (
                self.get_cleaned_data_for_step(MeasureEditSteps.START_DATE).get(
                    "start_date",
                )
                if self.get_cleaned_data_for_step(MeasureEditSteps.START_DATE)
                else None
            )
            kwargs["measures_start_date"] = start_date

        return kwargs

    def update_measure_components(
        self,
        measure: Measure,
        duties: str,
        workbasket: WorkBasket,
    ):
        """Updates the measure components associated to the measure."""
        diff_components(
            instance=measure,
            duty_sentence=duties if duties else measure.duty_sentence,
            start_date=measure.valid_between.lower,
            workbasket=workbasket,
            transaction=workbasket.current_transaction,
        )

    def update_measure_condition_components(
        self,
        measure: Measure,
        workbasket: WorkBasket,
    ):
        """Updates the measure condition components associated to the
        measure."""
        conditions = measure.conditions.current()
        for condition in conditions:
            condition.new_version(
                dependent_measure=measure,
                workbasket=workbasket,
            )

    def update_measure_excluded_geographical_areas(
        self,
        edited: bool,
        measure: Measure,
        exclusions: List[GeographicalArea],
        workbasket: WorkBasket,
    ):
        """Updates the excluded geographical areas associated to the measure."""
        existing_exclusions = measure.exclusions.current()

        # Update any exclusions to new measure version
        if not edited:
            for exclusion in existing_exclusions:
                exclusion.new_version(
                    modified_measure=measure,
                    workbasket=workbasket,
                )
            return

        new_excluded_areas = get_all_members_of_geo_groups(
            validity=measure.valid_between,
            geo_areas=exclusions,
        )

        for geo_area in new_excluded_areas:
            existing_exclusion = existing_exclusions.filter(
                excluded_geographical_area=geo_area,
            ).first()
            if existing_exclusion:
                existing_exclusion.new_version(
                    modified_measure=measure,
                    workbasket=workbasket,
                )
            else:
                MeasureExcludedGeographicalArea.objects.create(
                    modified_measure=measure,
                    excluded_geographical_area=geo_area,
                    update_type=UpdateType.CREATE,
                    transaction=workbasket.new_transaction(),
                )

        removed_excluded_areas = {
            e.excluded_geographical_area for e in existing_exclusions
        }.difference(set(exclusions))

        exclusions_to_remove = [
            existing_exclusions.get(excluded_geographical_area__id=geo_area.id)
            for geo_area in removed_excluded_areas
        ]

        for exclusion in exclusions_to_remove:
            exclusion.new_version(
                update_type=UpdateType.DELETE,
                modified_measure=measure,
                workbasket=workbasket,
            )

    def update_measure_footnote_associations(self, measure, workbasket):
        """Updates the footnotes associated to the measure."""
        footnote_associations = FootnoteAssociationMeasure.objects.current().filter(
            footnoted_measure__sid=measure.sid,
        )
        for fa in footnote_associations:
            fa.new_version(
                footnoted_measure=measure,
                workbasket=workbasket,
            )

    def done(self, form_list, **kwargs):
        cleaned_data = self.get_all_cleaned_data()
        selected_measures = self.get_queryset()
        workbasket = WorkBasket.current(self.request)
        new_start_date = None
        new_end_date = None
        if cleaned_data.get("start_date"):
            new_start_date = datetime.date(
                cleaned_data["start_date"].year,
                cleaned_data["start_date"].month,
                cleaned_data["start_date"].day,
            )
        if cleaned_data.get("end_date"):
            new_end_date = datetime.date(
                cleaned_data["end_date"].year,
                cleaned_data["end_date"].month,
                cleaned_data["end_date"].day,
            )
        new_quota_order_number = cleaned_data.get("order_number", None)
        new_generating_regulation = cleaned_data.get("generating_regulation", None)
        new_duties = cleaned_data.get("duties", None)
        new_exclusions = [
            e["excluded_area"]
            for e in cleaned_data.get("formset-geographical_area_exclusions", [])
        ]
        for measure in selected_measures:
            new_measure = measure.new_version(
                workbasket=workbasket,
                update_type=UpdateType.UPDATE,
                valid_between=TaricDateRange(
                    lower=new_start_date
                    if new_start_date
                    else measure.valid_between.lower,
                    upper=new_end_date if new_end_date else measure.valid_between.upper,
                ),
                order_number=new_quota_order_number
                if new_quota_order_number
                else measure.order_number,
                generating_regulation=new_generating_regulation
                if new_generating_regulation
                else measure.generating_regulation,
            )
            self.update_measure_components(
                measure=new_measure,
                duties=new_duties,
                workbasket=workbasket,
            )
            self.update_measure_condition_components(
                measure=new_measure,
                workbasket=workbasket,
            )
            self.update_measure_excluded_geographical_areas(
                edited="geographical_area_exclusions"
                in cleaned_data.get("fields_to_edit", []),
                measure=new_measure,
                exclusions=new_exclusions,
                workbasket=workbasket,
            )
            self.update_measure_footnote_associations(
                measure=new_measure,
                workbasket=workbasket,
            )
        self.session_store.clear()

        return redirect(
            reverse(
                "workbaskets:workbasket-ui-review-measures",
                kwargs={"pk": workbasket.pk},
            ),
        )


@method_decorator(require_current_workbasket, name="dispatch")
class MeasureCreateWizard(
    PermissionRequiredMixin,
    NamedUrlSessionWizardView,
):
    """
    Multipart form wizard for creating a single measure.

    https://django-formtools.readthedocs.io/en/latest/wizard.html
    """

    storage_name = "measures.wizard.MeasureCreateSessionStorage"

    permission_required = ["common.add_trackedmodel"]

    START = "start"
    MEASURE_DETAILS = "measure_details"
    REGULATION_ID = "regulation_id"
    QUOTA_ORDER_NUMBER = "quota_order_number"
    QUOTA_ORIGINS = "quota_origins"
    GEOGRAPHICAL_AREA = "geographical_area"
    COMMODITIES = "commodities"
    ADDITIONAL_CODE = "additional_code"
    CONDITIONS = "conditions"
    FOOTNOTES = "footnotes"
    SUMMARY = "summary"
    COMPLETE = "complete"

    form_list = [
        (START, forms.MeasureCreateStartForm),
        (MEASURE_DETAILS, forms.MeasureDetailsForm),
        (REGULATION_ID, forms.MeasureRegulationIdForm),
        (QUOTA_ORDER_NUMBER, forms.MeasureQuotaOrderNumberForm),
        (QUOTA_ORIGINS, forms.MeasureQuotaOriginsForm),
        (GEOGRAPHICAL_AREA, forms.MeasureGeographicalAreaForm),
        (COMMODITIES, forms.MeasureCommodityAndDutiesFormSet),
        (ADDITIONAL_CODE, forms.MeasureAdditionalCodeForm),
        (CONDITIONS, forms.MeasureConditionsWizardStepFormSet),
        (FOOTNOTES, forms.MeasureFootnotesFormSet),
        (SUMMARY, forms.MeasureReviewForm),
    ]

    templates = {
        START: "measures/create-start.jinja",
        MEASURE_DETAILS: "measures/create-wizard-step.jinja",
        REGULATION_ID: "measures/create-wizard-step.jinja",
        QUOTA_ORDER_NUMBER: "measures/create-wizard-step.jinja",
        QUOTA_ORIGINS: "measures/create-quota-origins-step.jinja",
        GEOGRAPHICAL_AREA: "measures/create-wizard-step.jinja",
        COMMODITIES: "measures/create-comm-codes-formset.jinja",
        ADDITIONAL_CODE: "measures/create-wizard-step.jinja",
        CONDITIONS: "measures/create-formset.jinja",
        FOOTNOTES: "measures/create-formset.jinja",
        SUMMARY: "measures/create-review.jinja",
        COMPLETE: "measures/confirm-create-multiple.jinja",
    }

    step_metadata = {
        START: {
            "title": "Create a new measure",
            "link_text": "Start",
        },
        MEASURE_DETAILS: {
            "title": "Enter the basic data",
            "link_text": "Measure details",
        },
        REGULATION_ID: {
            "title": "Enter the regulation ID",
            "link_text": "Regulation ID",
        },
        QUOTA_ORDER_NUMBER: {
            "title": "Enter a quota order number (optional)",
            "link_text": "Quota order number",
        },
        QUOTA_ORIGINS: {
            "title": "Select the quota origins",
            "link_text": "Quota origins",
        },
        GEOGRAPHICAL_AREA: {
            "title": "Select the geographical area",
            "link_text": "Geographical areas",
        },
        COMMODITIES: {
            "title": "Select commodities and enter the duties",
            "link_text": "Commodities and duties",
        },
        ADDITIONAL_CODE: {
            "title": "Assign an additional code (optional)",
            "link_text": "Additional code",
        },
        CONDITIONS: {
            "title": "Add any condition codes (optional)",
            "link_text": "Conditions",
            "info": """Add conditions and resulting actions to your measure(s). If a condition group is not met, the opposite action will be applied. 
            The opposite action is created automatically.
            """,
        },
        FOOTNOTES: {
            "title": "Add any footnotes (optional)",
            "link_text": "Footnotes",
        },
        SUMMARY: {
            "title": "Review your measure",
            "link_text": "Summary",
        },
        COMPLETE: {
            "title": "Finished",
            "link_text": "Success",
        },
    }

    condition_dict = {
        QUOTA_ORIGINS: show_step_quota_origins,
        GEOGRAPHICAL_AREA: show_step_geographical_area,
    }

    @property
    def workbasket(self) -> WorkBasket:
        return WorkBasket.current(self.request)

    def create_measure_conditions(
        self,
        data,
        measure: Measure,
        measure_creation_pattern: MeasureCreationPattern,
        parser: DutySentenceParser,
    ):
        """
        Create's measure conditions, components, and their corresponding negative actions
        Args:
            data: object with the form wizards data
            measure: Current created measure
            measure_creation_pattern: MeasureCreationPattern
            parser: DutySentenceParser
        Returns:
            None
        """
        # component number not tied to position in formset as negative conditions are auto generated
        component_sequence_number = 1
        for index, condition_data in enumerate(
            data.get("formset-conditions", []),
        ):
            if not condition_data.get("DELETE"):
                # creates a list of tuples with condition and action code
                # this will be used to create the corresponding negative action
                measure_creation_pattern.create_condition_and_components(
                    condition_data,
                    component_sequence_number,
                    measure,
                    parser,
                    self.workbasket,
                )

                # set next code unless last item set None
                next_condition_code = (
                    data["formset-conditions"][index + 1]["condition_code"]
                    if (index + 1 < len(data["formset-conditions"]))
                    else None
                )
                # corresponding negative action to the postive one. None if the action code has no pair
                action_pair = MeasureActionPair.objects.filter(
                    positive_action__code=condition_data.get("action").code,
                ).first()

                negative_action = None

                if action_pair:
                    negative_action = action_pair.negative_action
                elif (
                    measure.measure_type
                    in measure_creation_pattern.autonomous_tariff_suspension_use_measure_types
                    and condition_data.get("action").code == "01"
                ):
                    """If measure type is an automatic suspension and an action
                    code 01 is selected then the negative action of code 07
                    (measure not applicable)is used."""
                    negative_action = measure_creation_pattern.measure_not_applicable

                # if the next condition code is different create the negative action for the current condition
                # only create a negative action if the action has a negative pair
                if (
                    negative_action
                    and data["formset-conditions"][index]["condition_code"]
                    != next_condition_code
                ):
                    component_sequence_number += 1
                    measure_creation_pattern.create_condition_and_components(
                        {
                            "condition_code": condition_data.get("condition_code"),
                            "duty_amount": None,
                            "required_certificate": None,
                            # corresponding negative action to the postive one.
                            "action": negative_action,
                            "DELETE": False,
                        },
                        component_sequence_number,
                        measure,
                        parser,
                        self.workbasket,
                    )

            # deletes also increment or well did when using the enumerated index
            component_sequence_number += 1

    @atomic
    def create_measures(self, data):
        """Returns a list of the created measures."""
        measure_start_date = data["valid_between"].lower

        measure_creation_pattern = MeasureCreationPattern(
            workbasket=self.workbasket,
            base_date=measure_start_date,
            defaults={
                "generating_regulation": data["generating_regulation"],
            },
        )

        measures_data = []

        for commodity_data in data.get("formset-commodities", []):
            if not commodity_data.get("DELETE"):
                for geo_data in data["geo_areas_and_exclusions"]:
                    measure_data = {
                        "measure_type": data["measure_type"],
                        "geographical_area": geo_data["geo_area"],
                        "exclusions": geo_data.get("exclusions", []),
                        "goods_nomenclature": commodity_data["commodity"],
                        "additional_code": data["additional_code"],
                        "order_number": data["order_number"],
                        "validity_start": measure_start_date,
                        "validity_end": data["valid_between"].upper,
                        "footnotes": [
                            item["footnote"]
                            for item in data.get("formset-footnotes", [])
                            if not item.get("DELETE")
                        ],
                        # condition_sentence here, or handle separately and duty_sentence after?
                        "duty_sentence": commodity_data["duties"],
                    }

                    measures_data.append(measure_data)

        parser = DutySentenceParser.create(
            measure_start_date,
            component_output=MeasureConditionComponent,
        )

        created_measures = []

        for measure_data in measures_data:
            # creates measure in DB
            measure = measure_creation_pattern.create(**measure_data)
            self.create_measure_conditions(
                data,
                measure,
                measure_creation_pattern,
                parser,
            )

            created_measures.append(measure)

        return created_measures

    def done(self, form_list, **kwargs):
<<<<<<< HEAD
        serialized_cleaned_data = self.get_all_serialized_cleaned_data()
        bulk_create_edit.apply_async()
        # call new celery task here, passing in id of CreateMeasures object
        import json

        print()
        print("*** serialized_cleaned_data:")
        print(json.dumps(serialized_cleaned_data, indent=4))
        print()
        raise Exception("Go no further!")

    # def done(self, form_list, **kwargs):
    #    created_measures = self.create_measures(cleaned_data)
    #    created_measures[0].transaction.workbasket.save_to_session(self.request.session)
    #
    #    context = self.get_context_data(
    #        form=None,
    #        created_measures=created_measures,
    #        **kwargs,
    #    )
    #
    #    # TODO: this should probably be a redirect to the summary page.
    #    return render(self.request, "measures/confirm-create-multiple.jinja", context)
    #    # Something like so:
    #    #return redirect(
    #    #    "confirm-queued-create-measures",
    #    #    kwargs={"create_measures_pk": create_measures_pk},
    #    #)

    def get_all_serialized_cleaned_data(self):
        """
        Returns a merged dictionary of all step cleaned_data.

        If a step contains
        a `FormSet`, the key will be prefixed with 'formset-' and contain a list
        of the formset cleaned_data dictionaries, as expected in
        `create_measures()`.
        Note: This patched version of `super().get_all_cleaned_data()` takes advantage of retrieving previously-saved
        cleaned_data by summary page to avoid revalidating forms unnecessarily.
        """
        all_cleaned_data = {}
        # for form_key in self.get_form_list():
        # cleaned_data = self.get_cleaned_data_for_step(form_key)
        for form_key in [self.MEASURE_DETAILS]:
            cleaned_data = self.get_serialized_cleaned_data_for_step(form_key)
            if isinstance(cleaned_data, (tuple, list)):
                all_cleaned_data.update(
                    {
                        f"formset-{form_key}": cleaned_data,
                    },
                )
            else:
                all_cleaned_data.update(cleaned_data)
        return all_cleaned_data
=======
        bulk_create_edit.apply_async()
        # call new celery task here, passing in id of CreateMeasures object
>>>>>>> 194fafe0

    def get_all_cleaned_data(self):
        """
        Returns a merged dictionary of all step cleaned_data. If a step contains
        a `FormSet`, the key will be prefixed with 'formset-' and contain a list
        of the formset cleaned_data dictionaries, as expected in
        `create_measures()`.

        Note: This patched version of `super().get_all_cleaned_data()` takes advantage of retrieving previously-saved
        cleaned_data by summary page to avoid revalidating forms unnecessarily.
        """
        all_cleaned_data = {}
        for form_key in self.get_form_list():
            cleaned_data = self.get_cleaned_data_for_step(form_key)
            if isinstance(cleaned_data, (tuple, list)):
                all_cleaned_data.update(
                    {
                        f"formset-{form_key}": cleaned_data,
                    },
                )
            else:
                all_cleaned_data.update(cleaned_data)
        return all_cleaned_data

    def get_cleaned_data_for_step(self, step):
        """
        Returns cleaned data for a given `step`.

        Note: This patched version of `super().get_cleaned_data_for_step` temporarily saves the cleaned_data
        to provide quick retrieval should another call for it be made in the same request (as happens in
        `get_form_kwargs()` and template for summary page) to avoid revalidating forms unnecessarily.
        """
        self.cleaned_data = getattr(self, "cleaned_data", {})
        if step in self.cleaned_data:
            return self.cleaned_data[step]

        self.cleaned_data[step] = super().get_cleaned_data_for_step(step)
        return self.cleaned_data[step]

    @property
    def measure_start_date(self):
        cleaned_data = self.get_cleaned_data_for_step(self.MEASURE_DETAILS)
        measure_start_date = (
            cleaned_data.get("valid_between").lower if cleaned_data else None
        )
        return measure_start_date

    @property
    def measure_type(self):
        cleaned_data = self.get_cleaned_data_for_step(self.MEASURE_DETAILS)
        measure_type = cleaned_data.get("measure_type") if cleaned_data else None
        return measure_type

    @property
    def quota_order_number(self):
        cleaned_data = self.get_cleaned_data_for_step(self.QUOTA_ORDER_NUMBER)
        order_number = cleaned_data.get("order_number") if cleaned_data else None
        return order_number

    def get_context_data(self, form, **kwargs):
        context = super().get_context_data(form=form, **kwargs)
        context["step_metadata"] = self.step_metadata
        if form:
            context["form"].is_bound = False
        context["no_form_tags"] = FormHelper()
        context["no_form_tags"].form_tag = False
        return context

    def get_form_kwargs(self, step):
        kwargs = {}

        if step == self.QUOTA_ORIGINS and self.quota_order_number:
            origins = (
                self.quota_order_number.quotaordernumberorigin_set.current().as_at_today_and_beyond()
            )
            kwargs["objects"] = origins

        elif step == self.COMMODITIES:
            min_commodity_count = 0
            measure_details = self.get_cleaned_data_for_step(self.MEASURE_DETAILS)
            if measure_details:
                min_commodity_count = measure_details.get("min_commodity_count")
            # Kwargs expected by formset
            kwargs.update(
                {
                    "min_commodity_count": min_commodity_count,
                    "measure_start_date": self.measure_start_date,
                },
            )
            # Kwargs expected by forms in formset
            kwargs["form_kwargs"] = {
                "measure_type": self.measure_type,
            }

        elif step == self.CONDITIONS:
            kwargs["form_kwargs"] = {
                "measure_start_date": self.measure_start_date,
                "measure_type": self.measure_type,
            }

        elif step == self.SUMMARY:
            kwargs.update(
                {
                    "measure_type": self.measure_type,
                    "commodities_data": self.get_cleaned_data_for_step(
                        self.COMMODITIES,
                    ),
                    "conditions_data": self.get_cleaned_data_for_step(self.CONDITIONS),
                },
            )

        return kwargs

    def get_form(self, step=None, data=None, files=None):
        form = super().get_form(step, data, files)
        tx = WorkBasket.get_current_transaction(self.request)
        forms = [form]
        if hasattr(form, "forms"):
            forms = form.forms
        for f in forms:
            if hasattr(f, "fields"):
                for field in f.fields.values():
                    if hasattr(field, "queryset"):
                        field.queryset = field.queryset.approved_up_to_transaction(tx)

        form.is_valid()
        if hasattr(form, "cleaned_data"):
            form.initial = form.cleaned_data

        return form

    def get_template_names(self):
        return self.templates.get(
            self.steps.current,
            "measures/create-wizard-step.jinja",
        )


class MeasureUpdateBase(
    MeasureMixin,
    TrackedModelDetailMixin,
    CreateTaricUpdateView,
):
    form_class = forms.MeasureForm
    permission_required = "common.change_trackedmodel"
    queryset = Measure.objects.all()

    def get_template_names(self):
        return "measures/edit.jinja"

    def get_form_kwargs(self):
        kwargs = super().get_form_kwargs()
        kwargs["request"] = self.request
        return kwargs

    def get_form(self, form_class=None):
        form = super().get_form(form_class=form_class)
        tx = WorkBasket.get_current_transaction(self.request)

        if hasattr(form, "field"):
            for field in form.fields.values():
                if hasattr(field, "queryset"):
                    field.queryset = field.queryset.approved_up_to_transaction(tx)

        return form

    def get_footnotes(self, measure):
        tx = WorkBasket.get_current_transaction(self.request)
        associations = FootnoteAssociationMeasure.objects.approved_up_to_transaction(
            tx,
        ).filter(
            footnoted_measure__sid=measure.sid,
        )

        return [a.associated_footnote for a in associations]

    def get_conditions(self, measure):
        tx = WorkBasket.get_current_transaction(self.request)
        return (
            measure.conditions.with_reference_price_string().approved_up_to_transaction(
                tx,
            )
        )

    def get_context_data(self, **kwargs):
        context = super().get_context_data(**kwargs)
        context["no_form_tags"] = FormHelper()
        context["no_form_tags"].form_tag = False

        formset_footnotes = self.request.session.get(
            f"formset_initial_{self.kwargs.get('sid')}",
            [],
        )
        footnotes_formset = forms.MeasureUpdateFootnotesFormSet()
        footnotes_formset.initial = formset_footnotes
        footnotes_formset.form_kwargs = {"path": self.request.path}
        context["footnotes_formset"] = footnotes_formset
        context["footnotes"] = self.get_footnotes(context["measure"])

        conditions_initial = []
        if self.request.POST:
            conditions_initial = unprefix_formset_data(
                MEASURE_CONDITIONS_FORMSET_PREFIX,
                self.request.POST.copy(),
            )
            conditions_formset = forms.MeasureConditionsFormSet(
                self.request.POST,
                initial=conditions_initial,
                prefix=MEASURE_CONDITIONS_FORMSET_PREFIX,
            )
        else:
            conditions_formset = forms.MeasureConditionsFormSet(
                initial=conditions_initial,
                prefix=MEASURE_CONDITIONS_FORMSET_PREFIX,
            )
        conditions = self.get_conditions(context["measure"])
        form_fields = conditions_formset.form.Meta.fields
        conditions_formset.initial = []
        for condition in conditions:
            initial_dict = {}
            for field in form_fields:
                if hasattr(condition, field):
                    value = getattr(condition, field)
                    if hasattr(value, "pk"):
                        value = value.pk
                    initial_dict[field] = value

            initial_dict["applicable_duty"] = condition.duty_sentence
            initial_dict["reference_price"] = condition.reference_price_string
            initial_dict["condition_sid"] = condition.sid
            conditions_formset.initial.append(initial_dict)

        context["conditions_formset"] = conditions_formset
        return context

    def create_conditions(self, obj):
        """
        Gets condition formset from context data, loops over these forms and
        validates the data, checking for the condition_sid field in the data to
        indicate whether an existing condition is being updated or a new one
        created from scratch.

        Then deletes any existing conditions that are not being updated,
        before calling the MeasureCreationPattern.create_condition_and_components with the appropriate parser and condition data.
        """
        formset = self.get_context_data()["conditions_formset"]
        excluded_sids = []
        conditions_data = []
        workbasket = WorkBasket.current(self.request)
        existing_conditions = obj.conditions.approved_up_to_transaction(
            workbasket.get_current_transaction(self.request),
        )

        for f in formset.forms:
            f.is_valid()
            condition_data = f.cleaned_data
            # If the form has changed and "condition_sid" is in the changed data,
            # this means that the condition is preexisting and needs to updated
            # so that its dependent_measure points to the latest version of measure
            if f.has_changed() and "condition_sid" in f.changed_data:
                excluded_sids.append(f.initial["condition_sid"])
                update_type = UpdateType.UPDATE
                condition_data["version_group"] = existing_conditions.get(
                    sid=f.initial["condition_sid"],
                ).version_group
                condition_data["sid"] = f.initial["condition_sid"]
            # If changed and condition_sid not in changed_data, then this is a newly created condition
            elif f.has_changed() and "condition_sid" not in f.changed_data:
                update_type = UpdateType.CREATE

            condition_data["update_type"] = update_type
            conditions_data.append(condition_data)

        workbasket = WorkBasket.current(self.request)

        # Delete all existing conditions from the measure instance, except those that need to be updated
        for condition in existing_conditions.exclude(sid__in=excluded_sids):
            condition.new_version(
                workbasket=workbasket,
                update_type=UpdateType.DELETE,
                transaction=obj.transaction,
            )

        if conditions_data:
            measure_creation_pattern = MeasureCreationPattern(
                workbasket=workbasket,
                base_date=obj.valid_between.lower,
            )
            parser = DutySentenceParser.create(
                obj.valid_between.lower,
                component_output=MeasureConditionComponent,
            )

            # Loop over conditions_data, starting at 1 because component_sequence_number has to start at 1
            for component_sequence_number, condition_data in enumerate(
                conditions_data,
                start=1,
            ):
                # Create conditions and measure condition components, using instance as `dependent_measure`
                measure_creation_pattern.create_condition_and_components(
                    condition_data,
                    component_sequence_number,
                    obj,
                    parser,
                    workbasket,
                )

    def get_result_object(self, form):
        obj = super().get_result_object(form)
        form.instance = obj
        self.create_conditions(obj)
        obj = form.save(commit=False)
        return obj


class MeasureUpdate(MeasureUpdateBase):
    """UI endpoint for creating Measure UPDATE instances."""


class MeasureEditUpdate(MeasureUpdateBase):
    """UI endpoint for editing Measure UPDATE instances."""


class MeasureEditCreate(MeasureUpdateBase):
    """UI endpoint for editing Measure CREATE instances."""


class MeasureConfirmUpdate(MeasureMixin, TrackedModelDetailView):
    template_name = "common/confirm_update.jinja"


class MeasureFootnotesUpdate(View):
    """Separate post-only view for adding or removing footnotes on an existing
    measure."""

    def get_delete_key(self, footnote_key: str) -> str:
        """
        Expects a string of format 'form-0-footnote' or 'form-1-footnote' etc.

        Outputs a string of format 'form-0-DELETE' or 'form-1-DELETE' etc.
        """
        form_prefix, _ = footnote_key.rsplit("-", 1)
        return f"{form_prefix}-DELETE"

    def post(self, request: HttpRequest, *args: str, **kwargs: Any) -> HttpResponse:
        """
        Checks for 'remove' key in request.POST.

        If found, updates request session with PK of footnote to be removed from
        measure. If not found, updates request session with footnote pks to
        populate formset, ignoring footnotes marked for deletion in the formset.
        """
        sid = self.kwargs.get("sid")

        if "remove" in request.POST:
            request.session[f"instance_footnotes_{sid}"].remove(
                int(request.POST.get("remove")),
            )
            request.session.save()
        else:
            keys = request.POST.keys()
            footnote_keys = [
                key
                for key in keys
                if "footnote" in key and "form" in key and "auto" not in key
            ]
            request.session[f"formset_initial_{sid}"] = [
                {"footnote": request.POST[footnote]}
                for footnote in footnote_keys
                if self.get_delete_key(footnote) not in keys and request.POST[footnote]
            ]

        return HttpResponseRedirect(reverse("measure-ui-edit", args=[sid]))


class MeasureDelete(
    MeasureMixin,
    TrackedModelDetailMixin,
    CreateTaricDeleteView,
):
    form_class = forms.MeasureDeleteForm
    success_path = "list"


class MeasureMultipleDelete(MeasureSelectionQuerysetMixin, TemplateView, ListView):
    """UI for user review and deletion of multiple Measures."""

    template_name = "measures/delete-multiple-measures.jinja"

    def get_context_data(self, **kwargs):
        store_objects = self.get_queryset()
        self.object_list = store_objects
        context = super().get_context_data(**kwargs)

        return context

    def post(self, request):
        if request.POST.get("action", None) != "delete":
            # The user has cancelled out of the deletion process.
            return redirect("home")

        workbasket = WorkBasket.current(request)
        object_list = self.get_queryset()

        for obj in object_list:
            # make a new version of the object with an update type of delete.
            obj.new_version(
                workbasket=workbasket,
                update_type=UpdateType.DELETE,
            )
        self.session_store.clear()

        return redirect(
            reverse(
                "workbaskets:workbasket-ui-review-measures",
                kwargs={"pk": workbasket.pk},
            ),
        )


class MeasureSelectionUpdate(MeasureSessionStoreMixin, View):
    def post(self, request, *args, **kwargs):
        self.session_store.clear()
        data = json.loads(request.body)
        cleaned_data = {k: v for k, v in data.items() if "selectableobject_" in k}
        selected_objects = {k: v for k, v in cleaned_data.items() if v == 1}
        self.session_store.add_items(selected_objects)
        return JsonResponse(self.session_store.data)<|MERGE_RESOLUTION|>--- conflicted
+++ resolved
@@ -934,35 +934,7 @@
         return created_measures
 
     def done(self, form_list, **kwargs):
-<<<<<<< HEAD
-        serialized_cleaned_data = self.get_all_serialized_cleaned_data()
         bulk_create_edit.apply_async()
-        # call new celery task here, passing in id of CreateMeasures object
-        import json
-
-        print()
-        print("*** serialized_cleaned_data:")
-        print(json.dumps(serialized_cleaned_data, indent=4))
-        print()
-        raise Exception("Go no further!")
-
-    # def done(self, form_list, **kwargs):
-    #    created_measures = self.create_measures(cleaned_data)
-    #    created_measures[0].transaction.workbasket.save_to_session(self.request.session)
-    #
-    #    context = self.get_context_data(
-    #        form=None,
-    #        created_measures=created_measures,
-    #        **kwargs,
-    #    )
-    #
-    #    # TODO: this should probably be a redirect to the summary page.
-    #    return render(self.request, "measures/confirm-create-multiple.jinja", context)
-    #    # Something like so:
-    #    #return redirect(
-    #    #    "confirm-queued-create-measures",
-    #    #    kwargs={"create_measures_pk": create_measures_pk},
-    #    #)
 
     def get_all_serialized_cleaned_data(self):
         """
@@ -975,6 +947,10 @@
         Note: This patched version of `super().get_all_cleaned_data()` takes advantage of retrieving previously-saved
         cleaned_data by summary page to avoid revalidating forms unnecessarily.
         """
+
+        # TODO: not currently used, but will be used once the form-based
+        # serialisation is in place.
+
         all_cleaned_data = {}
         # for form_key in self.get_form_list():
         # cleaned_data = self.get_cleaned_data_for_step(form_key)
@@ -989,10 +965,6 @@
             else:
                 all_cleaned_data.update(cleaned_data)
         return all_cleaned_data
-=======
-        bulk_create_edit.apply_async()
-        # call new celery task here, passing in id of CreateMeasures object
->>>>>>> 194fafe0
 
     def get_all_cleaned_data(self):
         """
