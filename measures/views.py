import datetime
import json
import logging
from itertools import groupby
from operator import attrgetter
from typing import Any
from typing import Dict
from typing import List
from typing import Type
from urllib.parse import urlencode

from crispy_forms.helper import FormHelper
from django.conf import settings
from django.contrib.auth.mixins import PermissionRequiredMixin
from django.contrib.auth.mixins import UserPassesTestMixin
from django.db.models import Q
from django.http import HttpRequest
from django.http import HttpResponse
from django.http import HttpResponseRedirect
from django.http import JsonResponse
from django.shortcuts import redirect
from django.shortcuts import render
from django.utils.decorators import method_decorator
from django.views import View
from django.views.generic.base import TemplateView
from django.views.generic.detail import DetailView
from django.views.generic.detail import SingleObjectMixin
from django.views.generic.edit import FormView
from django.views.generic.list import ListView
from django_filters.views import FilterView
from formtools.wizard.views import NamedUrlSessionWizardView
from rest_framework import viewsets
from rest_framework.reverse import reverse

from additional_codes.models import AdditionalCode
from certificates.models import Certificate
from commodities.models.orm import GoodsNomenclature
from common.forms import unprefix_formset_data
from common.models import TrackedModel
from common.models.utils import get_current_transaction
from common.pagination import build_pagination_list
from common.serializers import AutoCompleteSerializer
from common.util import TaricDateRange
from common.validators import UpdateType
from common.views import SortingMixin
from common.views import TamatoListView
from common.views import TrackedModelDetailMixin
from common.views import TrackedModelDetailView
from common.views import WithPaginationListView
from footnotes.models import Footnote
from geo_areas.models import GeographicalArea
from geo_areas.utils import get_all_members_of_geo_groups
from measures import forms
from measures import models
from measures.conditions import show_step_geographical_area
from measures.conditions import show_step_quota_origins
from measures.constants import MEASURE_CONDITIONS_FORMSET_PREFIX
from measures.constants import START
from measures.constants import MeasureEditSteps
from measures.creators import MeasuresCreator
from measures.filters import MeasureCreateTaskFilter
from measures.filters import MeasureFilter
from measures.filters import MeasureTypeFilterBackend
<<<<<<< HEAD
from measures.models import FootnoteAssociationMeasure
from measures.models import Measure
from measures.models import MeasureConditionComponent
from measures.models import MeasureExcludedGeographicalArea
from measures.models import MeasuresBulkCreator
from measures.models import MeasureType
from measures.models.bulk_processing import ProcessingState
=======
>>>>>>> 7ca6977b
from measures.pagination import MeasurePaginator
from measures.parsers import DutySentenceParser
from measures.patterns import MeasureCreationPattern
from measures.util import diff_components
from quotas.models import QuotaOrderNumber
from regulations.models import Regulation
from workbaskets.forms import SelectableObjectsForm
from workbaskets.models import WorkBasket
from workbaskets.session_store import SessionStore
from workbaskets.validators import WorkflowStatus
from workbaskets.views.decorators import require_current_workbasket
from workbaskets.views.generic import CreateTaricDeleteView
from workbaskets.views.generic import CreateTaricUpdateView

logger = logging.getLogger(__name__)


class MeasureTypeViewSet(viewsets.ReadOnlyModelViewSet):
    """API endpoint that allows measure types to be viewed."""

    serializer_class = AutoCompleteSerializer
    filter_backends = [MeasureTypeFilterBackend]

    def get_queryset(self):
        tx = WorkBasket.get_current_transaction(self.request)
        return models.MeasureType.objects.approved_up_to_transaction(tx).order_by(
            "description",
        )


class MeasureMixin:
    model: Type[TrackedModel] = models.Measure

    def get_queryset(self):
        tx = WorkBasket.get_current_transaction(self.request)

        return models.Measure.objects.approved_up_to_transaction(tx)


class MeasureSessionStoreMixin:
    @property
    def session_store(self):
        return SessionStore(
            self.request,
            "MULTIPLE_MEASURE_SELECTIONS",
        )


class MeasureSelectionMixin(MeasureSessionStoreMixin):
    @property
    def measure_selections(self):
        """Get the IDs of measure that are candidates for editing/deletion."""
        return [
            SelectableObjectsForm.object_id_from_field_name(name)
            for name in [*self.session_store.data]
        ]

    @property
    def measure_selectors(self):
        """
        Used for JavaScript.

        Get the checkbox names of measure that are candidates for
        editing/deletion.
        """
        return list(self.session_store.data.keys())


class MeasureSelectionQuerysetMixin(MeasureSelectionMixin):
    def get_queryset(self):
        """Get the queryset for measures that are candidates for
        editing/deletion."""
        return models.Measure.objects.filter(pk__in=self.measure_selections)


class MeasureSearch(FilterView):
    """
    UI endpoint for filtering Measures.

    Does not list any measures. Redirects to MeasureList on form submit.
    """

    template_name = "measures/search.jinja"
    filterset_class = MeasureFilter

    def form_valid(self, form):
        return HttpResponseRedirect(reverse("measure-ui-list"))


class MeasureList(
    MeasureSelectionMixin,
    MeasureMixin,
    SortingMixin,
    FormView,
    TamatoListView,
):
    """UI endpoint for viewing and filtering Measures."""

    template_name = "measures/list.jinja"
    filterset_class = MeasureFilter
    form_class = SelectableObjectsForm
    sort_by_fields = ["sid", "measure_type", "geo_area", "start_date", "end_date"]
    custom_sorting = {
        "measure_type": "measure_type__sid",
        "geo_area": "geographical_area__area_id",
        "start_date": "valid_between",
        "end_date": "db_effective_end_date",
    }

    def dispatch(self, *args, **kwargs):
        if not self.request.GET:
            return HttpResponseRedirect(reverse("measure-ui-search"))
        return super().dispatch(*args, **kwargs)

    def get_queryset(self):
        queryset = super().get_queryset()

        ordering = self.get_ordering()

        if ordering:
            if ordering in "-db_effective_end_date":
                queryset = queryset.with_effective_valid_between()

            ordering = (ordering,)
            queryset = queryset.order_by(*ordering)

        return queryset

    def get_form_kwargs(self):
        kwargs = super().get_form_kwargs()
        page = self.paginator.get_page(self.request.GET.get("page", 1))
        kwargs["objects"] = page.object_list
        return kwargs

    def cleaned_query_params(self):
        # Remove the sort_by and ordered params in order to stop them being duplicated in the base url
        if "sort_by" and "ordered" in self.filterset.data:
            cleaned_filterset = self.filterset.data.copy()
            cleaned_filterset.pop("sort_by")
            cleaned_filterset.pop("ordered")
            return cleaned_filterset
        else:
            return self.filterset.data

    def selected_filter_formatter(self) -> List[List[str]]:
        """
        A function that formats the selected filter choices into nicely written
        up strings.

        Those strings are then split into nested lists of 7 items to prepare
        them for template rendering.
        """
        selected_filters = {k: v for k, v in self.filterset.data.items() if v}
        selected_filters_strings = []

        if "goods_nomenclature" in selected_filters:
            goods = GoodsNomenclature.objects.current().get(
                id=selected_filters["goods_nomenclature"],
            )
            selected_filters_strings.append(
                f"Commodity Code {goods.autocomplete_label}",
            )

        if "goods_nomenclature__item_id" in selected_filters:
            selected_filters_strings.append(
                f"Commodity Code starting with {selected_filters['goods_nomenclature__item_id']}",
            )

        if "order_number" in selected_filters:
            quota = QuotaOrderNumber.objects.current().get(
                id=selected_filters["order_number"],
            )
            selected_filters_strings.append(
                f"Quota Order Number {quota.structure_code}",
            )

        if "sid" in selected_filters:
            measure = models.Measure.objects.current().get(sid=selected_filters["sid"])
            selected_filters_strings.append(f"ID {measure.sid}")

        if "additional_code" in selected_filters:
            code = AdditionalCode.objects.current().get(
                id=selected_filters["additional_code"],
            )
            selected_filters_strings.append(f"Additional Code {code.structure_code}")

        if "certificates" in selected_filters:
            certificate = Certificate.objects.current().get(
                id=selected_filters["certificates"],
            )
            selected_filters_strings.append(f"Certificate {certificate.structure_code}")

        if "regulation" in selected_filters:
            regulation = Regulation.objects.current().get(
                id=selected_filters["regulation"],
            )
            selected_filters_strings.append(
                f"Regulation {regulation.autocomplete_label}",
            )

        if "measure_type" in selected_filters:
            measure_type = models.MeasureType.objects.current().get(
                id=selected_filters["measure_type"],
            )
            selected_filters_strings.append(
                f"Measure Type {measure_type.autocomplete_label}",
            )

        if "geographical_area" in selected_filters:
            area = GeographicalArea.objects.current().get(
                id=selected_filters["geographical_area"],
            )
            selected_filters_strings.append(f"{area.autocomplete_label}")

        if "footnote" in selected_filters:
            footnote = Footnote.objects.current().get(id=selected_filters["footnote"])
            selected_filters_strings.append(f"Footnote {footnote.structure_code}")

        if "start_date_0" and "start_date_1" and "start_date_2" in selected_filters:
            if selected_filters["start_date_modifier"] == "exact":
                modifier = ""
            else:
                modifier = selected_filters["start_date_modifier"]
            selected_filters_strings.append(
                f"Start date: {modifier} {selected_filters['start_date_0']}/{selected_filters['start_date_1']}/{selected_filters['start_date_2']}",
            )

        if "end_date_0" and "end_date_1" and "end_date_2" in selected_filters:
            if selected_filters["end_date_modifier"] == "exact":
                modifier = ""
            else:
                modifier = selected_filters["end_date_modifier"]
            selected_filters_strings.append(
                f"End date: {modifier} {selected_filters['end_date_0']}/{selected_filters['end_date_1']}/{selected_filters['end_date_2']}",
            )

        if "modc" in selected_filters:
            selected_filters_strings.append("Include inherited measures")

        if "measure_filters_modifier" in selected_filters:
            selected_filters_strings.append("Filter by current workbasket")

        # This splits the selected_filter_strings into nested lists of 7 so that the lists can be shown side by side in the template.
        selected_filters_lists = [
            selected_filters_strings[x : x + 7]
            for x in range(0, len(selected_filters_strings), 7)
        ]

        return selected_filters_lists

    @property
    def paginator(self):
        filterset_class = self.get_filterset_class()
        self.filterset = self.get_filterset(filterset_class)
        return MeasurePaginator(self.filterset.qs, per_page=40)

    def get_context_data(self, **kwargs):
        # References to page or pagination in the template were heavily increasing load time. By setting everything we need in the context,
        # we can reduce load time
        page = self.paginator.get_page(self.request.GET.get("page", 1))
        context = {}
        context.update(
            {
                "filter": kwargs["filter"],
                "form": self.get_form(),
                "view": self,
                "is_paginated": True,
                "results_count": self.paginator.count,
                "results_limit_breached": self.paginator.limit_breached,
                "page_count": self.paginator.num_pages,
                "has_other_pages": page.has_other_pages(),
                "has_previous_page": page.has_previous(),
                "has_next_page": page.has_next(),
                "page_number": page.number,
                "list_items_count": self.paginator.per_page,
                "object_list": page.object_list,
                "page_links": build_pagination_list(
                    page.number,
                    page.paginator.num_pages,
                ),
                "selected_filter_lists": self.selected_filter_formatter(),
            },
        )
        if context["has_previous_page"]:
            context["prev_page_number"] = page.previous_page_number()
        if context["has_next_page"]:
            context["next_page_number"] = page.next_page_number()

        measure_selections = [
            SelectableObjectsForm.object_id_from_field_name(name)
            for name in self.measure_selections
        ]
        context["measure_selections"] = models.Measure.objects.filter(
            pk__in=measure_selections,
        )
        context["query_params"] = True
        context[
            "base_url"
        ] = f'{reverse("measure-ui-list")}?{urlencode(self.cleaned_query_params())}'
        return context

    def get_initial(self):
        return {**self.session_store.data}

    def form_valid(self, form):
        if form.data["form-action"] == "remove-selected":
            url = reverse("measure-ui-delete-multiple")
        elif form.data["form-action"] == "edit-selected":
            url = reverse("measure-ui-edit-multiple")
        elif form.data["form-action"] == "persist-selection":
            # keep selections from other pages. only update newly selected/removed measures from the current page
            selected_objects = {k: v for k, v in form.cleaned_data.items() if v}

            # clear this page from the session
            self.session_store.remove_items(form.cleaned_data)

            # then add the selected items
            self.session_store.add_items(selected_objects)

            params = urlencode(self.request.GET)
            url = f"{reverse('measure-ui-list')}?{params}"
        else:
            url = reverse("measure-ui-list")

        return HttpResponseRedirect(url)


class MeasureDetail(MeasureMixin, TrackedModelDetailView):
    model = models.Measure
    template_name = "measures/detail.jinja"
    queryset = models.Measure.objects.latest_approved()

    def get_context_data(self, **kwargs: Any):
        conditions = (
            self.object.conditions.current()
            .prefetch_related(
                "condition_code",
                "required_certificate",
                "required_certificate__certificate_type",
                "condition_measurement__measurement_unit",
                "condition_measurement__measurement_unit_qualifier",
                "action",
            )
            .order_by("condition_code__code", "component_sequence_number")
        )
        condition_groups = groupby(conditions, attrgetter("condition_code"))

        context = super().get_context_data(**kwargs)
        context["condition_groups"] = condition_groups
        context["has_conditions"] = bool(len(conditions))
        return context


@method_decorator(require_current_workbasket, name="dispatch")
class MeasureEditWizard(
    PermissionRequiredMixin,
    MeasureSelectionQuerysetMixin,
    NamedUrlSessionWizardView,
):
    """
    Multipart form wizard for editing multiple measures.

    https://django-formtools.readthedocs.io/en/latest/wizard.html
    """

    storage_name = "measures.wizard.MeasureEditSessionStorage"
    permission_required = ["common.change_trackedmodel"]

    form_list = [
        (START, forms.MeasuresEditFieldsForm),
        (MeasureEditSteps.START_DATE, forms.MeasureStartDateForm),
        (MeasureEditSteps.END_DATE, forms.MeasureEndDateForm),
        (MeasureEditSteps.QUOTA_ORDER_NUMBER, forms.MeasureQuotaOrderNumberForm),
        (MeasureEditSteps.REGULATION, forms.MeasureRegulationForm),
        (MeasureEditSteps.DUTIES, forms.MeasureDutiesForm),
        (
            MeasureEditSteps.GEOGRAPHICAL_AREA_EXCLUSIONS,
            forms.MeasureGeographicalAreaExclusionsFormSet,
        ),
    ]

    templates = {
        START: "measures/edit-multiple-start.jinja",
        MeasureEditSteps.GEOGRAPHICAL_AREA_EXCLUSIONS: "measures/edit-multiple-formset.jinja",
    }

    step_metadata = {
        START: {
            "title": "Edit measures",
        },
        MeasureEditSteps.START_DATE: {
            "title": "Edit the start date",
        },
        MeasureEditSteps.END_DATE: {
            "title": "Edit the end date",
        },
        MeasureEditSteps.REGULATION: {
            "title": "Edit the regulation",
        },
        MeasureEditSteps.QUOTA_ORDER_NUMBER: {
            "title": "Edit the quota order number",
            "link_text": "Quota order number",
        },
        MeasureEditSteps.DUTIES: {
            "title": "Edit the duties",
        },
        MeasureEditSteps.GEOGRAPHICAL_AREA_EXCLUSIONS: {
            "title": "Edit the geographical area exclusions",
        },
    }

    def get_template_names(self):
        return self.templates.get(
            self.steps.current,
            "measures/edit-wizard-step.jinja",
        )

    def get_context_data(self, form, **kwargs):
        context = super().get_context_data(form=form, **kwargs)
        context["step_metadata"] = self.step_metadata
        if form:
            context["form"].is_bound = False
        context["no_form_tags"] = FormHelper()
        context["no_form_tags"].form_tag = False
        context["measures"] = self.get_queryset()
        return context

    def get_form_kwargs(self, step):
        kwargs = {}
        if step not in [
            START,
            MeasureEditSteps.QUOTA_ORDER_NUMBER,
            MeasureEditSteps.GEOGRAPHICAL_AREA_EXCLUSIONS,
        ]:
            kwargs["selected_measures"] = self.get_queryset()

        if step == MeasureEditSteps.DUTIES:
            start_date = (
                self.get_cleaned_data_for_step(MeasureEditSteps.START_DATE).get(
                    "start_date",
                )
                if self.get_cleaned_data_for_step(MeasureEditSteps.START_DATE)
                else None
            )
            kwargs["measures_start_date"] = start_date

        return kwargs

    def update_measure_components(
        self,
        measure: models.Measure,
        duties: str,
        workbasket: WorkBasket,
    ):
        """Updates the measure components associated to the measure."""
        diff_components(
            instance=measure,
            duty_sentence=duties if duties else measure.duty_sentence,
            start_date=measure.valid_between.lower,
            workbasket=workbasket,
            transaction=workbasket.current_transaction,
        )

    def update_measure_condition_components(
        self,
        measure: models.Measure,
        workbasket: WorkBasket,
    ):
        """Updates the measure condition components associated to the
        measure."""
        conditions = measure.conditions.current()
        for condition in conditions:
            condition.new_version(
                dependent_measure=measure,
                workbasket=workbasket,
            )

    def update_measure_excluded_geographical_areas(
        self,
        edited: bool,
        measure: models.Measure,
        exclusions: List[GeographicalArea],
        workbasket: WorkBasket,
    ):
        """Updates the excluded geographical areas associated to the measure."""
        existing_exclusions = measure.exclusions.current()

        # Update any exclusions to new measure version
        if not edited:
            for exclusion in existing_exclusions:
                exclusion.new_version(
                    modified_measure=measure,
                    workbasket=workbasket,
                )
            return

        new_excluded_areas = get_all_members_of_geo_groups(
            validity=measure.valid_between,
            geo_areas=exclusions,
        )

        for geo_area in new_excluded_areas:
            existing_exclusion = existing_exclusions.filter(
                excluded_geographical_area=geo_area,
            ).first()
            if existing_exclusion:
                existing_exclusion.new_version(
                    modified_measure=measure,
                    workbasket=workbasket,
                )
            else:
                models.MeasureExcludedGeographicalArea.objects.create(
                    modified_measure=measure,
                    excluded_geographical_area=geo_area,
                    update_type=UpdateType.CREATE,
                    transaction=workbasket.new_transaction(),
                )

        removed_excluded_areas = {
            e.excluded_geographical_area for e in existing_exclusions
        }.difference(set(exclusions))

        exclusions_to_remove = [
            existing_exclusions.get(excluded_geographical_area__id=geo_area.id)
            for geo_area in removed_excluded_areas
        ]

        for exclusion in exclusions_to_remove:
            exclusion.new_version(
                update_type=UpdateType.DELETE,
                modified_measure=measure,
                workbasket=workbasket,
            )

    def update_measure_footnote_associations(self, measure, workbasket):
        """Updates the footnotes associated to the measure."""
        footnote_associations = (
            models.FootnoteAssociationMeasure.objects.current().filter(
                footnoted_measure__sid=measure.sid,
            )
        )
        for fa in footnote_associations:
            fa.new_version(
                footnoted_measure=measure,
                workbasket=workbasket,
            )

    def done(self, form_list, **kwargs):
        cleaned_data = self.get_all_cleaned_data()
        selected_measures = self.get_queryset()
        workbasket = WorkBasket.current(self.request)
        new_start_date = None
        new_end_date = None
        if cleaned_data.get("start_date"):
            new_start_date = datetime.date(
                cleaned_data["start_date"].year,
                cleaned_data["start_date"].month,
                cleaned_data["start_date"].day,
            )
        if cleaned_data.get("end_date"):
            new_end_date = datetime.date(
                cleaned_data["end_date"].year,
                cleaned_data["end_date"].month,
                cleaned_data["end_date"].day,
            )
        new_quota_order_number = cleaned_data.get("order_number", None)
        new_generating_regulation = cleaned_data.get("generating_regulation", None)
        new_duties = cleaned_data.get("duties", None)
        new_exclusions = [
            e["excluded_area"]
            for e in cleaned_data.get("formset-geographical_area_exclusions", [])
        ]
        for measure in selected_measures:
            new_measure = measure.new_version(
                workbasket=workbasket,
                update_type=UpdateType.UPDATE,
                valid_between=TaricDateRange(
                    lower=new_start_date
                    if new_start_date
                    else measure.valid_between.lower,
                    upper=new_end_date if new_end_date else measure.valid_between.upper,
                ),
                order_number=new_quota_order_number
                if new_quota_order_number
                else measure.order_number,
                generating_regulation=new_generating_regulation
                if new_generating_regulation
                else measure.generating_regulation,
            )
            self.update_measure_components(
                measure=new_measure,
                duties=new_duties,
                workbasket=workbasket,
            )
            self.update_measure_condition_components(
                measure=new_measure,
                workbasket=workbasket,
            )
            self.update_measure_excluded_geographical_areas(
                edited="geographical_area_exclusions"
                in cleaned_data.get("fields_to_edit", []),
                measure=new_measure,
                exclusions=new_exclusions,
                workbasket=workbasket,
            )
            self.update_measure_footnote_associations(
                measure=new_measure,
                workbasket=workbasket,
            )
        self.session_store.clear()

        return redirect(
            reverse(
                "workbaskets:workbasket-ui-review-measures",
                kwargs={"pk": workbasket.pk},
            ),
        )


@method_decorator(require_current_workbasket, name="dispatch")
class MeasureCreateWizard(
    PermissionRequiredMixin,
    NamedUrlSessionWizardView,
):
    """
    Multipart form wizard for creating a single measure.

    https://django-formtools.readthedocs.io/en/latest/wizard.html
    """

    storage_name = "measures.wizard.MeasureCreateSessionStorage"

    permission_required = ["common.add_trackedmodel"]

    START = "start"
    MEASURE_DETAILS = "measure_details"
    REGULATION_ID = "regulation_id"
    QUOTA_ORDER_NUMBER = "quota_order_number"
    QUOTA_ORIGINS = "quota_origins"
    GEOGRAPHICAL_AREA = "geographical_area"
    COMMODITIES = "commodities"
    ADDITIONAL_CODE = "additional_code"
    CONDITIONS = "conditions"
    FOOTNOTES = "footnotes"
    SUMMARY = "summary"
    COMPLETE = "complete"

    data_form_list = [
        (MEASURE_DETAILS, forms.MeasureDetailsForm),
        (REGULATION_ID, forms.MeasureRegulationIdForm),
        (QUOTA_ORDER_NUMBER, forms.MeasureQuotaOrderNumberForm),
        (QUOTA_ORIGINS, forms.MeasureQuotaOriginsForm),
        (GEOGRAPHICAL_AREA, forms.MeasureGeographicalAreaForm),
        (COMMODITIES, forms.MeasureCommodityAndDutiesFormSet),
        (ADDITIONAL_CODE, forms.MeasureAdditionalCodeForm),
        (CONDITIONS, forms.MeasureConditionsWizardStepFormSet),
        (FOOTNOTES, forms.MeasureFootnotesFormSet),
    ]
    """Forms in this wizard's steps that collect user data."""

    form_list = [
        (START, forms.MeasureCreateStartForm),
        *data_form_list,
        (SUMMARY, forms.MeasureReviewForm),
    ]
    """All Forms in this wizard's steps, including both those that collect user
    data and those that don't."""

    templates = {
        START: "measures/create-start.jinja",
        MEASURE_DETAILS: "measures/create-wizard-step.jinja",
        REGULATION_ID: "measures/create-wizard-step.jinja",
        QUOTA_ORDER_NUMBER: "measures/create-wizard-step.jinja",
        QUOTA_ORIGINS: "measures/create-quota-origins-step.jinja",
        GEOGRAPHICAL_AREA: "measures/create-wizard-step.jinja",
        COMMODITIES: "measures/create-comm-codes-formset.jinja",
        ADDITIONAL_CODE: "measures/create-wizard-step.jinja",
        CONDITIONS: "measures/create-formset.jinja",
        FOOTNOTES: "measures/create-formset.jinja",
        SUMMARY: "measures/create-review.jinja",
        COMPLETE: "measures/confirm-create-multiple.jinja",
    }

    step_metadata = {
        START: {
            "title": "Create a new measure",
            "link_text": "Start",
        },
        MEASURE_DETAILS: {
            "title": "Enter the basic data",
            "link_text": "Measure details",
        },
        REGULATION_ID: {
            "title": "Enter the regulation ID",
            "link_text": "Regulation ID",
        },
        QUOTA_ORDER_NUMBER: {
            "title": "Enter a quota order number (optional)",
            "link_text": "Quota order number",
        },
        QUOTA_ORIGINS: {
            "title": "Select the quota origins",
            "link_text": "Quota origins",
        },
        GEOGRAPHICAL_AREA: {
            "title": "Select the geographical area",
            "link_text": "Geographical areas",
        },
        COMMODITIES: {
            "title": "Select commodities and enter the duties",
            "link_text": "Commodities and duties",
        },
        ADDITIONAL_CODE: {
            "title": "Assign an additional code (optional)",
            "link_text": "Additional code",
        },
        CONDITIONS: {
            "title": "Add any condition codes (optional)",
            "link_text": "Conditions",
            "info": """Add conditions and resulting actions to your measure(s). If a condition group is not met, the opposite action will be applied. 
            The opposite action is created automatically.
            """,
        },
        FOOTNOTES: {
            "title": "Add any footnotes (optional)",
            "link_text": "Footnotes",
        },
        SUMMARY: {
            "title": "Review your measure",
            "link_text": "Summary",
        },
        COMPLETE: {
            "title": "Finished",
            "link_text": "Success",
        },
    }

    condition_dict = {
        QUOTA_ORIGINS: show_step_quota_origins,
        GEOGRAPHICAL_AREA: show_step_geographical_area,
    }
    """Override of dictionary that maps steps to either callables that return a
    boolean or boolean values that indicate whether a wizard step should be
    shown."""

    def get_data_form_list(self) -> dict:
        """
        Returns a form list based on form_list, conditionally including only
        those items as per condition_list and also appearing in data_form_list.

        The list is generated dynamically because conditions in condition_list
        may be dynamic.

        Essentially, version of `WizardView.get_form_list()` filtering in only
        those list items appearing in `data_form_list`.
        """
        data_form_keys = [key for key, form in self.data_form_list]
        return {
            form_key: form_class
            for form_key, form_class in self.get_form_list().items()
            if form_key in data_form_keys
        }

    def show_step(self, step) -> bool:
        """Convenience function to check whether a wizard step should be shown
        and therefore has data."""
        condition = self.condition_dict.get(step, True)
        if callable(condition):
            condition = condition(self)
        return condition

    @property
    def workbasket(self) -> WorkBasket:
        return WorkBasket.current(self.request)

<<<<<<< HEAD
    def done(self, form_list, **kwargs):
        if settings.MEASURES_ASYNC_CREATION:
            return self.async_done(form_list, **kwargs)
        else:
            return self.sync_done(form_list, **kwargs)

    def create_measures(self, cleaned_data):
        """Synchronously create measures within the context of the view / web
        worker using accumulated data, `cleaned_data`, from all the necessary
        wizard forms."""
=======
    def create_measure_conditions(
        self,
        data,
        measure: models.Measure,
        measure_creation_pattern: MeasureCreationPattern,
        parser: DutySentenceParser,
    ):
        """
        Create's measure conditions, components, and their corresponding negative actions
        Args:
            data: object with the form wizards data
            measure: Current created measure
            measure_creation_pattern: MeasureCreationPattern
            parser: DutySentenceParser
        Returns:
            None
        """
        # component number not tied to position in formset as negative conditions are auto generated
        component_sequence_number = 1
        for index, condition_data in enumerate(
            data.get("formset-conditions", []),
        ):
            if not condition_data.get("DELETE"):
                # creates a list of tuples with condition and action code
                # this will be used to create the corresponding negative action
                measure_creation_pattern.create_condition_and_components(
                    condition_data,
                    component_sequence_number,
                    measure,
                    parser,
                    self.workbasket,
                )

                # set next code unless last item set None
                next_condition_code = (
                    data["formset-conditions"][index + 1]["condition_code"]
                    if (index + 1 < len(data["formset-conditions"]))
                    else None
                )
                # corresponding negative action to the postive one. None if the action code has no pair
                action_pair = models.MeasureActionPair.objects.filter(
                    positive_action__code=condition_data.get("action").code,
                ).first()

                negative_action = None

                if action_pair:
                    negative_action = action_pair.negative_action
                elif (
                    measure.measure_type
                    in measure_creation_pattern.autonomous_tariff_suspension_use_measure_types
                    and condition_data.get("action").code == "01"
                ):
                    """If measure type is an automatic suspension and an action
                    code 01 is selected then the negative action of code 07
                    (measure not applicable)is used."""
                    negative_action = measure_creation_pattern.measure_not_applicable

                # if the next condition code is different create the negative action for the current condition
                # only create a negative action if the action has a negative pair
                if (
                    negative_action
                    and data["formset-conditions"][index]["condition_code"]
                    != next_condition_code
                ):
                    component_sequence_number += 1
                    measure_creation_pattern.create_condition_and_components(
                        {
                            "condition_code": condition_data.get("condition_code"),
                            "duty_amount": None,
                            "required_certificate": None,
                            # corresponding negative action to the postive one.
                            "action": negative_action,
                            "DELETE": False,
                        },
                        component_sequence_number,
                        measure,
                        parser,
                        self.workbasket,
                    )

            # deletes also increment or well did when using the enumerated index
            component_sequence_number += 1

    @atomic
    def create_measures(self, data):
        """Returns a list of the created measures."""
        measure_start_date = data["valid_between"].lower

        measure_creation_pattern = MeasureCreationPattern(
            workbasket=self.workbasket,
            base_date=measure_start_date,
            defaults={
                "generating_regulation": data["generating_regulation"],
            },
        )

        measures_data = []

        for commodity_data in data.get("formset-commodities", []):
            if not commodity_data.get("DELETE"):
                for geo_data in data["geo_areas_and_exclusions"]:
                    measure_data = {
                        "measure_type": data["measure_type"],
                        "geographical_area": geo_data["geo_area"],
                        "exclusions": geo_data.get("exclusions", []),
                        "goods_nomenclature": commodity_data["commodity"],
                        "additional_code": data["additional_code"],
                        "order_number": data["order_number"],
                        "validity_start": measure_start_date,
                        "validity_end": data["valid_between"].upper,
                        "footnotes": [
                            item["footnote"]
                            for item in data.get("formset-footnotes", [])
                            if not item.get("DELETE")
                        ],
                        # condition_sentence here, or handle separately and duty_sentence after?
                        "duty_sentence": commodity_data["duties"],
                    }

                    measures_data.append(measure_data)

        parser = DutySentenceParser.create(
            measure_start_date,
            component_output=models.MeasureConditionComponent,
        )
>>>>>>> 7ca6977b

        measures_creator = MeasuresCreator(self.workbasket, cleaned_data)
        return measures_creator.create_measures()

    def sync_done(self, form_list, **kwargs):
        """
        Handles this wizard's done step to create measures within the context of
        the web worker process.

        Because measures creation can be computationally expensive, this can
        take an excessive amount of time within the context of HTTP request
        processing.
        """

        logger.info("Creating measures synchronously.")

        cleaned_data = self.get_all_cleaned_data()
        created_measures = self.create_measures(cleaned_data)
<<<<<<< HEAD
=======
        created_measures[0].transaction.workbasket.set_as_current(self.request.user)
>>>>>>> 7ca6977b

        context = self.get_context_data(
            form=None,
            created_measures=created_measures,
            **kwargs,
        )

        return render(self.request, "measures/confirm-create-multiple.jinja", context)

    def async_done(self, form_list, **kwargs):
        """Handles this wizard's done step, handing off most of the processing
        (creating measures) to an asynchronous, background process managed by
        Celery."""

        logger.info("Creating measures asynchronously.")

        serializable_data = self.all_serializable_form_data()
        serializable_form_kwargs = self.all_serializable_form_kwargs()

        measures_bulk_creator = MeasuresBulkCreator.objects.create(
            form_data=serializable_data,
            form_kwargs=serializable_form_kwargs,
            current_transaction=get_current_transaction(),
            workbasket=self.workbasket,
            user=self.request.user,
        )
        measures_bulk_creator.schedule_task()

        return redirect(
            "measure-ui-create-confirm",
            expected_measures_count=measures_bulk_creator.expected_measures_count,
        )

    def all_serializable_form_data(self) -> Dict:
        """
        Returns serializable data for all wizard steps.

        This is a re-implementation of
        MeasureCreateWizard.get_all_cleaned_data(), but using self.data after
        is_valid() has been successfully run.
        """

        all_data = {}

        for form_key in self.get_data_form_list().keys():
            all_data[form_key] = self.serializable_form_data_for_step(form_key)

        return all_data

    def serializable_form_data_for_step(self, step) -> Dict:
        """
        Returns serializable data for a wizard step.

        This is a re-implementation of WizardView.get_cleaned_data_for_step(),
        returning the serializable version of data in place of the form's
        regular cleaned_data.
        """

        form_obj = self.get_form(
            step=step,
            data=self.storage.get_step_data(step),
            files=self.storage.get_step_files(step),
        )

        return form_obj.serializable_data(remove_key_prefix=step)

    def all_serializable_form_kwargs(self) -> Dict:
        """Returns serializable kwargs for all wizard steps."""

        all_kwargs = {}

        for form_key in self.get_data_form_list().keys():
            all_kwargs[form_key] = self.serializable_form_kwargs_for_step(form_key)

        return all_kwargs

    def serializable_form_kwargs_for_step(self, step) -> Dict:
        """Returns serializable kwargs for a wizard step."""

        form_kwargs = self.get_form_kwargs(step)
        form_class = self.form_list[step]

        return form_class.serializable_init_kwargs(form_kwargs)

    def get_all_cleaned_data(self):
        """
        Returns a merged dictionary of all step cleaned_data. If a step contains
        a `FormSet`, the key will be prefixed with 'formset-' and contain a list
        of the formset cleaned_data dictionaries, as expected in
        `create_measures()`.

        Note: This patched version of `super().get_all_cleaned_data()` takes advantage of retrieving previously-saved
        cleaned_data by summary page to avoid revalidating forms unnecessarily.
        """
        all_cleaned_data = {}
        for form_key in self.get_form_list():
            cleaned_data = self.get_cleaned_data_for_step(form_key)
            if isinstance(cleaned_data, (tuple, list)):
                all_cleaned_data.update(
                    {
                        f"formset-{form_key}": cleaned_data,
                    },
                )
            else:
                all_cleaned_data.update(cleaned_data)
        return all_cleaned_data

    def get_cleaned_data_for_step(self, step):
        """
        Returns cleaned data for a given `step`.

        Note: This patched version of `super().get_cleaned_data_for_step` temporarily saves the cleaned_data
        to provide quick retrieval should another call for it be made in the same request (as happens in
        `get_form_kwargs()` and template for summary page) to avoid revalidating forms unnecessarily.
        """
        self.cleaned_data = getattr(self, "cleaned_data", {})
        if step in self.cleaned_data:
            return self.cleaned_data[step]

        self.cleaned_data[step] = super().get_cleaned_data_for_step(step)
        return self.cleaned_data[step]

    @property
    def measure_start_date(self):
        cleaned_data = self.get_cleaned_data_for_step(self.MEASURE_DETAILS)
        measure_start_date = (
            cleaned_data.get("valid_between").lower if cleaned_data else None
        )
        return measure_start_date

    @property
    def measure_type(self):
        cleaned_data = self.get_cleaned_data_for_step(self.MEASURE_DETAILS)
        measure_type = cleaned_data.get("measure_type") if cleaned_data else None
        return measure_type

    @property
    def quota_order_number(self):
        cleaned_data = self.get_cleaned_data_for_step(self.QUOTA_ORDER_NUMBER)
        order_number = cleaned_data.get("order_number") if cleaned_data else None
        return order_number

    def get_context_data(self, form, **kwargs):
        context = super().get_context_data(form=form, **kwargs)
        context["step_metadata"] = self.step_metadata
        if form:
            context["form"].is_bound = False
        context["no_form_tags"] = FormHelper()
        context["no_form_tags"].form_tag = False
        return context

    def get_form_kwargs(self, step):
        kwargs = {}

        if step == self.QUOTA_ORIGINS and self.quota_order_number:
            origins = (
                self.quota_order_number.quotaordernumberorigin_set.current().as_at_today_and_beyond()
            )
            kwargs["objects"] = origins

        elif step == self.COMMODITIES:
            min_commodity_count = 0
            measure_details = self.get_cleaned_data_for_step(self.MEASURE_DETAILS)
            if measure_details:
                min_commodity_count = measure_details.get("min_commodity_count")
            # Kwargs expected by formset
            kwargs.update(
                {
                    "min_commodity_count": min_commodity_count,
                    "measure_start_date": self.measure_start_date,
                },
            )
            # Kwargs expected by forms in formset
            kwargs["form_kwargs"] = {
                "measure_type": self.measure_type,
            }

        elif step == self.CONDITIONS:
            kwargs["form_kwargs"] = {
                "measure_start_date": self.measure_start_date,
                "measure_type": self.measure_type,
            }

        elif step == self.SUMMARY:
            kwargs.update(
                {
                    "measure_type": self.measure_type,
                    "commodities_data": self.get_cleaned_data_for_step(
                        self.COMMODITIES,
                    ),
                    "conditions_data": self.get_cleaned_data_for_step(self.CONDITIONS),
                },
            )

        return kwargs

    def get_form(self, step=None, data=None, files=None):
        form = super().get_form(step, data, files)
        tx = WorkBasket.get_current_transaction(self.request)
        return self.fixup_form(form, tx)

    @classmethod
    def fixup_form(cls, form, transaction):
        """Filter queryset form fields to approved transactions up to the
        workbasket's current transaction."""
        forms = [form]
        if hasattr(form, "forms"):
            forms = form.forms
        for f in forms:
            if hasattr(f, "fields"):
                for field in f.fields.values():
                    if hasattr(field, "queryset"):
                        field.queryset = field.queryset.approved_up_to_transaction(
                            transaction,
                        )

        form.is_valid()
        if hasattr(form, "cleaned_data"):
            form.initial = form.cleaned_data

        return form

    def get_template_names(self):
        return self.templates.get(
            self.steps.current,
            "measures/create-wizard-step.jinja",
        )


class MeasuresWizardCreateConfirm(TemplateView):
    template_name = "measures/confirm-create-multiple-async.jinja"

    def get_context_data(self, **kwargs):
        context = super().get_context_data(**kwargs)
        context["expected_measures_count"] = self.kwargs.get("expected_measures_count")
        return context


class MeasuresCreateProcessQueue(
    PermissionRequiredMixin,
    WithPaginationListView,
):
    """UI endpoint for bulk creating Measures process queue."""

    permission_required = [
        "common.add_trackedmodel",
        "common.change_trackedmodel",
    ]
    template_name = "measures/create-process-queue.jinja"
    model = MeasuresBulkCreator
    queryset = MeasuresBulkCreator.objects.filter(
        workbasket__status=WorkflowStatus.EDITING,
    ).order_by("-created_at")
    filterset_class = MeasureCreateTaskFilter

    def get_context_data(self, **kwargs):
        context = super().get_context_data(**kwargs)

        context["selected_link"] = "all"
        processing_state = self.request.GET.get("processing_state")

        if processing_state == "PROCESSING":
            context["selected_link"] = "processing"
        elif processing_state == ProcessingState.CANCELLED:
            context["selected_link"] = "cancelled"
        elif processing_state == ProcessingState.FAILED_PROCESSING:
            context["selected_link"] = "failed"
        elif processing_state == ProcessingState.SUCCESSFULLY_PROCESSED:
            context["selected_link"] = "completed"
        # Provide template access to some UI / view utility functions.
        context["status_tag_generator"] = self.status_tag_generator
        context["can_cancel_task"] = self.can_cancel_task
        context["is_task_failed"] = self.is_task_failed
        # Apply the TAP standard date format within the UI.
        context["datetime_format"] = settings.DATETIME_FORMAT
        if context["selected_link"] == "processing":
            context["object_list"] = self.get_processing_queryset()
        return context

    def get_processing_queryset(self):
        """Returns a combined queryset of tasks either AWAITING_PROCESSING or
        CURRENTLY_PROCESSING."""

        return self.queryset.filter(
            Q(processing_state=ProcessingState.AWAITING_PROCESSING)
            | Q(processing_state=ProcessingState.CURRENTLY_PROCESSING),
        )

    def is_task_failed(self, task: MeasuresBulkCreator) -> bool:
        """
        Return True if the task is in a failed state.

        Return False otherwise.
        """

        return task.processing_state == ProcessingState.FAILED_PROCESSING

    def can_cancel_task(self, task: MeasuresBulkCreator) -> bool:
        """
        Return True if a task is in a queued state and the current user is
        permitted to cancel task.

        Return False otherwise.
        """

        if (
            self.request.user.is_superuser
            and task.processing_state in ProcessingState.queued_states()
        ):
            return True

        return False

    def status_tag_generator(self, task: MeasuresBulkCreator) -> dict:
        """Returns a dict with text and a CSS class for a UI-friendly label for
        a bulk creation task."""

        if task.processing_state in [
            ProcessingState.CURRENTLY_PROCESSING,
            ProcessingState.AWAITING_PROCESSING,
        ]:
            return {
                "text": "Processing",
                "tag_class": "tamato-badge-light-blue",
            }
        elif task.processing_state == ProcessingState.SUCCESSFULLY_PROCESSED:
            return {
                "text": "Completed",
                "tag_class": "tamato-badge-light-green",
            }
        elif task.processing_state == ProcessingState.FAILED_PROCESSING:
            return {
                "text": "Failed",
                "tag_class": "tamato-badge-light-red",
            }
        elif task.processing_state == ProcessingState.CANCELLED:
            return {
                "text": "Cancelled",
                "tag_class": "tamato-badge-light-yellow",
            }
        else:
            return {
                "text": "",
                "tag_class": "",
            }


class MeasureUpdateBase(
    MeasureMixin,
    TrackedModelDetailMixin,
    CreateTaricUpdateView,
):
    form_class = forms.MeasureForm
    permission_required = "common.change_trackedmodel"
    queryset = models.Measure.objects.all()

    def get_template_names(self):
        return "measures/edit.jinja"

    def get_form_kwargs(self):
        kwargs = super().get_form_kwargs()
        kwargs["request"] = self.request
        return kwargs

    def get_form(self, form_class=None):
        form = super().get_form(form_class=form_class)
        tx = WorkBasket.get_current_transaction(self.request)

        if hasattr(form, "field"):
            for field in form.fields.values():
                if hasattr(field, "queryset"):
                    field.queryset = field.queryset.approved_up_to_transaction(tx)

        return form

    def get_footnotes(self, measure):
        tx = WorkBasket.get_current_transaction(self.request)
        associations = (
            models.FootnoteAssociationMeasure.objects.approved_up_to_transaction(
                tx,
            ).filter(
                footnoted_measure__sid=measure.sid,
            )
        )

        return [a.associated_footnote for a in associations]

    def get_conditions(self, measure):
        tx = WorkBasket.get_current_transaction(self.request)
        return (
            measure.conditions.with_reference_price_string().approved_up_to_transaction(
                tx,
            )
        )

    def get_context_data(self, **kwargs):
        context = super().get_context_data(**kwargs)
        context["no_form_tags"] = FormHelper()
        context["no_form_tags"].form_tag = False

        formset_footnotes = self.request.session.get(
            f"formset_initial_{self.kwargs.get('sid')}",
            [],
        )
        footnotes_formset = forms.MeasureUpdateFootnotesFormSet()
        footnotes_formset.initial = formset_footnotes
        footnotes_formset.form_kwargs = {"path": self.request.path}
        context["footnotes_formset"] = footnotes_formset
        context["footnotes"] = self.get_footnotes(context["measure"])

        conditions_initial = []
        if self.request.POST:
            conditions_initial = unprefix_formset_data(
                MEASURE_CONDITIONS_FORMSET_PREFIX,
                self.request.POST.copy(),
            )
            conditions_formset = forms.MeasureConditionsFormSet(
                self.request.POST,
                initial=conditions_initial,
                prefix=MEASURE_CONDITIONS_FORMSET_PREFIX,
            )
        else:
            conditions_formset = forms.MeasureConditionsFormSet(
                initial=conditions_initial,
                prefix=MEASURE_CONDITIONS_FORMSET_PREFIX,
            )
        conditions = self.get_conditions(context["measure"])
        form_fields = conditions_formset.form.Meta.fields
        conditions_formset.initial = []
        for condition in conditions:
            initial_dict = {}
            for field in form_fields:
                if hasattr(condition, field):
                    value = getattr(condition, field)
                    if hasattr(value, "pk"):
                        value = value.pk
                    initial_dict[field] = value

            initial_dict["applicable_duty"] = condition.duty_sentence
            initial_dict["reference_price"] = condition.reference_price_string
            initial_dict["condition_sid"] = condition.sid
            conditions_formset.initial.append(initial_dict)

        context["conditions_formset"] = conditions_formset
        return context

    def create_conditions(self, obj):
        """
        Gets condition formset from context data, loops over these forms and
        validates the data, checking for the condition_sid field in the data to
        indicate whether an existing condition is being updated or a new one
        created from scratch.

        Then deletes any existing conditions that are not being updated,
        before calling the MeasureCreationPattern.create_condition_and_components with the appropriate parser and condition data.
        """
        formset = self.get_context_data()["conditions_formset"]
        excluded_sids = []
        conditions_data = []
        workbasket = WorkBasket.current(self.request)
        existing_conditions = obj.conditions.approved_up_to_transaction(
            workbasket.get_current_transaction(self.request),
        )

        for f in formset.forms:
            f.is_valid()
            condition_data = f.cleaned_data
            # If the form has changed and "condition_sid" is in the changed data,
            # this means that the condition is preexisting and needs to updated
            # so that its dependent_measure points to the latest version of measure
            if f.has_changed() and "condition_sid" in f.changed_data:
                excluded_sids.append(f.initial["condition_sid"])
                update_type = UpdateType.UPDATE
                condition_data["version_group"] = existing_conditions.get(
                    sid=f.initial["condition_sid"],
                ).version_group
                condition_data["sid"] = f.initial["condition_sid"]
            # If changed and condition_sid not in changed_data, then this is a newly created condition
            elif f.has_changed() and "condition_sid" not in f.changed_data:
                update_type = UpdateType.CREATE

            condition_data["update_type"] = update_type
            conditions_data.append(condition_data)

        workbasket = WorkBasket.current(self.request)

        # Delete all existing conditions from the measure instance, except those that need to be updated
        for condition in existing_conditions.exclude(sid__in=excluded_sids):
            condition.new_version(
                workbasket=workbasket,
                update_type=UpdateType.DELETE,
                transaction=obj.transaction,
            )

        if conditions_data:
            measure_creation_pattern = MeasureCreationPattern(
                workbasket=workbasket,
                base_date=obj.valid_between.lower,
            )
            parser = DutySentenceParser.create(
                obj.valid_between.lower,
                component_output=models.MeasureConditionComponent,
            )

            # Loop over conditions_data, starting at 1 because component_sequence_number has to start at 1
            for component_sequence_number, condition_data in enumerate(
                conditions_data,
                start=1,
            ):
                # Create conditions and measure condition components, using instance as `dependent_measure`
                measure_creation_pattern.create_condition_and_components(
                    condition_data,
                    component_sequence_number,
                    obj,
                    parser,
                    workbasket,
                )

    def get_result_object(self, form):
        obj = super().get_result_object(form)
        form.instance = obj
        self.create_conditions(obj)
        obj = form.save(commit=False)
        return obj


class MeasureUpdate(MeasureUpdateBase):
    """UI endpoint for creating Measure UPDATE instances."""


class MeasureEditUpdate(MeasureUpdateBase):
    """UI endpoint for editing Measure UPDATE instances."""


class MeasureEditCreate(MeasureUpdateBase):
    """UI endpoint for editing Measure CREATE instances."""


class MeasureConfirmUpdate(MeasureMixin, TrackedModelDetailView):
    template_name = "common/confirm_update.jinja"


class MeasureFootnotesUpdate(View):
    """Separate post-only view for adding or removing footnotes on an existing
    measure."""

    def get_delete_key(self, footnote_key: str) -> str:
        """
        Expects a string of format 'form-0-footnote' or 'form-1-footnote' etc.

        Outputs a string of format 'form-0-DELETE' or 'form-1-DELETE' etc.
        """
        form_prefix, _ = footnote_key.rsplit("-", 1)
        return f"{form_prefix}-DELETE"

    def post(self, request: HttpRequest, *args: str, **kwargs: Any) -> HttpResponse:
        """
        Checks for 'remove' key in request.POST.

        If found, updates request session with PK of footnote to be removed from
        measure. If not found, updates request session with footnote pks to
        populate formset, ignoring footnotes marked for deletion in the formset.
        """
        sid = self.kwargs.get("sid")

        if "remove" in request.POST:
            request.session[f"instance_footnotes_{sid}"].remove(
                int(request.POST.get("remove")),
            )
            request.session.save()
        else:
            keys = request.POST.keys()
            footnote_keys = [
                key
                for key in keys
                if "footnote" in key and "form" in key and "auto" not in key
            ]
            request.session[f"formset_initial_{sid}"] = [
                {"footnote": request.POST[footnote]}
                for footnote in footnote_keys
                if self.get_delete_key(footnote) not in keys and request.POST[footnote]
            ]

        return HttpResponseRedirect(reverse("measure-ui-edit", args=[sid]))


class MeasureDelete(
    MeasureMixin,
    TrackedModelDetailMixin,
    CreateTaricDeleteView,
):
    form_class = forms.MeasureDeleteForm
    success_path = "list"


class MeasureMultipleDelete(MeasureSelectionQuerysetMixin, TemplateView, ListView):
    """UI for user review and deletion of multiple Measures."""

    template_name = "measures/delete-multiple-measures.jinja"

    def get_context_data(self, **kwargs):
        store_objects = self.get_queryset()
        self.object_list = store_objects
        context = super().get_context_data(**kwargs)

        return context

    def post(self, request):
        if request.POST.get("action", None) != "delete":
            # The user has cancelled out of the deletion process.
            return redirect("home")

        workbasket = WorkBasket.current(request)
        object_list = self.get_queryset()

        for obj in object_list:
            # make a new version of the object with an update type of delete.
            obj.new_version(
                workbasket=workbasket,
                update_type=UpdateType.DELETE,
            )
        self.session_store.clear()

        return redirect(
            reverse(
                "workbaskets:workbasket-ui-review-measures",
                kwargs={"pk": workbasket.pk},
            ),
        )


class MeasureSelectionUpdate(MeasureSessionStoreMixin, View):
    def post(self, request, *args, **kwargs):
        self.session_store.clear()
        data = json.loads(request.body)
        cleaned_data = {k: v for k, v in data.items() if "selectableobject_" in k}
        selected_objects = {k: v for k, v in cleaned_data.items() if v == 1}
        self.session_store.add_items(selected_objects)
        return JsonResponse(self.session_store.data)


<<<<<<< HEAD
class CancelBulkProcessorTask(
    UserPassesTestMixin,
    SingleObjectMixin,
    FormView,
):
    """Attempt cancelling a bulk processor task."""

    permission_required = "measures.edit_bulkprocessor"
    model = MeasuresBulkCreator
    template_name = "measures/cancel-bulk-processor-task.jinja"
    form_class = forms.CancelBulkProcessorTaskForm

    def test_func(self) -> bool:
        """Method override used by UserPassesTestMixin to ensure this view's
        cancel behaviour is only available to superusers."""

        return self.request.user.is_superuser

    def dispatch(self, request, *args, **kwargs) -> HttpResponse:
        self.object = self.get_object()
        return super().dispatch(request, *args, **kwargs)

    def get_success_url(self):
        return reverse(
            "cancel-bulk-processor-task-done",
            kwargs={"pk": self.object.pk},
        )

    def get_context_data(self, **kwargs) -> Dict:
        context = super().get_context_data(**kwargs)

        context["object"] = self.object
        context["datetime_format"] = settings.DATETIME_FORMAT

        return context

    def form_valid(self, form):
        self.object.cancel_task()
        return redirect(self.get_success_url())


class CancelBulkProcessorTaskDone(
    UserPassesTestMixin,
    DetailView,
):
    """Confirm attempt to cancel a bulk processor task."""

    model = MeasuresBulkCreator
    template_name = "measures/cancel-bulk-processor-task-done.jinja"

    def test_func(self) -> bool:
        """Method override used by UserPassesTestMixin to ensure this view's
        cancel behaviour is only available to superusers."""

        return self.request.user.is_superuser
=======
class DutySentenceReference(TemplateView):
    template_name = "duties/duty_sentence_guide.jinja"

    @property
    def tx(self):
        return WorkBasket.get_current_transaction(self.request)

    def measurements(self):
        return (
            models.Measurement.objects.approved_up_to_transaction(
                self.tx,
            )
            .select_related("measurement_unit", "measurement_unit_qualifier")
            .order_by("measurement_unit__code")
        )

    def measurement_units(self):
        return models.MeasurementUnit.objects.approved_up_to_transaction(
            self.tx,
        ).order_by("code")

    def measurement_unit_qualifiers(self):
        return models.MeasurementUnitQualifier.objects.approved_up_to_transaction(
            self.tx,
        ).order_by("code")

    def monetary_units(self):
        return models.MonetaryUnit.objects.approved_up_to_transaction(self.tx).order_by(
            "code",
        )

    def duty_expressions(self):
        return models.DutyExpression.objects.approved_up_to_transaction(
            self.tx,
        ).order_by("sid")

    def get_context_data(self, **kwargs):
        return super().get_context_data(
            duty_expressions=self.duty_expressions(),
            measurements=self.measurements(),
            measurement_units=self.measurement_units(),
            measurement_unit_qualifiers=self.measurement_unit_qualifiers(),
            monetary_units=self.monetary_units(),
            **kwargs,
        )
>>>>>>> 7ca6977b
<|MERGE_RESOLUTION|>--- conflicted
+++ resolved
@@ -61,16 +61,7 @@
 from measures.filters import MeasureCreateTaskFilter
 from measures.filters import MeasureFilter
 from measures.filters import MeasureTypeFilterBackend
-<<<<<<< HEAD
-from measures.models import FootnoteAssociationMeasure
-from measures.models import Measure
-from measures.models import MeasureConditionComponent
-from measures.models import MeasureExcludedGeographicalArea
-from measures.models import MeasuresBulkCreator
-from measures.models import MeasureType
 from measures.models.bulk_processing import ProcessingState
-=======
->>>>>>> 7ca6977b
 from measures.pagination import MeasurePaginator
 from measures.parsers import DutySentenceParser
 from measures.patterns import MeasureCreationPattern
@@ -846,7 +837,6 @@
     def workbasket(self) -> WorkBasket:
         return WorkBasket.current(self.request)
 
-<<<<<<< HEAD
     def done(self, form_list, **kwargs):
         if settings.MEASURES_ASYNC_CREATION:
             return self.async_done(form_list, **kwargs)
@@ -857,134 +847,6 @@
         """Synchronously create measures within the context of the view / web
         worker using accumulated data, `cleaned_data`, from all the necessary
         wizard forms."""
-=======
-    def create_measure_conditions(
-        self,
-        data,
-        measure: models.Measure,
-        measure_creation_pattern: MeasureCreationPattern,
-        parser: DutySentenceParser,
-    ):
-        """
-        Create's measure conditions, components, and their corresponding negative actions
-        Args:
-            data: object with the form wizards data
-            measure: Current created measure
-            measure_creation_pattern: MeasureCreationPattern
-            parser: DutySentenceParser
-        Returns:
-            None
-        """
-        # component number not tied to position in formset as negative conditions are auto generated
-        component_sequence_number = 1
-        for index, condition_data in enumerate(
-            data.get("formset-conditions", []),
-        ):
-            if not condition_data.get("DELETE"):
-                # creates a list of tuples with condition and action code
-                # this will be used to create the corresponding negative action
-                measure_creation_pattern.create_condition_and_components(
-                    condition_data,
-                    component_sequence_number,
-                    measure,
-                    parser,
-                    self.workbasket,
-                )
-
-                # set next code unless last item set None
-                next_condition_code = (
-                    data["formset-conditions"][index + 1]["condition_code"]
-                    if (index + 1 < len(data["formset-conditions"]))
-                    else None
-                )
-                # corresponding negative action to the postive one. None if the action code has no pair
-                action_pair = models.MeasureActionPair.objects.filter(
-                    positive_action__code=condition_data.get("action").code,
-                ).first()
-
-                negative_action = None
-
-                if action_pair:
-                    negative_action = action_pair.negative_action
-                elif (
-                    measure.measure_type
-                    in measure_creation_pattern.autonomous_tariff_suspension_use_measure_types
-                    and condition_data.get("action").code == "01"
-                ):
-                    """If measure type is an automatic suspension and an action
-                    code 01 is selected then the negative action of code 07
-                    (measure not applicable)is used."""
-                    negative_action = measure_creation_pattern.measure_not_applicable
-
-                # if the next condition code is different create the negative action for the current condition
-                # only create a negative action if the action has a negative pair
-                if (
-                    negative_action
-                    and data["formset-conditions"][index]["condition_code"]
-                    != next_condition_code
-                ):
-                    component_sequence_number += 1
-                    measure_creation_pattern.create_condition_and_components(
-                        {
-                            "condition_code": condition_data.get("condition_code"),
-                            "duty_amount": None,
-                            "required_certificate": None,
-                            # corresponding negative action to the postive one.
-                            "action": negative_action,
-                            "DELETE": False,
-                        },
-                        component_sequence_number,
-                        measure,
-                        parser,
-                        self.workbasket,
-                    )
-
-            # deletes also increment or well did when using the enumerated index
-            component_sequence_number += 1
-
-    @atomic
-    def create_measures(self, data):
-        """Returns a list of the created measures."""
-        measure_start_date = data["valid_between"].lower
-
-        measure_creation_pattern = MeasureCreationPattern(
-            workbasket=self.workbasket,
-            base_date=measure_start_date,
-            defaults={
-                "generating_regulation": data["generating_regulation"],
-            },
-        )
-
-        measures_data = []
-
-        for commodity_data in data.get("formset-commodities", []):
-            if not commodity_data.get("DELETE"):
-                for geo_data in data["geo_areas_and_exclusions"]:
-                    measure_data = {
-                        "measure_type": data["measure_type"],
-                        "geographical_area": geo_data["geo_area"],
-                        "exclusions": geo_data.get("exclusions", []),
-                        "goods_nomenclature": commodity_data["commodity"],
-                        "additional_code": data["additional_code"],
-                        "order_number": data["order_number"],
-                        "validity_start": measure_start_date,
-                        "validity_end": data["valid_between"].upper,
-                        "footnotes": [
-                            item["footnote"]
-                            for item in data.get("formset-footnotes", [])
-                            if not item.get("DELETE")
-                        ],
-                        # condition_sentence here, or handle separately and duty_sentence after?
-                        "duty_sentence": commodity_data["duties"],
-                    }
-
-                    measures_data.append(measure_data)
-
-        parser = DutySentenceParser.create(
-            measure_start_date,
-            component_output=models.MeasureConditionComponent,
-        )
->>>>>>> 7ca6977b
 
         measures_creator = MeasuresCreator(self.workbasket, cleaned_data)
         return measures_creator.create_measures()
@@ -1003,11 +865,6 @@
 
         cleaned_data = self.get_all_cleaned_data()
         created_measures = self.create_measures(cleaned_data)
-<<<<<<< HEAD
-=======
-        created_measures[0].transaction.workbasket.set_as_current(self.request.user)
->>>>>>> 7ca6977b
-
         context = self.get_context_data(
             form=None,
             created_measures=created_measures,
@@ -1026,7 +883,7 @@
         serializable_data = self.all_serializable_form_data()
         serializable_form_kwargs = self.all_serializable_form_kwargs()
 
-        measures_bulk_creator = MeasuresBulkCreator.objects.create(
+        measures_bulk_creator = models.MeasuresBulkCreator.objects.create(
             form_data=serializable_data,
             form_kwargs=serializable_form_kwargs,
             current_transaction=get_current_transaction(),
@@ -1256,8 +1113,8 @@
         "common.change_trackedmodel",
     ]
     template_name = "measures/create-process-queue.jinja"
-    model = MeasuresBulkCreator
-    queryset = MeasuresBulkCreator.objects.filter(
+    model = models.MeasuresBulkCreator
+    queryset = models.MeasuresBulkCreator.objects.filter(
         workbasket__status=WorkflowStatus.EDITING,
     ).order_by("-created_at")
     filterset_class = MeasureCreateTaskFilter
@@ -1295,7 +1152,7 @@
             | Q(processing_state=ProcessingState.CURRENTLY_PROCESSING),
         )
 
-    def is_task_failed(self, task: MeasuresBulkCreator) -> bool:
+    def is_task_failed(self, task: models.MeasuresBulkCreator) -> bool:
         """
         Return True if the task is in a failed state.
 
@@ -1304,7 +1161,7 @@
 
         return task.processing_state == ProcessingState.FAILED_PROCESSING
 
-    def can_cancel_task(self, task: MeasuresBulkCreator) -> bool:
+    def can_cancel_task(self, task: models.MeasuresBulkCreator) -> bool:
         """
         Return True if a task is in a queued state and the current user is
         permitted to cancel task.
@@ -1320,7 +1177,7 @@
 
         return False
 
-    def status_tag_generator(self, task: MeasuresBulkCreator) -> dict:
+    def status_tag_generator(self, task: models.MeasuresBulkCreator) -> dict:
         """Returns a dict with text and a CSS class for a UI-friendly label for
         a bulk creation task."""
 
@@ -1648,7 +1505,6 @@
         return JsonResponse(self.session_store.data)
 
 
-<<<<<<< HEAD
 class CancelBulkProcessorTask(
     UserPassesTestMixin,
     SingleObjectMixin,
@@ -1657,7 +1513,7 @@
     """Attempt cancelling a bulk processor task."""
 
     permission_required = "measures.edit_bulkprocessor"
-    model = MeasuresBulkCreator
+    model = models.MeasuresBulkCreator
     template_name = "measures/cancel-bulk-processor-task.jinja"
     form_class = forms.CancelBulkProcessorTaskForm
 
@@ -1696,7 +1552,7 @@
 ):
     """Confirm attempt to cancel a bulk processor task."""
 
-    model = MeasuresBulkCreator
+    model = models.MeasuresBulkCreator
     template_name = "measures/cancel-bulk-processor-task-done.jinja"
 
     def test_func(self) -> bool:
@@ -1704,7 +1560,8 @@
         cancel behaviour is only available to superusers."""
 
         return self.request.user.is_superuser
-=======
+
+
 class DutySentenceReference(TemplateView):
     template_name = "duties/duty_sentence_guide.jinja"
 
@@ -1749,5 +1606,4 @@
             measurement_unit_qualifiers=self.measurement_unit_qualifiers(),
             monetary_units=self.monetary_units(),
             **kwargs,
-        )
->>>>>>> 7ca6977b
+        )