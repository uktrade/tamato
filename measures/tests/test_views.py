--- conflicted
+++ resolved
@@ -426,9 +426,6 @@
     assert new_assoc.version_group == assoc.version_group
 
 
-@pytest.mark.skip(
-    reason="Temporary skip - indeterminate components ordering => invalid assertions. See TP2000-452",
-)
 def test_measure_update_create_conditions(
     client,
     valid_user,
@@ -473,13 +470,9 @@
     )
     assert condition.update_type == UpdateType.CREATE
 
-<<<<<<< HEAD
     components = condition.components.approved_up_to_transaction(tx).order_by(
         *MeasureConditionComponent._meta.ordering
     )
-=======
-    components = condition.components.approved_up_to_transaction(tx)
->>>>>>> 6026142f
 
     assert components.count() == 2
     assert components.first().duty_amount == 3.5
