--- conflicted
+++ resolved
@@ -1,5 +1,6 @@
 from os import path
 from pathlib import Path
+from unittest.mock import patch
 
 import pytest
 from django.core.files.uploadedfile import SimpleUploadedFile
@@ -51,9 +52,6 @@
         assert (
             "The selected file could not be uploaded - try again"
             in form.errors["taric_file"]
-<<<<<<< HEAD
-        )
-=======
         )
         capture_exception.assert_called_once()
 
@@ -100,5 +98,4 @@
         assert batch.split_job == False
 
         run_batch.assert_called_once()
-        chunk_taric.assert_called_once()
->>>>>>> 274a0b29
+        chunk_taric.assert_called_once()