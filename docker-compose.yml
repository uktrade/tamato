version: "3"
services:

  # Database instance.
  db:
    image: "postgres:12.8"
    environment:
      POSTGRES_HOST_AUTH_METHOD: "trust"
    volumes:
      - tamato-data-volume:/var/lib/postgresql/data
    ports:
      - "127.0.0.1:5431:5432"
    restart: "${DOCKER_RESTART_POLICY:-unless-stopped}"
    shm_size: 32g
    stdin_open: true
    tty: true
    healthcheck:
      test: ["CMD-SHELL", "pg_isready -U postgres"]
      interval: 5s
      timeout: 5s
      retries: 5

  # Redis instance used as a Django cache store.
  cache-redis:
    image: redis
    ports:
      - "127.0.0.1:6379:6379"
    restart: "${DOCKER_RESTART_POLICY:-unless-stopped}"

  # Redis instance used as Celery's broker instance.
  celery-redis:
    image: redis
    ports:
      - "127.0.0.1:6378:6379"
    restart: "${DOCKER_RESTART_POLICY:-unless-stopped}"

  # General purpose Celery worker - notifications, publishing and sqlite snapshots.
  celery:
    build:
      context: .
      args:
        - "ENV=${ENV:-prod}"
    volumes:
      - ./:/app/
    command: sh -c "celery -A common.celery worker -O fair -l info -Q standard"
    env_file:
      - .env
      - settings/envs/docker.env
    restart: "${DOCKER_RESTART_POLICY:-unless-stopped}"
    stdin_open: true
    tty: true
    depends_on:
      - celery-redis

  # Celery worker used to execute business rule checks on workbaskets.
  rule-check-celery:
    build:
      context: .
      args:
        - "ENV=${ENV:-prod}"
    volumes:
      - ./:/app/
<<<<<<< HEAD
    command: sh -c "celery -A common.celery worker -O fair -l info -Q rule-check"
=======
    command: ["celery", "-A" , "common.celery" ,"worker", "-O", "fair", "-l", "info", "-Q", "rule-check", "--concurrency", "1"]
>>>>>>> 09fb71f5
    env_file:
      - .env
      - settings/envs/docker.env
    restart: "${DOCKER_RESTART_POLICY:-unless-stopped}"
    stdin_open: true
    tty: true
    depends_on:
      - celery-redis

  # Celery worker used to execute importer parser and objection creation.
  importer-celery:
    build:
      context: .
      args:
        - "ENV=${ENV:-prod}"
    volumes:
      - ./:/app/
<<<<<<< HEAD
    command: sh -c "celery -A common.celery worker -O fair -l info -Q importer --concurrency 1"
=======
    command: ["celery", "-A" , "common.celery" ,"worker", "-O", "fair", "-l", "info", "-Q", "bulk-create", "--concurrency", "1"]
>>>>>>> 09fb71f5
    env_file:
      - .env
      - settings/envs/docker.env
    restart: "${DOCKER_RESTART_POLICY:-unless-stopped}"
    depends_on:
      - celery-redis


  # Celery Beat process, used to execute scheduled, cron-like tasks.
  celery-beat:
    build:
      context: .
      args:
        - "ENV=${ENV:-prod}"
    volumes:
      - ./:/app/
    command: sh -c "celery -A common.celery beat -l info"
    env_file:
      - .env
      - settings/envs/docker.env
    restart: "${DOCKER_RESTART_POLICY:-unless-stopped}"
    stdin_open: true
    tty: true
    depends_on:
      - celery-redis

  # Minio object store instance providing S3-like APIs and capabilities.
  s3:
    image: minio/minio
    ports:
      - "127.0.0.1:9000:9000"
      - "127.0.0.1:9001:9001"
    volumes:
      - tamato-s3-volume:/data
    env_file: .env
    entrypoint: sh
    restart: "${DOCKER_RESTART_POLICY:-unless-stopped}"
    command:
      [
        "-c",
        'mkdir -p /data/importer && mkdir -p /data/hmrc-packaging && minio server --quiet /data --console-address ":9001"',
      ]
    healthcheck:
      test: ["CMD", "curl", "-f", "http://localhost:9000/minio/health/live"]
      interval: 30s
      timeout: 20s
      retries: 3

  # Web application process.
  tamato:
    build:
      context: .
      args:
        - "ENV=${ENV:-prod}"
    image: tamato
    volumes:
      - "${DOCKER_WEB_VOLUME:-./:/app/}"
    ports:
      - "127.0.0.1:8000:8000"
    depends_on:
      - db
      - cache-redis
      - celery-redis
      - celery
      - rule-check-celery
      - importer-celery
      #- celery-beat # Normally only required in production environments.
      - s3
    env_file:
      - .env
      - settings/envs/docker.env
    command: sh -c "python manage.py runserver 0.0.0.0:8000"
    restart: "${DOCKER_RESTART_POLICY:-unless-stopped}"
    stdin_open: true
    tty: true

  pytest-db:
    # With no persistent volume, it's possible to clear the database contents by
    # simply stopping this service: docker-compose stop pytest-db.
    image: "postgres:16"
    environment:
      POSTGRES_HOST_AUTH_METHOD: "trust"
      POSTGRES_USER: postgres
      POSTGRES_DB: tamato
    ports:
      # Map a port from the host to allow inspection via DB clients, e.g.:
      # $ psql --host=127.0.0.1 --port=5430 --username=postgres --dbname=tamato
      - "127.0.0.1:5430:5432"

  pytest:
    build:
      context: .
      dockerfile: Dockerfile.pytest
    image: pytest
    depends_on:
      - pytest-db
    environment:
      DATABASE_URL: postgres://postgres@pytest-db/tamato
      DJANGO_SETTINGS_MODULE: settings.test
      ENV: test
    command: sh -c "python manage.py migrate && pytest"
    stdin_open: true
    tty: true

volumes:
  tamato-data-volume: {}
  tamato-s3-volume: {}<|MERGE_RESOLUTION|>--- conflicted
+++ resolved
@@ -60,12 +60,26 @@
         - "ENV=${ENV:-prod}"
     volumes:
       - ./:/app/
-<<<<<<< HEAD
-    command: sh -c "celery -A common.celery worker -O fair -l info -Q rule-check"
-=======
-    command: ["celery", "-A" , "common.celery" ,"worker", "-O", "fair", "-l", "info", "-Q", "rule-check", "--concurrency", "1"]
->>>>>>> 09fb71f5
-    env_file:
+    command: sh -c "celery -A common.celery worker -O fair -l info -Q rule-check --concurrency 1"
+    env_file:
+      - .env
+      - settings/envs/docker.env
+    restart: "${DOCKER_RESTART_POLICY:-unless-stopped}"
+    stdin_open: true
+    tty: true
+    depends_on:
+      - celery-redis
+
+  # Celery worker for bulk creating and editing of objects.
+  bulk-create-celery:
+    build:
+      context: .
+      args:
+        - "ENV=${ENV:-prod}"
+    volumes:
+      - ./:/app/
+    command: sh -c "celery -A common.celery worker -O fair -l info -Q bulk-create --concurrency 1"
+    env_file: 
       - .env
       - settings/envs/docker.env
     restart: "${DOCKER_RESTART_POLICY:-unless-stopped}"
@@ -82,18 +96,13 @@
         - "ENV=${ENV:-prod}"
     volumes:
       - ./:/app/
-<<<<<<< HEAD
     command: sh -c "celery -A common.celery worker -O fair -l info -Q importer --concurrency 1"
-=======
-    command: ["celery", "-A" , "common.celery" ,"worker", "-O", "fair", "-l", "info", "-Q", "bulk-create", "--concurrency", "1"]
->>>>>>> 09fb71f5
-    env_file:
-      - .env
-      - settings/envs/docker.env
-    restart: "${DOCKER_RESTART_POLICY:-unless-stopped}"
-    depends_on:
-      - celery-redis
-
+    env_file:
+      - .env
+      - settings/envs/docker.env
+    restart: "${DOCKER_RESTART_POLICY:-unless-stopped}"
+    depends_on:
+      - celery-redis
 
   # Celery Beat process, used to execute scheduled, cron-like tasks.
   celery-beat:
@@ -124,11 +133,7 @@
     env_file: .env
     entrypoint: sh
     restart: "${DOCKER_RESTART_POLICY:-unless-stopped}"
-    command:
-      [
-        "-c",
-        'mkdir -p /data/importer && mkdir -p /data/hmrc-packaging && minio server --quiet /data --console-address ":9001"',
-      ]
+    command: -c "mkdir -p /data/importer && mkdir -p /data/hmrc-packaging && minio server --quiet /data --console-address ':9001'"
     healthcheck:
       test: ["CMD", "curl", "-f", "http://localhost:9000/minio/health/live"]
       interval: 30s
