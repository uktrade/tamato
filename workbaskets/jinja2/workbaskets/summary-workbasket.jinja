--- conflicted
+++ resolved
@@ -43,7 +43,6 @@
   </form>
 {% endset %}
 
-<<<<<<< HEAD
 {% macro rule_check_result_content() %}
   <h2 class="govuk-body" id="summary-title" style="max-width:none">
     <span class="govuk-!-font-weight-bold">
@@ -66,6 +65,7 @@
     Live status : 
     {% if context == 'in-progress' %}
       rule check in progress. Checking {{ workbasket.tracked_models.count() }} objects in basket. Come back later or refresh to see results.
+      {{ terminate_rule_check_form }}
     {% elif context == 'no-checks'%}
       no rule check performed yet.
       {{ run_business_rules_form }}
@@ -76,11 +76,6 @@
 </div>
 {% endmacro %}
 
-{% set rule_check_block %}
-
-  {% if rule_check_in_progress %}
-    {{ live_rule_check('in-progress') }}    
-=======
 {% set terminate_rule_check_form %}
   <form
     method="post"
@@ -98,11 +93,9 @@
   </form>
 {% endset %}
 
-{% set rule_check_status %}
+{% set rule_check_block %}
   {% if rule_check_in_progress %}
-      : rule check in progress. Checking {{ workbasket.tracked_models.count() }} objects in basket. Come back later or refresh to see results.
-      {{ terminate_rule_check_form }}
->>>>>>> 73775931
+    {{ live_rule_check('in-progress') }}    
   {% elif workbasket.tracked_model_check_errors.exists() %}
     <div class="govuk-error-summary" aria-labelledby="summary-title" role="alert" data-module="govuk-error-summary">
       {{ rule_check_result_content() }} 
