--- conflicted
+++ resolved
@@ -1,9 +1,6 @@
-<<<<<<< HEAD
+import threading
 from datetime import datetime
-=======
-import threading
 from functools import wraps
->>>>>>> 50cc1fc4
 from unittest import mock
 from unittest.mock import MagicMock
 from unittest.mock import patch
