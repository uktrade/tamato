--- conflicted
+++ resolved
@@ -57,23 +57,6 @@
 from workbaskets.views.mixins import WithCurrentWorkBasket
 
 
-<<<<<<< HEAD
-class HomeView(FormView, View):
-    template_name = "common/index.jinja"
-    form_class = forms.HomeForm
-
-    REDIRECT_MAPPING = {
-        "EDIT": "workbaskets:workbasket-ui-list",
-        "CREATE": "workbaskets:workbasket-ui-create",
-        "PACKAGE_WORKBASKETS": "publishing:packaged-workbasket-queue-ui-list",
-        "PROCESS_ENVELOPES": "publishing:envelope-queue-ui-list",
-        "SEARCH": "search-page",
-        "IMPORT": "commodity_importer-ui-list",
-        "REF_DOCS_EXAMPLES": "reference_documents:example-ui-index",
-        "REF_DOCS": "reference_documents:index",
-        "WORKBASKET_LIST_ALL": "workbaskets:workbasket-ui-list-all",
-    }
-=======
 class HomeView(LoginRequiredMixin, FormView):
     template_name = "common/homepage.jinja"
     form_class = HomeSearchForm
@@ -175,7 +158,6 @@
             )
             if match:
                 return match.get_url()
->>>>>>> 862a451f
 
             match = (
                 Certificate.objects.filter(
