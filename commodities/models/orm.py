from __future__ import annotations

from dataclasses import dataclass
from datetime import date
from datetime import timedelta
from typing import Optional
from typing import Set

from django.db import models
from django.db import transaction
from django.db.models import Q
from django.db.models.query import QuerySet
from polymorphic.managers import PolymorphicManager
from treebeard.mp_tree import MP_Node

from commodities import business_rules
from commodities import validators
from commodities.querysets import GoodsNomenclatureIndentQuerySet
from commodities.util import contained_date_range
from common.business_rules import UpdateValidity
from common.fields import LongDescription
from common.models import NumericSID
from common.models import TrackedModel
from common.models.mixins.description import DescribedMixin
from common.models.mixins.description import DescriptionMixin
from common.models.mixins.description import DescriptionQueryset
from common.models.mixins.validity import ValidityMixin
from common.models.mixins.validity import ValidityStartMixin
from common.models.transactions import Transaction
from common.util import TaricDateRange
from footnotes.validators import ApplicationCode
from measures import business_rules as measures_business_rules


@dataclass
class CommodityCode:
    """A dataclass for commodity codes with a range of convenience
    properties."""

    code: str

    @property
    def chapter(self) -> str:
        """Returns the HS chapter for the commodity code."""
        return self.code[:2]

    @property
    def heading(self) -> str:
        """Returns the HS heading for the commodity code."""
        return self.code[:4]

    @property
    def subheading(self) -> str:
        """Returns the HS subheading for the commodity code."""
        return self.code[:6]

    @property
    def cn_subheading(self) -> str:
        """Returns the CN subheading for the commodity code."""
        return self.code[:8]

    @property
    def dot_code(self) -> str:
        """Returns the commodity code in dot format."""
        code = self.code
        return f"{code[:4]}.{code[4:6]}.{code[6:8]}.{code[8:]}"

    @property
    def trimmed_dot_code(self) -> str:
        """Returns the commodity code in dot format, without trailing zero
        pairs."""
        parts = self.dot_code.split(".")

        for i, part in enumerate(parts[::-1]):
            if part != "00":
                return ".".join(parts[: len(parts) - i])

    @property
    def trimmed_code(self) -> str:
        """Returns the commodity code without trailing zero pairs."""
        return self.trimmed_dot_code.replace(".", "")

    @property
    def is_chapter(self) -> bool:
        """Returns true if the commodity code represents a HS chapter."""
        return self.trimmed_code.rstrip("0") == self.chapter

    @property
    def is_heading(self) -> bool:
        """Returns true if the commodity code represents a HS heading."""
        return self.trimmed_code == self.heading and not self.is_chapter

    @property
    def is_subheading(self) -> bool:
        """Returns true if the commodity code represents a HS subheading."""
        return self.trimmed_code == self.subheading

    @property
    def is_cn_subheading(self) -> bool:
        """Returns true if the commodity code represents a CN subheading."""
        return self.trimmed_code == self.cn_subheading

    @property
    def is_taric_subheading(self) -> bool:
        """Returns true if the commodity code represents a Taric subheading."""
        return self.trimmed_code == self.code

    @property
    def is_taric_code(self) -> bool:
        return self.code[8:] != "00"

    def __str__(self):
        """Returns a string representation of the dataclass instance."""
        return self.code


class GoodsNomenclature(TrackedModel, ValidityMixin, DescribedMixin):
    record_code = "400"
    subrecord_code = "00"

    sid = NumericSID()

    # These are character fields as they often has leading 0s
    item_id = models.CharField(
        max_length=10,
        validators=[validators.item_id_validator],
        db_index=True,
    )
    suffix = models.CharField(
        max_length=2,
        validators=[validators.suffix_validator],
        db_index=True,
    )

    statistical = models.BooleanField()

    origins = models.ManyToManyField(
        "self",
        through="GoodsNomenclatureOrigin",
        through_fields=("new_goods_nomenclature", "derived_from_goods_nomenclature"),
    )

    successors = models.ManyToManyField(
        "self",
        through="GoodsNomenclatureSuccessor",
        through_fields=(
            "replaced_goods_nomenclature",
            "absorbed_into_goods_nomenclature",
        ),
    )

    @property
    def code(self) -> CommodityCode:
        """Returns a CommodityCode instance for the good."""
        return CommodityCode(code=self.item_id)

    @property
    def footnote_application_codes(self) -> Set[ApplicationCode]:
        codes = {ApplicationCode.TARIC_NOMENCLATURE, ApplicationCode.DYNAMIC_FOOTNOTE}
        if not self.is_taric_code:
            codes.add(ApplicationCode.CN_NOMENCLATURE)
        return codes

    indirect_business_rules = (
        business_rules.NIG10,
        business_rules.NIG18,
        business_rules.NIG2,
        business_rules.NIG22,
        business_rules.NIG7,
        measures_business_rules.ME1,
        measures_business_rules.ME7,
        measures_business_rules.ME71,
        measures_business_rules.ME88,
    )
    business_rules = (
        business_rules.NIG1,
        business_rules.NIG5,
        business_rules.NIG30,
        business_rules.NIG31,
        business_rules.NIG34,
        business_rules.NIG35,
        UpdateValidity,
    )

    class Meta:
        verbose_name = "commodity code"

    def __str__(self):
        return self.item_id

    @property
    def autocomplete_label(self):
        return f"{self} - {self.get_description().description}"

    def get_dependent_measures(self, transaction=None):
        return self.measures.model.objects.filter(
            goods_nomenclature__sid=self.sid,
        ).approved_up_to_transaction(transaction)

    @property
    def is_taric_code(self) -> bool:
        return self.code.is_taric_code

    @property
    def indent_shift(self) -> int:
        """
        Returns the depth offset for the good.

        Indent shifts come into play when we need to construct a goods
        nomenclature hierarchy tree. In some cases, where there are phantom
        headers at the 4 digit level in a chapter, the indent is shifted by + 1.
        A phantom header is any good with a suffix != "80". In the real world
        this represents a good that does not appear in any legislature and is
        non-declarable. i.e. it does not exist outside of the database and is
        purely for "convenience". This algorithm doesn't apply to chapter 99.
        """
        chapter = self.code.chapter
        indent_shift = 0

        extra_headings = (
            GoodsNomenclature.objects.filter(
                item_id__startswith=chapter,
                item_id__endswith="000000",
            )
            .exclude(suffix="80")
            .exists()
        ) and chapter != "99"

        if extra_headings and (self.item_id[-6:] != "000000" or self.suffix == "80"):
            indent_shift += 1

        return indent_shift


class GoodsNomenclatureIndent(TrackedModel, ValidityStartMixin):
    record_code = "400"
    subrecord_code = "05"

    objects: GoodsNomenclatureIndentQuerySet = PolymorphicManager.from_queryset(
        GoodsNomenclatureIndentQuerySet,
    )()

    sid = NumericSID()

    indent = models.PositiveIntegerField(db_index=True)

    indented_goods_nomenclature = models.ForeignKey(
        GoodsNomenclature,
        on_delete=models.PROTECT,
        related_name="indents",
    )

    indirect_business_rules = (business_rules.NIG11,)
    business_rules = (business_rules.NIG2, UpdateValidity)

    validity_over = "indented_goods_nomenclature"

    @property
    def is_root(self) -> bool:
        """Returns True if this is a root indent."""
        item_id = self.indented_goods_nomenclature.item_id
        return self.indent == 0 and item_id[2:] == "00000000"

    def get_parent_indents(self) -> QuerySet:
        """Returns the ancestors to this indent in the goods hierarchy."""
        if self.is_root:
            return GoodsNomenclatureIndent.objects.none()

        parent_path_query = Q()
        for path in self.nodes.values_list("path", flat=True):
            parent_path_query = parent_path_query | Q(
                nodes__path=path[: -GoodsNomenclatureIndentNode.steplen],
            )

        return GoodsNomenclatureIndent.objects.filter(parent_path_query)

    def get_good_indents(
        self,
        as_of_transaction: Optional[Transaction] = None,
    ) -> QuerySet:
        """Return the related goods indents based on approval status."""
        good = self.indented_goods_nomenclature
        return good.indents.approved_up_to_transaction(
            as_of_transaction or self.transaction,
        )

    def get_preceding_indent(
        self,
        as_of_transaction: Optional[Transaction] = None,
    ) -> Optional[GoodsNomenclatureIndent]:
        """Returns the node indent's predecessor in time, if any."""
        return (
            self.get_good_indents(as_of_transaction)
            .filter(
                validity_start__lt=self.validity_start,
            )
            .order_by("validity_start")
            .last()
        )

    def get_succeeding_indent(
        self,
        as_of_transaction: Optional[Transaction] = None,
    ) -> Optional[GoodsNomenclatureIndent]:
        """Returns the node indent's successor in time, if any."""
        return (
            self.get_good_indents(as_of_transaction)
            .filter(
                validity_start__gt=self.validity_start,
            )
            .order_by("validity_start")
            .first()
        )

    def get_parent_node(
        self,
        parent_depth: int,
        as_of_transaction: Optional[Transaction] = None,
        start_date: Optional[date] = None,
    ) -> Optional[GoodsNomenclatureIndentNode]:
        """
        Returns the parent of the indent given a parent depth.

        This method is attached here so it can be used on indents
        that do not have an indent node yet
        (for example, new indents while being imported).

        This method does not trust paths by definition.
        """
        if self.is_root:
            return None

        good: GoodsNomenclature = self.indented_goods_nomenclature
        item_id = good.item_id
        chapter = good.code.chapter
        suffix = good.suffix
        validity_start = start_date or self.validity_start

        qs = GoodsNomenclatureIndentNode.objects
        parent: GoodsNomenclatureIndentNode = (
            qs.filter(
                Q(indent__indented_goods_nomenclature__item_id__lt=item_id)
                | Q(
                    indent__indented_goods_nomenclature__item_id=item_id,
                    indent__indented_goods_nomenclature__suffix__lt=suffix,
                ),
                indent__indented_goods_nomenclature__item_id__startswith=chapter,
                indent__indented_goods_nomenclature__valid_between__contains=validity_start,
                indent__validity_start__lte=validity_start,
                valid_between__contains=validity_start,
                depth=parent_depth,
            )
            .order_by(
                "-indent__indented_goods_nomenclature__item_id",
                "-indent__validity_start",
                "-creating_transaction",
            )
            .first()
        )

        # The end dates on some historically created nodes
        # may have not been synced with the implied end date of their indent
        # when a succeeding indent has been introduced at a later point in time.
        # This can cause the above query to yield the wrong parent.
        # The extra logic below catches and remedies such potential cases.
        # TODO: Handle situations with multiple wrong patterns
        effective_end_date = parent.get_effective_end_date(as_of_transaction)

        if effective_end_date and effective_end_date < self.validity_start:
            parent = parent.get_succeeding_node(as_of_transaction)

        return parent

    def save(self, *args, **kwargs):
        return_value = super().save(*args, **kwargs)

        if not hasattr(self, "version_group"):
            self.version_group = self._get_version_group()

        return return_value

    def __str__(self):
        return f"Goods Nomenclature Indent: {self.indent} - {self.indented_goods_nomenclature}"


class GoodsNomenclatureIndentNode(MP_Node, ValidityMixin):
    """
    Goods Nomenclature naturally falls into the structure of a hierarchical
    tree. As there is a root good e.g. "Live Animals; Animal Products" which
    then has branch nodes such as "Live animals" and "Meat and edible meat
    offal". And so on and so forth until leaf nodes are found.

    To represent this efficiently in a database a Materialized Path is used. There is some
    documentation on this here: https://django-treebeard.readthedocs.io/en/latest/mp_tree.html

    The Crux of the system is every node is given a "path" attribute. A path is constructed of
    "steps". Steps by default are 4 character blocks. The number of steps given to a node
    determine its depth. Root nodes are given a single step as a path. A child of a root node
    will have a path starting with the parents path, then with an extra step added on.

    This way queries for all child nodes are as simple as:

    .. code:: SQL

        SELECT *
          FROM table
         WHERE path LIKE "{parent_path}%";

    and a parent node query would be:

    .. code:: SQL

        SELECT *
          FROM table
         WHERE path = parent_path[:-4]

    Sadly for legacy reasons the visible codes given to goods do not well conform to this
    structure. These given ids are generally limited to 10 characters with numeric only steps
    of 2 characters each. This would naturally mean a tree can only be 5 layers deep, however
    there are instances where the tariff goes to 14 levels. As a result the step based system
    has been ignored historically. There are also cases where the same ID is given to multiple
    objects with other identifying values included (e.g. suffixes) and an entire indent table
    to represent the tree depth. This, combined with suffixes and some ordering within the item
    ID gave the actual location.

    The indent table initially looks like a good candidate. However, due to how the legacy
    system was implemented (i.e., without a tree), the legacy indents would move fluidly
    between parents without the need for an update - a feature that would be incompatible with
    an implemented tree system at this table.

    This implementation keeps a separate untracked table for tree nodes, keeping the tree entirely
    separate from the main implementation of the data system. The node holds a Foreign Key to the
    indent table, allowing the tree to be accessed through the indent. The indent then has a Foreign Key
    to the relevant Goods Nomenclature so they can be edited separately. This does away with
    the need to analyse the item id and suffix as well as the indent - as the node gives us
    an entire description of the tree and its related commodities on its own, over time.
    """

    # Coming from the legacy tracked model this model needs a new primary key.
    # Given paths are always unique in MP trees this is the best candidate for the PK.
    path = models.CharField(max_length=255, unique=True, primary_key=True)

    indent = models.ForeignKey(
        GoodsNomenclatureIndent,
        on_delete=models.PROTECT,
        related_name="nodes",
    )

    creating_transaction = models.ForeignKey(
        "common.Transaction",
        on_delete=models.PROTECT,
        related_name="goods_nomenclature_indent_nodes",
    )

    def get_measures(self, **kwargs):
        if self.indent.measures.exists():
            return self.indent.measures.all()
        query = self.get_ancestors().filter(
            indent__indented_goods_nomenclature__measures__isnull=False, **kwargs
        )
        if query.exists():
            return query.first().measures.all()

        return False

    def has_measure_in_tree(self):
        ascendant_measures = self.get_ancestors().filter(
            indent__indented_goods_nomenclature__measures__isnull=False,
        )
        descendant_measures = self.get_descendants().filter(
            indent__indented_goods_nomenclature__measures__isnull=False,
        )
        return (
            self.indent.measures.exists()
            or ascendant_measures.exists()
            or descendant_measures.exists()
        )

    def _get_restricted_valid_between(
        self,
        valid_between: TaricDateRange,
    ) -> TaricDateRange:
<<<<<<< HEAD
        new_valid_between = self.valid_between

        if new_valid_between.upper and new_valid_between.upper < valid_between.lower:
            return valid_between

        if not new_valid_between.lower or (
            valid_between.lower and new_valid_between.lower < valid_between.lower
        ):
            new_valid_between = TaricDateRange(
                valid_between.lower,
                new_valid_between.upper,
            )
        if not new_valid_between.upper or (
            valid_between.upper and new_valid_between.upper > valid_between.upper
        ):
            new_valid_between = TaricDateRange(
                new_valid_between.lower,
                valid_between.upper,
            )

        return new_valid_between
=======
        return contained_date_range(
            self.valid_between,
            valid_between,
            fallback=valid_between,
        )
>>>>>>> 87935e8f

    @property
    def good(self) -> GoodsNomenclature:
        """Returns the node indent's indented good."""
        return self.indent.indented_goods_nomenclature

    def get_preceding_node(
        self,
        as_of_transaction: Optional[Transaction] = None,
    ) -> Optional[GoodsNomenclatureIndentNode]:
        """Returns the precessor to this node, if any."""
        indent = self.indent.get_preceding_indent(as_of_transaction)

        if not indent:
            return

        return (
            GoodsNomenclatureIndentNode.objects.filter(indent=indent)
            .exclude(valid_between=self.valid_between)
            .order_by("valid_between__startswith")
            .last()
        )

    def get_succeeding_node(
        self,
        as_of_transaction: Optional[Transaction] = None,
    ) -> Optional[GoodsNomenclatureIndentNode]:
        """Returns the successeeding node to this node, if it exists."""
        indent = self.indent.get_succeeding_indent(as_of_transaction)

        if not indent:
            return

        return indent.nodes.order_by(
            "valid_between__startswith",
        ).first()

    def get_effective_end_date(
        self,
        as_of_transaction: Optional[Transaction] = None,
    ) -> date:
        """
        Returns the effective end date for the node.

        Context:
        Historically, the goods hierarchy tree was broken for some time spans.
        The root cause has been fixed for future imports
        (see `GoodsNomenclatureIndentHandler.set_preceding_node_enddate`).
        However, legacy broken tree areas still exist;
        for nodes whose explicit end date has not been updated in the past
        when the related indent's implicit end date changed
        (e.g. due to the introduction of a succeeding indent),
        we need to be able to tell the effective end dates of such nodes,
        which are constrained by the implicit end date of the related indent.
        """
        indent = self.indent.get_succeeding_indent(as_of_transaction)

        if not indent:
            return self.valid_between.upper

        return indent.validity_start + timedelta(days=-1)

    def get_effective_valid_between(
        self,
        as_of_transaction: Optional[Transaction] = None,
    ) -> TaricDateRange:
        """
        Returns the effective validity range for the node.

        Context:
        See the docs for the `effective_end_date` method of this class.
        """
        return TaricDateRange(
            self.valid_between.lower,
            self.get_effective_end_date(as_of_transaction),
        )

    @transaction.atomic
    def copy_tree(
        self,
        parent: GoodsNomenclatureIndentNode,
        valid_between: TaricDateRange,
        transaction,
    ):
        new_valid_between = self._get_restricted_valid_between(valid_between)

        new_node = parent.add_child(
            indent=self.indent,
            valid_between=new_valid_between,
            creating_transaction=transaction,
        )
        for child in self.get_children():
            child.copy_tree(new_node, valid_between, transaction)

        return new_node

    @transaction.atomic
    def restrict_valid_between(self, valid_between: TaricDateRange):
        self.valid_between = self._get_restricted_valid_between(valid_between)
        for child in self.get_children():
            child.restrict_valid_between(self.valid_between)
        self.save()

    def __str__(self):
        return f"path={self.path}, indent=({self.indent})"


class GoodsNomenclatureDescription(DescriptionMixin, TrackedModel):
    record_code = "400"
    subrecord_code = "15"
    period_record_code = "400"
    period_subrecord_code = "10"

    objects = PolymorphicManager.from_queryset(DescriptionQueryset)()

    sid = NumericSID()
    described_goods_nomenclature = models.ForeignKey(
        GoodsNomenclature,
        on_delete=models.PROTECT,
        related_name="descriptions",
    )
    description = LongDescription()

    indirect_business_rules = (business_rules.NIG12,)
    business_rules = (UpdateValidity,)

    class Meta:
        ordering = ("validity_start",)


class GoodsNomenclatureOrigin(TrackedModel):
    """
    Represents a link between a newly-created GoodsNomenclature and the codes
    that previously represented it.

    This will often be the parent nomenclature code. A GoodsNomenclature can
    have multiple origins when the hierarchy has been reorganised and the new
    classification was previously covered by multiple codes.
    """

    record_code = "400"
    subrecord_code = "35"

    new_goods_nomenclature = models.ForeignKey(
        GoodsNomenclature,
        related_name="origin_links",
        on_delete=models.PROTECT,
    )
    derived_from_goods_nomenclature = models.ForeignKey(
        GoodsNomenclature,
        on_delete=models.PROTECT,
    )

    identifying_fields = (
        "new_goods_nomenclature__sid",
        "derived_from_goods_nomenclature__sid",
    )

    indirect_business_rules = (business_rules.NIG5,)
    business_rules = (business_rules.NIG7, UpdateValidity)

    def __str__(self):
        return (
            f"derived_from=({self.derived_from_goods_nomenclature}), "
            f"new=({self.new_goods_nomenclature})"
        )


class GoodsNomenclatureSuccessor(TrackedModel):
    """
    Represents a link between a end-dated GoodsNomenclature and the codes that
    have replaced it (or in TARIC parlance have "absorbed" it).

    The replacing codes cover the goods that this classification code previously
    covered.
    """

    record_code = "400"
    subrecord_code = "40"

    replaced_goods_nomenclature = models.ForeignKey(
        GoodsNomenclature,
        related_name="successor_links",
        on_delete=models.PROTECT,
    )
    absorbed_into_goods_nomenclature = models.ForeignKey(
        GoodsNomenclature,
        on_delete=models.PROTECT,
    )

    identifying_fields = (
        "replaced_goods_nomenclature__sid",
        "absorbed_into_goods_nomenclature__sid",
    )

    business_rules = (business_rules.NIG10, UpdateValidity)

    def __str__(self):
        return (
            f"replaced=({self.replaced_goods_nomenclature}), "
            f"absorbed_into=({self.absorbed_into_goods_nomenclature})"
        )


class FootnoteAssociationGoodsNomenclature(TrackedModel, ValidityMixin):
    record_code = "400"
    subrecord_code = "20"

    goods_nomenclature = models.ForeignKey(
        GoodsNomenclature,
        on_delete=models.PROTECT,
        related_name="footnote_associations",
    )
    associated_footnote = models.ForeignKey(
        "footnotes.Footnote",
        on_delete=models.PROTECT,
    )

    identifying_fields = (
        "goods_nomenclature__sid",
        "associated_footnote__footnote_id",
        "associated_footnote__footnote_type__footnote_type_id",
    )

    business_rules = (
        business_rules.NIG18,
        business_rules.NIG22,
        business_rules.NIG23,
        business_rules.NIG24,
        UpdateValidity,
    )<|MERGE_RESOLUTION|>--- conflicted
+++ resolved
@@ -480,35 +480,11 @@
         self,
         valid_between: TaricDateRange,
     ) -> TaricDateRange:
-<<<<<<< HEAD
-        new_valid_between = self.valid_between
-
-        if new_valid_between.upper and new_valid_between.upper < valid_between.lower:
-            return valid_between
-
-        if not new_valid_between.lower or (
-            valid_between.lower and new_valid_between.lower < valid_between.lower
-        ):
-            new_valid_between = TaricDateRange(
-                valid_between.lower,
-                new_valid_between.upper,
-            )
-        if not new_valid_between.upper or (
-            valid_between.upper and new_valid_between.upper > valid_between.upper
-        ):
-            new_valid_between = TaricDateRange(
-                new_valid_between.lower,
-                valid_between.upper,
-            )
-
-        return new_valid_between
-=======
         return contained_date_range(
             self.valid_between,
             valid_between,
             fallback=valid_between,
         )
->>>>>>> 87935e8f
 
     @property
     def good(self) -> GoodsNomenclature:
