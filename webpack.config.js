const path = require("path");
const BundleTracker = require("webpack-bundle-tracker");
const MiniCssExtractPlugin = require("mini-css-extract-plugin");

module.exports = {
  mode: process.env.ENV == "production" ? "production" : "development",
  context: __dirname,
  entry: {
    main: [
      "./common/static/common/js/application.js",
      "./common/static/common/scss/application.scss",
    ],
  },
  output: {
    // Where Webpack will compile assets to
    path: path.resolve("./static/webpack_bundles/"),
    // Where the compiled assets will be accessed through Django
    // (they are picked up by `collectstatic`)
    publicPath: "/assets/webpack_bundles/",
    filename: "[name]-[hash].js",
  },

  plugins: [
    new BundleTracker({ path: __dirname, filename: "webpack-stats.json" }),
    new MiniCssExtractPlugin({
      filename: "[name]-[hash].css",
      chunkFilename: "[id]-[hash].css",
    }),
  ],

  module: {
    rules: [
      // Use file-loader to handle image assets
      {
        test: /\.(png|jpe?g|gif|woff2?|svg|ico)$/i,
        use: [
          {
            loader: "file-loader",
            options: {
              // Note: `django-webpack-loader`'s `webpack_static` tag does
              //       not yet pick up versioned assets, so we need to
              //       generate image assets without a hash in the
              //       filename.
              // c.f.: https://github.com/owais/django-webpack-loader/issues/138
              name: "[name].[ext]",
            },
          },
        ],
      },

      // Babel
      {
        test: /\.m?js$/,
        exclude: /node_modules/,
        use: {
          loader: "babel-loader",
          options: {
            presets: ["@babel/preset-env", "@babel/react"],
          },
        },
      },

      // Extract compiled SCSS separately from JS
      {
        test: /\.s[ac]ss$/i,
        use: [
          {
            loader: MiniCssExtractPlugin.loader,
          },
          "css-loader",
          {
            loader: "sass-loader",
            options: {
              sassOptions: {
                includePaths: [
<<<<<<< HEAD
                  'additional_codes/static/additional_codes/scss',
                  'footnotes/static/footnotes/scss',
                  'geo_areas/static/geo_areas/scss',
                  'measures/static/measures/scss',
                  'publishing/static/publishing/scss',
                  'regulations/static/regulations/scss',
                  'workbaskets/static/workbaskets/scss',
                  'reference_documents/static/reference_documents/scss',
=======
                  "additional_codes/static/additional_codes/scss",
                  "footnotes/static/footnotes/scss",
                  "geo_areas/static/geo_areas/scss",
                  "measures/static/measures/scss",
                  "publishing/static/publishing/scss",
                  "regulations/static/regulations/scss",
                  "workbaskets/static/workbaskets/scss",
                  "reference_documents/static/reference_documents/scss",
>>>>>>> e599c4b6
                ],
              },
            },
          },
        ],
      },
    ],
  },

  resolve: {
    modules: ["node_modules"],
    extensions: [".js", ".scss"],
  },
};<|MERGE_RESOLUTION|>--- conflicted
+++ resolved
@@ -73,16 +73,6 @@
             options: {
               sassOptions: {
                 includePaths: [
-<<<<<<< HEAD
-                  'additional_codes/static/additional_codes/scss',
-                  'footnotes/static/footnotes/scss',
-                  'geo_areas/static/geo_areas/scss',
-                  'measures/static/measures/scss',
-                  'publishing/static/publishing/scss',
-                  'regulations/static/regulations/scss',
-                  'workbaskets/static/workbaskets/scss',
-                  'reference_documents/static/reference_documents/scss',
-=======
                   "additional_codes/static/additional_codes/scss",
                   "footnotes/static/footnotes/scss",
                   "geo_areas/static/geo_areas/scss",
@@ -91,7 +81,6 @@
                   "regulations/static/regulations/scss",
                   "workbaskets/static/workbaskets/scss",
                   "reference_documents/static/reference_documents/scss",
->>>>>>> e599c4b6
                 ],
               },
             },
