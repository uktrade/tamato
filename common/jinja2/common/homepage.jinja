{% extends "layouts/form.jinja" %}

{% set page_title = "Home" %}

{% block content %}
  <h1 class="govuk-heading-xl govuk-!-margin-bottom-3">Search the Tariff Application Platform</h1>
  <span class="govuk-caption-l govuk-!-margin-bottom-4">This service lets you manage the UK's import and export tariff data</span>

  {% block form %}
    <div class="govuk-grid-row">
      <div id="homepage-search" class="govuk-grid-column-full">
        {% call django_form() %}
          {{ crispy(form) }}
        {% endcall %}
      </div>
    </div>
  {% endblock %}

  <div id="masonry-container" class="govuk-grid-row">
    {% if can_view_workbasket %}
      <article class="masonry-card">
        <h3 class="govuk-heading-m">What would you like to do?</h3>
        <p class="govuk-body">
          Create a new workbasket, edit an existing workbasket, package or search for workbaskets.
        </p>

        <div class="govuk-grid-row">
          {% if can_add_workbasket %}
            <div class="govuk-grid-column-one-half">
              <a
                href="{{ url('workbaskets:workbasket-ui-create') }}"
                class="govuk-button homepage-workbasket-action"
              >Create a <br> workbasket</a>
            </div>
          {% endif %}

          {% if can_edit_workbasket %}
            <div class="govuk-grid-column-one-half">
              <a
                href="{{ url('workbaskets:workbasket-ui-list') }}"
                class="govuk-button homepage-workbasket-action"
              >Edit a <br> workbasket</a>
            </div>
          {% endif %}

          {% if can_manage_packaging %}
            <div class="govuk-grid-column-one-half">
              <a
                href="{{ url('publishing:packaged-workbasket-queue-ui-list') }}"
                class="govuk-button homepage-workbasket-action"
              >Package <br> workbaskets</a>
            </div>
          {% endif %}

          <div class="govuk-grid-column-one-half">
            <a
              href="{{ url('workbaskets:workbasket-ui-list-all') }}"
              class="govuk-button homepage-workbasket-action"
            >Search for <br> workbaskets</a>
          </div>
        </div>
      </article>
    {% endif %}

    {% if can_edit_workbasket %}
      <article class="masonry-card">
        <h3 class="govuk-heading-m">Currently working on</h3>
        {% if not assigned_workbaskets %}
          <p class="govuk-body">You are not currently assigned to a workbasket.</p>
        {% else %}
          <ul class="govuk-list">
            {% for workbasket in assigned_workbaskets %}
              <li>
                <p class="homepage-workbasket-details govuk-body">
                  <a
                    href="{{ url("workbaskets:workbasket-ui-detail", kwargs={"pk": workbasket["id"]}) }}"
                    class="govuk-link"
                  >{{ workbasket["description"] }}</a>
                  <span>
                    {% if workbasket["rule_violations_count"] %}
                      - {{ workbasket["assignment_type"] }}, rule violation{{ workbasket["rule_violations_count"]|pluralize }}
                      <span class="rule-violation-badge">{{ workbasket["rule_violations_count"] }}</span>
                    {% else %}
                    - {{ workbasket["assignment_type"] }}
                    {% endif %}
                  </span>
                </p>
              </li>
            {% endfor %}
          </ul>
        {% endif %}
      </article>
    {% endif %}

    {% if can_import_taric %}
      <article class="masonry-card">
        <h3 class="govuk-heading-m">EU TARIC files</h3>
        <p class="govuk-body">
          <a href="{{ url('commodity_importer-ui-list') }}"
            class="govuk-link"
          >View EU import list and import new TARIC files</a>
        </p>
      </article>
    {% endif %}

    {% if can_consume_packaging %}
      <article class="masonry-card">
        <h3 class="govuk-heading-m">Envelopes</h3>
        <p class="govuk-body">
          <a href="{{ url('publishing:envelope-queue-ui-list') }}"
            class="govuk-link"
          >Process envelopes</a>
        </p>
      </article>
    {% endif %}

    {% if can_view_processing_queues %}
      <article class="masonry-card">
        <h3 class="govuk-heading-m">Processing queues</h3>
        <p class="govuk-body">
          <a href="{{ url('measure-create-process-queue') }}"
            class="govuk-link"
          >Measures create process queue</a>
          <br>
          This queue shows the status of measures that you submitted for
          creation.
          </p>
          <p class="govuk-body">
          <a href="{{ url('measure-edit-process-queue') }}"
            class="govuk-link"
          >Measures edit process queue</a>
          <br>
          This queue shows the status of measures that you submitted for
          editing.
          </p>
          <p class="govuk-body">
          <a href="{{ url('workbaskets:rule-check-queue') }}"
            class="govuk-link"
          >Rule check queue</a>
          <br>
          This queue shows currently running and queued business rule
          checks.
        </p>
      </article>
    {% endif %}

      <article class="masonry-card">
        <h3 class="govuk-heading-m">Tasks and Workflows - TEST ONLY</h3>
        <p class="govuk-body">
          <a href="{{ url('workflow:task-ui-list') }}"
            class="govuk-link"
          >Tasks</a>
        </p>
        <p class="govuk-body"></p>
          <a href="{{ url('workflow:task-workflow-ui-list') }}"
            class="govuk-link"
          >Workflows</a>
        </p>
        <p class="govuk-body"></p>
<<<<<<< HEAD
          <a href="{{ url('workflow:task-and-workflow-ui-list') }}"
            class="govuk-link"
          >Tasks and Workflows</a>
        </p>
        <p class="govuk-body"></p>
          <a href="#TODO"
=======
          <a href="{{ url('workflow:task-workflow-template-ui-list') }}"
>>>>>>> 442fd3ee
            class="govuk-link"
          >Workflow templates</a>
        </p>
      </article>

    <article class="masonry-card">
      <h3 class="govuk-heading-m">Resources</h3>
      <p class="govuk-body">
        We have a range of resources you can use with the Tariff Application Platform.
      </p>
      <ul id="homepage-tap-resources" class="govuk-list govuk-list--spaced">
        <li>
          <a href="{{ url('app-info') }}" class="govuk-link">Application information</a>
        </li>
        {% if request.user.is_superuser %}
          <li>
            <a href="{{ url('import_batch-ui-list') }}" class="govuk-link">Importer V1</a>
          </li>
          <li>
            <a href="{{ url('taric_parser_import_ui_list') }}" class="govuk-link">Importer V2</a>
          </li>
            {% endif %}
      {% if request.user.has_perm('reference_documents.view_referencedocument') %}
          <li>
            <a href="{{ url('reference_documents:index') }}" class="govuk-link">Reference documents</a>
          </li>

        {% endif %}
        {% if can_view_reports %}
          <li>
            <a href="{{ url('reports:index') }}" class="govuk-link"><abbr title="Tariff Application Platform">TAP</abbr> reports</a>
          </li>
        {% endif %}
        <li>
          <a href="https://uktrade.github.io/tariff-data-manual/#home" class="govuk-link" rel="noreferrer noopener" target="_blank">Tariff data manual</a>
        </li>
      </ul>
    </article>
  </div>

  <hr class="govuk-section-break govuk-section-break--l govuk-section-break--visible">

  <div class="govuk-grid-row">
    <h2 class="govuk-heading-l govuk-grid-column-full govuk-!-margin-bottom-3">How can we support you?</h2>

    <article class="masonry-card">
      <h3 class="govuk-heading-m">Get help</h3>
      <p class="govuk-body">
        Find documentation, guidance, training and updates in the
        <a
          href="https://data-services-help.trade.gov.uk/tariff-application-platform/"
          class="govuk-link"
        >
          <abbr title="Tariff Application Platform">TAP</abbr> help centre.
        </a>
      </p>
    </article>

    <article class="masonry-card govuk-!-padding-bottom-5">
      <h3 class="govuk-heading-m">Get in touch</h3>
      <p class="govuk-body"><a class="govuk-link" href="mailto:9cf0f83c.trade.gov.uk@uk.teams.ms">Contact us</a> if you have a question or suggestion.</p>
    </article>
  </div>
{% endblock %}<|MERGE_RESOLUTION|>--- conflicted
+++ resolved
@@ -157,16 +157,12 @@
           >Workflows</a>
         </p>
         <p class="govuk-body"></p>
-<<<<<<< HEAD
           <a href="{{ url('workflow:task-and-workflow-ui-list') }}"
             class="govuk-link"
           >Tasks and Workflows</a>
         </p>
         <p class="govuk-body"></p>
-          <a href="#TODO"
-=======
           <a href="{{ url('workflow:task-workflow-template-ui-list') }}"
->>>>>>> 442fd3ee
             class="govuk-link"
           >Workflow templates</a>
         </p>
