{% extends "layouts/layout.jinja" %}
{% from "components/breadcrumbs.jinja" import breadcrumbs %}
{% from "components/button/macro.njk" import govukButton %}
{% from "tasks/macros/display_details.jinja" import display_status %}
{% from "tasks/macros/display_details.jinja" import display_assignees %}
{% from "tasks/macros/display_details.jinja" import display_summary_row_stacked %}
<<<<<<< HEAD
=======
{% from "tasks/macros/display_details.jinja" import display_summary_row_stacked_with_actions %}
>>>>>>> 7c247ed9

{% set page_title = "Step: " ~ object.title %}

{% set edit_url = url("workflow:task-ui-update", kwargs={"pk": object.pk}) %}
{% set assign_user_link = url("workflow:task-ui-assign-user", kwargs={"pk": object.pk}) %}
{% set unassign_user_link = url("workflow:task-ui-unassign-user", kwargs={"pk": object.pk}) %}

{% if not current_assignee %}
  {%- set change_assignee_link = assign_user_link %}
{% else %}
  {%- set change_assignee_link = unassign_user_link %}
{% endif %}


{% block breadcrumb %}
  {% if ticket_number %}
    {{ breadcrumbs(request, [
        {
          "text": "Ticket " ~ ticket_prefixed_id,
          "href": url('workflow:task-workflow-ui-detail', kwargs={'pk': ticket_number}),
        },
        {"text": page_title}
      ],
      with_workbasket=False,
    ) }}
  {% else %}
    {{ breadcrumbs(request, [
        {"text": page_title}
      ],
      with_workbasket=False,
    )}}
  {% endif %}
{% endblock %}

{% block content %}
<div class="govuk-grid-row">
  <div class="govuk-grid-column-full">
    <div class="govuk-grid-row">
      <div class="govuk-grid-column-three-quarters govuk-!-padding-bottom-9">
        <h1 class="govuk-heading-xl govuk-!-margin-bottom-4">
          <span class="govuk-caption-xl">{{ ticket_title }}</span>
          {{ page_title }}
        </h1>
      </div>
    {% if request.user.is_superuser %}
      <div class="govuk-grid-column-one-quarter">
        {{ govukButton({
        "text": "Delete step",
        "href": url("workflow:task-ui-delete", kwargs={"pk": object.pk}),
        "classes": "govuk-button--warning govuk-!-margin-top-2 float-elements-right"
        }) }}
      </div>
    {% endif %}
    </div>
  </div>

  <div class="govuk-grid-column-full">
    <div class="govuk-grid-row">
      <div class="govuk-grid-column-three-quarters">
        <p class="govuk-body govuk-!-padding-bottom-4">{{ object.description }}</p>

      {% if object.has_automation %}
        <div class="govuk-grid-row">
          <div class="govuk-grid-column-full">
          {{ object.automation.rendered_state() | safe }}
          </div>
        </div>
      {% endif %}
<<<<<<< HEAD
      </div>
    <div class="govuk-grid-column-one-quarter">
      <dl class="govuk-summary-list govuk-summary-list--no-border">
        {{ display_summary_row_stacked("Status", display_status(object.get_progress_state_display()), edit_url) }}
        {{ display_summary_row_stacked("Assignee", display_assignees(object.assignees.assigned()), change_assignee_link) }}
        {{ display_summary_row_stacked("Last updated", "{:%H:%M, %d %b %Y}".format(object.updated_at)) }}
      </dl>
      </div>
    </div>
  </div>
</div>


{# {% if object.has_automation %}

  <div class="govuk-grid-row">
    <div class="govuk-grid-column-full">
      {{ object.automation.rendered_state() | safe }}
    </div>
  </div>
{% endif %} #}
=======
      </div>
    <div class="govuk-grid-column-one-quarter">
      <dl class="govuk-summary-list govuk-summary-list--no-border">
          {{ display_summary_row_stacked_with_actions("Status", edit_url, display_status(object.get_progress_state_display())) }}
          {{ display_summary_row_stacked_with_actions("Assignee", change_assignee_link, display_assignees(object.assignees.assigned())) }}
          {{ display_summary_row_stacked("Last updated", "{:%H:%M, %d %b %Y}".format(object.updated_at)) }}
      </dl>
      </div>
    </div>
  </div>
</div>

>>>>>>> 7c247ed9

<script nonce="{{ request.csp_nonce }}">
  const CSRF_TOKEN = "{{ csrf_token }}";

  const currentAssignee = {{ current_assignee|safe }};
  const assignableUsers = {{ assignable_users|safe }};

  const assignUserUrl = "{{ assign_user_link }}";
  const unassignUserUrl = "{{ unassign_user_link }}";
</script>
{% endblock %}
<|MERGE_RESOLUTION|>--- conflicted
+++ resolved
@@ -4,10 +4,6 @@
 {% from "tasks/macros/display_details.jinja" import display_status %}
 {% from "tasks/macros/display_details.jinja" import display_assignees %}
 {% from "tasks/macros/display_details.jinja" import display_summary_row_stacked %}
-<<<<<<< HEAD
-=======
-{% from "tasks/macros/display_details.jinja" import display_summary_row_stacked_with_actions %}
->>>>>>> 7c247ed9
 
 {% set page_title = "Step: " ~ object.title %}
 
@@ -76,7 +72,6 @@
           </div>
         </div>
       {% endif %}
-<<<<<<< HEAD
       </div>
     <div class="govuk-grid-column-one-quarter">
       <dl class="govuk-summary-list govuk-summary-list--no-border">
@@ -90,29 +85,6 @@
 </div>
 
 
-{# {% if object.has_automation %}
-
-  <div class="govuk-grid-row">
-    <div class="govuk-grid-column-full">
-      {{ object.automation.rendered_state() | safe }}
-    </div>
-  </div>
-{% endif %} #}
-=======
-      </div>
-    <div class="govuk-grid-column-one-quarter">
-      <dl class="govuk-summary-list govuk-summary-list--no-border">
-          {{ display_summary_row_stacked_with_actions("Status", edit_url, display_status(object.get_progress_state_display())) }}
-          {{ display_summary_row_stacked_with_actions("Assignee", change_assignee_link, display_assignees(object.assignees.assigned())) }}
-          {{ display_summary_row_stacked("Last updated", "{:%H:%M, %d %b %Y}".format(object.updated_at)) }}
-      </dl>
-      </div>
-    </div>
-  </div>
-</div>
-
->>>>>>> 7c247ed9
-
 <script nonce="{{ request.csp_nonce }}">
   const CSRF_TOKEN = "{{ csrf_token }}";
 
