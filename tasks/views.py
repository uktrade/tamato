--- conflicted
+++ resolved
@@ -178,6 +178,36 @@
         return context
 
 
+class SubTaskDeleteView(PermissionRequiredMixin, DeleteView):
+    model = Task
+    template_name = "tasks/delete.jinja"
+    permission_required = "tasks.delete_task"
+    form_class = TaskDeleteForm
+
+    def get_context_data(self, **kwargs):
+        context_data = super().get_context_data(**kwargs)
+        context_data["verbose_name"] = "subtask"
+        return context_data
+
+    def get_success_url(self):
+        return reverse(
+            "workflow:subtask-ui-confirm-delete",
+            kwargs={"pk": self.object.pk},
+        )
+
+
+class SubTaskConfirmDeleteView(PermissionRequiredMixin, TemplateView):
+    model = Task
+    template_name = "tasks/confirm_delete.jinja"
+    permission_required = "tasks.delete_task"
+
+    def get_context_data(self, **kwargs):
+        context_data = super().get_context_data(**kwargs)
+        context_data["verbose_name"] = "subtask"
+        context_data["deleted_pk"] = self.kwargs["pk"]
+        return context_data
+
+
 class TaskWorkflowTemplateDetailView(PermissionRequiredMixin, DetailView):
     model = TaskWorkflowTemplate
     template_name = "tasks/workflows/template_detail.jinja"
@@ -239,16 +269,6 @@
             task_template_id=task_template_id,
             queue=self.task_workflow_template,
         )
-<<<<<<< HEAD
-        return context_data
-
-
-class SubTaskDeleteView(PermissionRequiredMixin, DeleteView):
-    model = Task
-    template_name = "tasks/delete.jinja"
-    permission_required = "tasks.delete_task"
-    form_class = TaskDeleteForm
-=======
         try:
             task_item_template.promote_to_first()
         except OperationalError:
@@ -309,23 +329,12 @@
     template_name = "tasks/workflows/template_delete.jinja"
     permission_required = "tasks.delete_taskworkflowtemplate"
     form_class = TaskWorkflowTemplateDeleteForm
->>>>>>> a28e7bd6
 
     def get_form_kwargs(self):
         kwargs = super().get_form_kwargs()
         kwargs["instance"] = self.object
         return kwargs
 
-<<<<<<< HEAD
-    def get_context_data(self, **kwargs):
-        context_data = super().get_context_data(**kwargs)
-        context_data["verbose_name"] = "subtask"
-        return context_data
-
-    def get_success_url(self):
-        return reverse(
-            "workflow:subtask-ui-confirm-delete",
-=======
     @transaction.atomic
     def form_valid(self, form):
         self.object.get_task_templates().delete()
@@ -428,23 +437,10 @@
     def get_success_url(self):
         return reverse(
             "workflow:task-template-ui-confirm-update",
->>>>>>> a28e7bd6
-            kwargs={"pk": self.object.pk},
-        )
-
-
-<<<<<<< HEAD
-class SubTaskConfirmDeleteView(PermissionRequiredMixin, TemplateView):
-    model = Task
-    template_name = "tasks/confirm_delete.jinja"
-    permission_required = "tasks.delete_task"
-
-    def get_context_data(self, **kwargs):
-        context_data = super().get_context_data(**kwargs)
-        context_data["verbose_name"] = "subtask"
-        context_data["deleted_pk"] = self.kwargs["pk"]
-        return context_data
-=======
+            kwargs={"pk": self.object.pk},
+        )
+
+
 class TaskTemplateConfirmUpdateView(PermissionRequiredMixin, DetailView):
     model = TaskTemplate
     template_name = "tasks/workflows/task_template_confirm_update.jinja"
@@ -498,5 +494,4 @@
             pk=self.kwargs["workflow_template_pk"],
         )
 
-        return context
->>>>>>> a28e7bd6
+        return context