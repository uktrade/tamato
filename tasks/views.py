from django.conf import settings
from django.contrib.auth.mixins import PermissionRequiredMixin
from django.db import OperationalError
from django.db import transaction
from django.http import HttpResponseRedirect
from django.shortcuts import get_object_or_404
from django.urls import reverse
from django.utils.functional import cached_property
from django.views.generic.base import TemplateView
from django.views.generic.detail import DetailView
from django.views.generic.edit import CreateView
from django.views.generic.edit import DeleteView
from django.views.generic.edit import FormView
from django.views.generic.edit import UpdateView

from common.views import SortingMixin
from common.views import WithPaginationListView
from tasks.filters import TaskAndWorkflowFilter
from tasks.filters import TaskFilter
from tasks.filters import TaskWorkflowFilter
from tasks.filters import WorkflowTemplateFilter
from tasks.forms import SubTaskCreateForm
from tasks.forms import TaskCreateForm
from tasks.forms import TaskDeleteForm
from tasks.forms import TaskTemplateCreateForm
from tasks.forms import TaskTemplateDeleteForm
from tasks.forms import TaskTemplateUpdateForm
from tasks.forms import TaskUpdateForm
from tasks.forms import TaskWorkflowCreateForm
from tasks.forms import TaskWorkflowDeleteForm
from tasks.forms import TaskWorkflowTemplateCreateForm
from tasks.forms import TaskWorkflowTemplateDeleteForm
from tasks.forms import TaskWorkflowTemplateUpdateForm
from tasks.forms import TaskWorkflowUpdateForm
from tasks.models import Queue
from tasks.models import QueueItem
from tasks.models import Task
from tasks.models import TaskItem
from tasks.models import TaskItemTemplate
from tasks.models import TaskTemplate
from tasks.models import TaskWorkflow
from tasks.models import TaskWorkflowTemplate
from tasks.signals import set_current_instigator


class TaskListView(PermissionRequiredMixin, SortingMixin, WithPaginationListView):
    model = Task
    template_name = "tasks/list.jinja"
    permission_required = "tasks.view_task"
    paginate_by = 20
    filterset_class = TaskFilter
    sort_by_fields = ["created_at"]

    def get_queryset(self):
        queryset = Task.objects.all()
        ordering = self.get_ordering()
        if ordering:
            ordering = (ordering,)
            queryset = queryset.order_by(*ordering)
        return queryset


class TaskDetailView(PermissionRequiredMixin, DetailView):
    model = Task
    template_name = "tasks/detail.jinja"
    permission_required = "tasks.view_task"


class TaskCreateView(PermissionRequiredMixin, CreateView):
    model = Task
    template_name = "layouts/create.jinja"
    permission_required = "tasks.add_task"
    form_class = TaskCreateForm

    def get_context_data(self, **kwargs):
        context = super().get_context_data(**kwargs)
        context["page_title"] = "Create a task"
        return context

    def form_valid(self, form):
        self.object = form.save(user=self.request.user)
        return HttpResponseRedirect(self.get_success_url())

    def get_success_url(self):
        return reverse("workflow:task-ui-confirm-create", kwargs={"pk": self.object.pk})


class TaskConfirmCreateView(PermissionRequiredMixin, DetailView):
    model = Task
    template_name = "tasks/confirm_create.jinja"
    permission_required = "tasks.add_task"

    def get_context_data(self, **kwargs):
        context = super().get_context_data(**kwargs)
        context["verbose_name"] = "task"
        return context


class TaskUpdateView(PermissionRequiredMixin, UpdateView):
    model = Task
    template_name = "tasks/edit.jinja"
    permission_required = "tasks.change_task"
    form_class = TaskUpdateForm

    def form_valid(self, form):
        set_current_instigator(self.request.user)
        with transaction.atomic():
            self.object = form.save()
        return HttpResponseRedirect(self.get_success_url())

    def get_success_url(self):
        return reverse("workflow:task-ui-confirm-update", kwargs={"pk": self.object.pk})


class TaskConfirmUpdateView(PermissionRequiredMixin, DetailView):
    model = Task
    template_name = "tasks/confirm_update.jinja"
    permission_required = "tasks.change_task"

    def get_context_data(self, **kwargs):
        context = super().get_context_data(**kwargs)
        context["page_title"] = "Task updated"
        context["object_type"] = "Task"
        return context


class TaskDeleteView(PermissionRequiredMixin, DeleteView):
    model = Task
    template_name = "tasks/delete.jinja"
    permission_required = "tasks.delete_task"
    form_class = TaskDeleteForm

    def get_form_kwargs(self):
        kwargs = super().get_form_kwargs()
        kwargs["instance"] = self.object
        return kwargs

    def get_context_data(self, **kwargs):
        context_data = super().get_context_data(**kwargs)
        context_data["verbose_name"] = "task"
        return context_data

    def get_success_url(self):
        return reverse("workflow:task-ui-confirm-delete", kwargs={"pk": self.object.pk})


class TaskConfirmDeleteView(PermissionRequiredMixin, TemplateView):
    model = Task
    template_name = "tasks/confirm_delete.jinja"
    permission_required = "tasks.delete_task"

    def get_context_data(self, **kwargs):
        context_data = super().get_context_data(**kwargs)
        context_data["deleted_pk"] = self.kwargs["pk"]
        context_data["verbose_name"] = "task"
        return context_data


class SubTaskCreateView(PermissionRequiredMixin, CreateView):
    model = Task
    template_name = "layouts/create.jinja"
    permission_required = "tasks.add_task"
    form_class = SubTaskCreateForm

    def get_context_data(self, **kwargs):
        context = super().get_context_data(**kwargs)
        context["page_title"] = (
            f"Create a subtask for task {self.kwargs['parent_task_pk']}"
        )
        return context

    def form_valid(self, form):
        parent_task = Task.objects.filter(pk=self.kwargs["parent_task_pk"]).first()
        if parent_task.parent_task:
            form.add_error(
                None,
                "You cannot make a subtask from a subtask.",
            )
            return self.form_invalid(form)
        else:
            self.object = form.save(parent_task, user=self.request.user)
            return HttpResponseRedirect(self.get_success_url())

    def get_success_url(self):
        return reverse(
            "workflow:subtask-ui-confirm-create",
            kwargs={"pk": self.object.pk},
        )


class SubTaskConfirmCreateView(DetailView):
    model = Task
    template_name = "tasks/confirm_create.jinja"

    def get_context_data(self, **kwargs):
        context = super().get_context_data(**kwargs)
        context["verbose_name"] = "subtask"
        return context


class SubTaskUpdateView(PermissionRequiredMixin, UpdateView):
    model = Task
    template_name = "tasks/edit.jinja"
    permission_required = "tasks.change_task"
    form_class = TaskUpdateForm

    def form_valid(self, form):
        set_current_instigator(self.request.user)
        with transaction.atomic():
            self.object = form.save()
        return HttpResponseRedirect(self.get_success_url())

    def get_context_data(self, **kwargs):
        context = super().get_context_data(**kwargs)
        context["page_title"] = f"Edit subtask {self.object.pk}"
        return context

    def get_success_url(self):
        return reverse(
            "workflow:subtask-ui-confirm-update",
            kwargs={"pk": self.object.pk},
        )


class SubTaskConfirmUpdateView(PermissionRequiredMixin, DetailView):
    model = Task
    template_name = "tasks/confirm_update.jinja"
    permission_required = "tasks.change_task"

    def get_context_data(self, **kwargs):
        context = super().get_context_data(**kwargs)
        context["page_title"] = "Subtask updated"
        context["object_type"] = "Subtask"
        return context


class SubTaskDeleteView(PermissionRequiredMixin, DeleteView):
    model = Task
    template_name = "tasks/delete.jinja"
    permission_required = "tasks.delete_task"
    form_class = TaskDeleteForm

    def get_form_kwargs(self):
        kwargs = super().get_form_kwargs()
        kwargs["instance"] = self.object
        return kwargs

    def get_context_data(self, **kwargs):
        context_data = super().get_context_data(**kwargs)
        context_data["verbose_name"] = "subtask"
        return context_data

    def get_success_url(self):
        return reverse(
            "workflow:subtask-ui-confirm-delete",
            kwargs={"pk": self.object.pk},
        )


class SubTaskConfirmDeleteView(PermissionRequiredMixin, TemplateView):
    model = Task
    template_name = "tasks/confirm_delete.jinja"
    permission_required = "tasks.delete_task"

    def get_context_data(self, **kwargs):
        context_data = super().get_context_data(**kwargs)
        context_data["verbose_name"] = "subtask"
        context_data["deleted_pk"] = self.kwargs["pk"]
        return context_data


<<<<<<< HEAD
class TaskWorkflowTemplateListView(
=======
class TaskWorkflowListView(
>>>>>>> d9937d1c
    PermissionRequiredMixin,
    SortingMixin,
    WithPaginationListView,
):
<<<<<<< HEAD
=======
    model = Task
    template_name = "tasks/workflows/list.jinja"
    permission_required = "tasks.view_task"
    paginate_by = settings.DEFAULT_PAGINATOR_PER_PAGE_MAX
    filterset_class = TaskWorkflowFilter
    sort_by_fields = ["created_at"]

    def get_queryset(self):
        queryset = Task.objects.all()
        ordering = self.get_ordering()
        if ordering:
            ordering = (ordering,)
            queryset = queryset.order_by(*ordering)
        return queryset


class TaskAndWorkflowListView(
    PermissionRequiredMixin,
    SortingMixin,
    WithPaginationListView,
):
    model = Task
    template_name = "tasks/workflows/task-and-workflow-list.jinja"
    permission_required = "tasks.view_task"
    paginate_by = settings.DEFAULT_PAGINATOR_PER_PAGE_MAX
    filterset_class = TaskAndWorkflowFilter
    sort_by_fields = ["created_at"]

    def get_queryset(self):
        queryset = Task.objects.all()
        ordering = self.get_ordering()
        if ordering:
            ordering = (ordering,)
            queryset = queryset.order_by(*ordering)
        return queryset


class TaskWorkflowTemplateListView(PermissionRequiredMixin, WithPaginationListView):
>>>>>>> d9937d1c
    model = TaskWorkflowTemplate
    template_name = "tasks/workflows/template_list.jinja"
    permission_required = "tasks.view_taskworkflowtemplate"
    paginate_by = 20
    filterset_class = WorkflowTemplateFilter
    sort_by_fields = ["created_at", "updated_at"]

    def get_queryset(self):
        queryset = TaskWorkflowTemplate.objects.all()
        ordering = self.get_ordering()
        if ordering:
            ordering = (ordering,)
            queryset = queryset.order_by(*ordering)
        return queryset


class QueuedItemManagementMixin:
    """A view mixin providing helper functions to manage queued items."""

    queued_item_model: type[QueueItem] = None
    """The model responsible for managing members of a queue."""

    item_lookup_field: str = ""
    """The lookup field of the instance managed by a queued item."""

    queue_field: str = ""
    """The name of the ForeignKey field relating a queued item to a queue."""

    @cached_property
    def queue(self) -> type[Queue]:
        """The queue instance that is the object of the view."""
        return self.get_object()

    def promote(self, lookup_id: int) -> None:
        queued_item = get_object_or_404(
            self.queued_item_model,
            **{
                self.item_lookup_field: lookup_id,
                self.queue_field: self.queue,
            },
        )
        try:
            queued_item.promote()
        except OperationalError:
            pass

    def demote(self, lookup_id: int) -> None:
        queued_item = get_object_or_404(
            self.queued_item_model,
            **{
                self.item_lookup_field: lookup_id,
                self.queue_field: self.queue,
            },
        )
        try:
            queued_item.demote()
        except OperationalError:
            pass

    def promote_to_first(self, lookup_id: int) -> None:
        queued_item = get_object_or_404(
            self.queued_item_model,
            **{
                self.item_lookup_field: lookup_id,
                self.queue_field: self.queue,
            },
        )
        try:
            queued_item.promote_to_first()
        except OperationalError:
            pass

    def demote_to_last(self, lookup_id: int) -> None:
        queued_item = get_object_or_404(
            self.queued_item_model,
            **{
                self.item_lookup_field: lookup_id,
                self.queue_field: self.queue,
            },
        )
        try:
            queued_item.demote_to_last()
        except OperationalError:
            pass


class TaskWorkflowDetailView(
    PermissionRequiredMixin,
    QueuedItemManagementMixin,
    DetailView,
):
    template_name = "tasks/workflows/detail.jinja"
    permission_required = "tasks.view_taskworkflow"
    model = TaskWorkflow
    queued_item_model = TaskItem
    item_lookup_field = "task_id"
    queue_field = queued_item_model.queue_field

    @property
    def view_url(self) -> str:
        return reverse(
            "workflow:task-workflow-ui-detail",
            kwargs={"pk": self.queue.pk},
        )

    def get_context_data(self, **kwargs):
        context_data = super().get_context_data(**kwargs)
        context_data["object_list"] = self.queue.get_tasks()
        return context_data

    def post(self, request, *args, **kwargs):
        if "promote" in request.POST:
            self.promote(request.POST.get("promote"))
        elif "demote" in request.POST:
            self.demote(request.POST.get("demote"))
        elif "promote_to_first" in request.POST:
            self.promote_to_first(request.POST.get("promote_to_first"))
        elif "demote_to_last" in request.POST:
            self.demote_to_last(request.POST.get("demote_to_last"))

        return HttpResponseRedirect(self.view_url)


class TaskWorkflowCreateView(PermissionRequiredMixin, FormView):
    permission_required = "tasks.add_taskworkflow"
    template_name = "tasks/workflows/create.jinja"
    form_class = TaskWorkflowCreateForm

    def get_context_data(self, **kwargs):
        context = super().get_context_data(**kwargs)
        context["verbose_name"] = "workflow"
        context["list_url"] = "#NOT-IMPLEMENTED"
        return context

    def form_valid(self, form):
        summary_data = {
            "title": form.cleaned_data["title"],
            "description": form.cleaned_data["description"],
            "creator": self.request.user,
        }
        create_type = form.cleaned_data["create_type"]

        if create_type == TaskWorkflowCreateForm.CreateType.WITH_TEMPLATE:
            template = form.cleaned_data["workflow_template"]
            self.object = template.create_task_workflow(**summary_data)
        elif create_type == TaskWorkflowCreateForm.CreateType.WITHOUT_TEMPLATE:
            with transaction.atomic():
                summary_task = Task.objects.create(**summary_data)
                self.object = TaskWorkflow.objects.create(
                    summary_task=summary_task,
                )

        return super().form_valid(form)

    def get_success_url(self):
        return reverse(
            "workflow:task-workflow-ui-confirm-create",
            kwargs={"pk": self.object.pk},
        )


class TaskWorkflowConfirmCreateView(PermissionRequiredMixin, DetailView):
    model = TaskWorkflow
    template_name = "tasks/workflows/confirm_create.jinja"
    permission_required = "tasks.add_taskworkflow"


class TaskWorkflowUpdateView(PermissionRequiredMixin, UpdateView):
    model = TaskWorkflow
    template_name = "tasks/workflows/edit.jinja"
    permission_required = "tasks.change_taskworkflow"
    form_class = TaskWorkflowUpdateForm

    def get_success_url(self):
        return reverse(
            "workflow:task-workflow-ui-confirm-update",
            kwargs={"pk": self.object.pk},
        )


class TaskWorkflowConfirmUpdateView(PermissionRequiredMixin, DetailView):
    model = TaskWorkflow
    template_name = "tasks/workflows/confirm_update.jinja"
    permission_required = "tasks.change_taskworkflow"


class TaskWorkflowDeleteView(PermissionRequiredMixin, DeleteView):
    model = TaskWorkflow
    template_name = "tasks/workflows/delete.jinja"
    permission_required = "tasks.delete_taskworkflow"
    form_class = TaskWorkflowDeleteForm

    def get_form_kwargs(self):
        kwargs = super().get_form_kwargs()
        kwargs["instance"] = self.object
        return kwargs

    @transaction.atomic
    def form_valid(self, form):
        summary_task = self.object.summary_task
        self.object.get_tasks().delete()
        result = super().form_valid(form)
        summary_task.delete()
        return result

    def get_success_url(self):
        return reverse(
            "workflow:task-workflow-ui-confirm-delete",
            kwargs={"pk": self.object.pk},
        )


class TaskWorkflowConfirmDeleteView(PermissionRequiredMixin, TemplateView):
    model = TaskWorkflow
    template_name = "tasks/workflows/confirm_delete.jinja"
    permission_required = "tasks.change_taskworkflow"

    def get_context_data(self, **kwargs):
        context_data = super().get_context_data(**kwargs)
        context_data.update(
            {
                "verbose_name": "workflow",
                "deleted_pk": self.kwargs["pk"],
                "create_url": reverse("workflow:task-workflow-ui-create"),
                "list_url": "#NOT-IMPLEMENTED",
            },
        )
        return context_data


class TaskWorkflowTemplateDetailView(
    PermissionRequiredMixin,
    QueuedItemManagementMixin,
    DetailView,
):
    template_name = "tasks/workflows/detail.jinja"
    permission_required = "tasks.view_taskworkflowtemplate"
    model = TaskWorkflowTemplate
    queued_item_model = TaskItemTemplate
    item_lookup_field = "task_template_id"
    queue_field = queued_item_model.queue_field

    @property
    def view_url(self) -> str:
        return reverse(
            "workflow:task-workflow-template-ui-detail",
            kwargs={"pk": self.queue.pk},
        )

    def get_context_data(self, **kwargs):
        context_data = super().get_context_data(**kwargs)
        context_data["object_list"] = self.queue.get_task_templates()
        return context_data

    def post(self, request, *args, **kwargs):
        if "promote" in request.POST:
            self.promote(request.POST.get("promote"))
        elif "demote" in request.POST:
            self.demote(request.POST.get("demote"))
        elif "promote_to_first" in request.POST:
            self.promote_to_first(request.POST.get("promote_to_first"))
        elif "demote_to_last" in request.POST:
            self.demote_to_last(request.POST.get("demote_to_last"))

        return HttpResponseRedirect(self.view_url)


class TaskWorkflowTemplateCreateView(PermissionRequiredMixin, CreateView):
    model = TaskWorkflowTemplate
    permission_required = "tasks.add_taskworkflowtemplate"
    template_name = "tasks/workflows/create.jinja"
    form_class = TaskWorkflowTemplateCreateForm

    def get_context_data(self, **kwargs):
        context = super().get_context_data(**kwargs)
        context["verbose_name"] = "workflow template"
        context["list_url"] = reverse("workflow:task-workflow-template-ui-list")
        return context

    def form_valid(self, form):
        self.object = form.save(user=self.request.user)
        return HttpResponseRedirect(self.get_success_url())

    def get_success_url(self):
        return reverse(
            "workflow:task-workflow-template-ui-confirm-create",
            kwargs={"pk": self.object.pk},
        )


class TaskWorkflowTemplateConfirmCreateView(PermissionRequiredMixin, DetailView):
    model = TaskWorkflowTemplate
    template_name = "tasks/workflows/confirm_create.jinja"
    permission_required = "tasks.add_taskworkflowtemplate"


class TaskWorkflowTemplateUpdateView(PermissionRequiredMixin, UpdateView):
    model = TaskWorkflowTemplate
    template_name = "tasks/workflows/edit.jinja"
    permission_required = "tasks.change_taskworkflowtemplate"
    form_class = TaskWorkflowTemplateUpdateForm

    def get_success_url(self):
        return reverse(
            "workflow:task-workflow-template-ui-confirm-update",
            kwargs={"pk": self.object.pk},
        )


class TaskWorkflowTemplateConfirmUpdateView(PermissionRequiredMixin, DetailView):
    model = TaskWorkflowTemplate
    template_name = "tasks/workflows/confirm_update.jinja"
    permission_required = "tasks.change_taskworkflowtemplate"


class TaskWorkflowTemplateDeleteView(PermissionRequiredMixin, DeleteView):
    model = TaskWorkflowTemplate
    template_name = "tasks/workflows/delete.jinja"
    permission_required = "tasks.delete_taskworkflowtemplate"
    form_class = TaskWorkflowTemplateDeleteForm

    def get_form_kwargs(self):
        kwargs = super().get_form_kwargs()
        kwargs["instance"] = self.object
        return kwargs

    @transaction.atomic
    def form_valid(self, form):
        self.object.get_task_templates().delete()
        return super().form_valid(form)

    def get_success_url(self):
        return reverse(
            "workflow:task-workflow-template-ui-confirm-delete",
            kwargs={"pk": self.object.pk},
        )


class TaskWorkflowTemplateConfirmDeleteView(PermissionRequiredMixin, TemplateView):
    model = TaskWorkflowTemplate
    template_name = "tasks/workflows/confirm_delete.jinja"
    permission_required = "tasks.change_taskworkflowtemplate"

    def get_context_data(self, **kwargs):
        context_data = super().get_context_data(**kwargs)
        context_data.update(
            {
                "verbose_name": "workflow template",
                "deleted_pk": self.kwargs["pk"],
                "create_url": reverse("workflow:task-workflow-template-ui-create"),
                "list_url": reverse("workflow:task-workflow-template-ui-list"),
            },
        )
        return context_data


class TaskTemplateDetailView(PermissionRequiredMixin, DetailView):
    model = TaskTemplate
    template_name = "tasks/workflows/task_template_detail.jinja"
    permission_required = "tasks.view_tasktemplate"

    def get_context_data(self, **kwargs) -> dict:
        context = super().get_context_data(**kwargs)

        context["task_workflow_template"] = (
            self.get_object().taskitemtemplate.workflow_template
        )

        return context


class TaskTemplateCreateView(PermissionRequiredMixin, CreateView):
    template_name = "tasks/workflows/task_template_save.jinja"
    form_class = TaskTemplateCreateForm
    permission_required = "tasks.add_tasktemplate"

    def get_task_workflow_template(self) -> TaskWorkflowTemplate:
        """Get the TaskWorkflowTemplate identified by the pk in the URL."""
        return TaskWorkflowTemplate.objects.get(
            pk=self.kwargs["workflow_template_pk"],
        )

    def get_context_data(self, **kwargs) -> dict:
        context = super().get_context_data(**kwargs)

        context["page_title"] = "Create a task template"
        context["task_workflow_template"] = self.get_task_workflow_template()

        return context

    def form_valid(self, form) -> HttpResponseRedirect:
        with transaction.atomic():
            self.object = form.save()
            TaskItemTemplate.objects.create(
                workflow_template=self.get_task_workflow_template(),
                task_template=self.object,
            )

        return HttpResponseRedirect(self.get_success_url(), self.object.pk)

    def get_success_url(self) -> str:
        return reverse(
            "workflow:task-template-ui-confirm-create",
            kwargs={"pk": self.object.pk},
        )


class TaskTemplateConfirmCreateView(PermissionRequiredMixin, DetailView):
    model = TaskTemplate
    template_name = "tasks/workflows/task_template_confirm_create.jinja"
    permission_required = "tasks.add_tasktemplate"

    def get_context_data(self, **kwargs) -> dict:
        context = super().get_context_data(**kwargs)

        context["task_workflow_template"] = (
            self.get_object().taskitemtemplate.workflow_template
        )

        return context


class TaskTemplateUpdateView(PermissionRequiredMixin, UpdateView):
    model = TaskTemplate
    template_name = "tasks/workflows/task_template_save.jinja"
    permission_required = "tasks.change_tasktemplate"
    form_class = TaskTemplateUpdateForm

    def get_context_data(self, **kwargs):
        context = super().get_context_data(**kwargs)

        context["page_title"] = f"Update task template: {self.get_object().title}"
        context["task_workflow_template"] = (
            self.get_object().taskitemtemplate.workflow_template
        )

        return context

    def get_success_url(self):
        return reverse(
            "workflow:task-template-ui-confirm-update",
            kwargs={"pk": self.object.pk},
        )


class TaskTemplateConfirmUpdateView(PermissionRequiredMixin, DetailView):
    model = TaskTemplate
    template_name = "tasks/workflows/task_template_confirm_update.jinja"
    permission_required = "tasks.add_tasktemplate"

    def get_context_data(self, **kwargs) -> dict:
        context = super().get_context_data(**kwargs)

        context["task_workflow_template"] = (
            self.get_object().taskitemtemplate.workflow_template
        )

        return context


class TaskTemplateDeleteView(PermissionRequiredMixin, DeleteView):
    model = TaskTemplate
    template_name = "tasks/workflows/task_template_delete.jinja"
    permission_required = "tasks.delete_tasktemplate"
    form_class = TaskTemplateDeleteForm

    def get_form_kwargs(self):
        kwargs = super().get_form_kwargs()
        kwargs["instance"] = self.object
        return kwargs

    def get_context_data(self, **kwargs):
        context = super().get_context_data(**kwargs)

        context["task_workflow_template"] = (
            self.get_object().taskitemtemplate.workflow_template
        )

        return context

    def get_success_url(self):
        return reverse(
            "workflow:task-template-ui-confirm-delete",
            kwargs={
                "workflow_template_pk": self.kwargs["workflow_template_pk"],
                "pk": self.object.pk,
            },
        )


class TaskTemplateConfirmDeleteView(PermissionRequiredMixin, TemplateView):
    template_name = "tasks/workflows/task_template_confirm_delete.jinja"
    permission_required = "tasks.delete_tasktemplate"

    def get_context_data(self, **kwargs):
        context = super().get_context_data(**kwargs)

        context["deleted_pk"] = self.kwargs["pk"]
        context["task_workflow_template"] = TaskWorkflowTemplate.objects.get(
            pk=self.kwargs["workflow_template_pk"],
        )

        return context<|MERGE_RESOLUTION|>--- conflicted
+++ resolved
@@ -269,17 +269,11 @@
         return context_data
 
 
-<<<<<<< HEAD
-class TaskWorkflowTemplateListView(
-=======
 class TaskWorkflowListView(
->>>>>>> d9937d1c
     PermissionRequiredMixin,
     SortingMixin,
     WithPaginationListView,
 ):
-<<<<<<< HEAD
-=======
     model = Task
     template_name = "tasks/workflows/list.jinja"
     permission_required = "tasks.view_task"
@@ -317,8 +311,11 @@
         return queryset
 
 
-class TaskWorkflowTemplateListView(PermissionRequiredMixin, WithPaginationListView):
->>>>>>> d9937d1c
+class TaskWorkflowTemplateListView(
+    PermissionRequiredMixin,
+    SortingMixin,
+    WithPaginationListView,
+):
     model = TaskWorkflowTemplate
     template_name = "tasks/workflows/template_list.jinja"
     permission_required = "tasks.view_taskworkflowtemplate"
