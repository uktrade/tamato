import decimal
from typing import OrderedDict
from unittest import mock

import pytest
from bs4 import BeautifulSoup
from django.contrib.humanize.templatetags.humanize import intcomma
from django.urls import reverse

from common.models.transactions import Transaction
from common.models.utils import override_current_transaction
from common.serializers import serialize_date
from common.tariffs_api import Endpoints
from common.tests import factories
from common.tests.util import assert_model_view_renders
from common.tests.util import assert_read_only_model_view_returns_list
from common.tests.util import get_class_based_view_urls_matching_url
from common.tests.util import view_is_subclass
from common.tests.util import view_urlpattern_ids
from common.validators import UpdateType
from common.views import TamatoListView
from common.views import TrackedModelDetailMixin
from geo_areas.validators import AreaCode
from quotas import models
from quotas import validators
from quotas.forms.base import QuotaSuspensionType
from quotas.views import DuplicateDefinitionsWizard
from quotas.views import QuotaList
from quotas.views.wizards import QuotaDefinitionBulkCreatorWizard
from quotas.wizard import QuotaDefinitionBulkCreatorSessionStorage
from quotas.wizard import QuotaDefinitionDuplicatorSessionStorage

pytestmark = pytest.mark.django_db


@pytest.fixture
def country1(date_ranges):
    return factories.GeographicalAreaFactory.create(
        area_code=AreaCode.COUNTRY,
        valid_between=date_ranges.no_end,
    )


@pytest.fixture
def country2(date_ranges):
    return factories.GeographicalAreaFactory.create(
        area_code=AreaCode.COUNTRY,
        valid_between=date_ranges.no_end,
    )


@pytest.fixture
def country3(date_ranges):
    return factories.GeographicalAreaFactory.create(
        area_code=AreaCode.COUNTRY,
        valid_between=date_ranges.no_end,
    )


@pytest.fixture
def geo_group1(country1, country2, country3, date_ranges):
    geo_group1 = factories.GeographicalAreaFactory.create(
        area_code=AreaCode.GROUP,
        valid_between=date_ranges.no_end,
    )
    factories.GeographicalMembershipFactory.create(
        geo_group=geo_group1,
        member=country1,
        valid_between=date_ranges.no_end,
    )
    factories.GeographicalMembershipFactory.create(
        geo_group=geo_group1,
        member=country2,
        valid_between=date_ranges.no_end,
    )
    factories.GeographicalMembershipFactory.create(
        geo_group=geo_group1,
        member=country3,
        valid_between=date_ranges.no_end,
    )
    return geo_group1


@pytest.fixture
def geo_group2(date_ranges, country1, country2):
    geo_group2 = factories.GeographicalAreaFactory.create(
        area_code=AreaCode.GROUP,
        valid_between=date_ranges.no_end,
    )
    factories.GeographicalMembershipFactory.create(
        geo_group=geo_group2,
        member=country1,
        valid_between=date_ranges.no_end,
    )
    factories.GeographicalMembershipFactory.create(
        geo_group=geo_group2,
        member=country2,
        valid_between=date_ranges.no_end,
    )
    return geo_group2


@pytest.mark.parametrize(
    "factory",
    (factories.QuotaOrderNumberFactory,),
)
def test_quota_delete_form(factory, use_delete_form):
    use_delete_form(factory())


@pytest.mark.parametrize(
    ("view", "url_pattern"),
    get_class_based_view_urls_matching_url(
        "quotas/",
        view_is_subclass(TrackedModelDetailMixin),
    ),
    ids=view_urlpattern_ids,
)
def test_quota_detail_views(
    view,
    url_pattern,
    client_with_current_workbasket,
    mock_quota_api_no_data,
):
    """Verify that quota detail views are under the url quotas and don't return
    an error."""
    assert_model_view_renders(
        view,
        url_pattern,
        client_with_current_workbasket,
        override_models={"quotas.views.QuotaDefinitionCreate": models.QuotaOrderNumber},
    )


def test_quota_detail(valid_user_client, date_ranges, mock_quota_api_no_data):
    quota = factories.QuotaOrderNumberFactory.create(
        valid_between=date_ranges.normal,
    )
    response = valid_user_client.get(
        reverse("quota-ui-detail", kwargs={"sid": quota.sid}),
    )
    assert response.status_code == 200


def test_quota_detail_api_response_no_results(
    valid_user_client,
    date_ranges,
    requests_mock,
):
    quota = factories.QuotaOrderNumberFactory.create(
        valid_between=date_ranges.normal,
    )

    response_json = {"meta": {"pagination": {"total_count": 0}}}

    response = requests_mock.get(url=Endpoints.QUOTAS.value, json=response_json)

    response = valid_user_client.get(
        reverse("quota-ui-detail", kwargs={"sid": quota.sid}),
    )
    assert response.status_code == 200


def test_quota_detail_api_response_has_results(
    valid_user_client,
    date_ranges,
    requests_mock,
    quotas_json,
):
    quota_order_number = factories.QuotaOrderNumberFactory.create(
        valid_between=date_ranges.normal,
    )
    quota_definition = factories.QuotaDefinitionFactory.create(
        order_number=quota_order_number,
        valid_between=date_ranges.future,
    )

    response = requests_mock.get(url=Endpoints.QUOTAS.value, json=quotas_json)

    response = valid_user_client.get(
        reverse("quota-ui-detail", kwargs={"sid": quota_order_number.sid}),
    )
    assert response.status_code == 200

    soup = BeautifulSoup(
        response.content.decode(response.charset),
        "html.parser",
    )

    rows_content = [
        el.text.strip()
        for el in soup.select(".quota__definition-details dl > div > dd")
    ]

    data = quotas_json["data"][0]

    assert len(rows_content) == 12
    assert rows_content[0] == str(quota_definition.sid)
    assert rows_content[1] == quota_definition.description
    assert rows_content[2] == data["attributes"]["status"]
    assert rows_content[3] == f"{quota_definition.valid_between.lower:%d %b %Y}"
    assert rows_content[4] == f"{quota_definition.valid_between.upper:%d %b %Y}"
    assert rows_content[5] == intcomma(quota_definition.initial_volume)
    assert rows_content[6] == intcomma(quota_definition.volume)
    assert rows_content[7] == intcomma(float(data["attributes"]["balance"]))
    assert rows_content[8] == (quota_definition.measurement_unit.abbreviation).title()
    assert rows_content[9] == f"{quota_definition.quota_critical_threshold}%"
    assert rows_content[10] == "Yes" if quota_definition.quota_critical else "No"
    assert rows_content[11] == str(quota_definition.maximum_precision)


@pytest.mark.parametrize(
    ("view", "url_pattern"),
    get_class_based_view_urls_matching_url(
        "quotas/",
        view_is_subclass(TamatoListView),
        assert_contains_view_classes=[QuotaList],
    ),
    ids=view_urlpattern_ids,
)
def test_quota_list_view(view, url_pattern, valid_user_client):
    """Verify that quota list view is under the url quotas/ and doesn't return
    an error."""
    assert_model_view_renders(view, url_pattern, valid_user_client)


@pytest.mark.parametrize(
    ("search_filter", "checkbox", "valid"),
    [
        ("active_state", "active", True),
        ("active_state", "terminated", True),
        ("active_state", "invalid", False),
    ],
)
def test_quota_list_view_active_state_filter(
    valid_user_client,
    date_ranges,
    search_filter,
    checkbox,
    valid,
):
    active_quota = factories.QuotaOrderNumberFactory.create(
        valid_between=date_ranges.no_end,
    )
    inactive_quota = factories.QuotaOrderNumberFactory.create(
        valid_between=date_ranges.earlier,
    )

    list_url = reverse("quota-ui-list")
    url = f"{list_url}?{search_filter}={checkbox}"

    response = valid_user_client.get(url)
    assert response.status_code == 200

    soup = BeautifulSoup(str(response.content), "html.parser")
    search_results = soup.select("tbody .govuk-table__row")
    if valid:
        assert len(search_results) == 1
    else:
        assert len(search_results) == 0


def test_quota_ordernumber_api_list_view(valid_user_client, date_ranges):
    expected_results = [
        factories.QuotaOrderNumberFactory.create(
            valid_between=date_ranges.normal,
        ),
        factories.QuotaOrderNumberFactory.create(
            valid_between=date_ranges.earlier,
        ),
    ]

    assert_read_only_model_view_returns_list(
        "quotaordernumber",
        "value",
        "pk",
        expected_results,
        valid_user_client,
    )


def test_quota_ordernumberorigin_api_list_view(valid_user_client, date_ranges):
    order_number = factories.QuotaOrderNumberFactory.create()
    expected_results = [
        factories.QuotaOrderNumberOriginFactory.create(
            valid_between=date_ranges.normal,
            order_number=order_number,
        ),
        factories.QuotaOrderNumberOriginFactory.create(
            valid_between=date_ranges.earlier,
            order_number=order_number,
        ),
    ]

    assert_read_only_model_view_returns_list(
        "quotaordernumberorigin",
        "sid",
        "sid",
        expected_results,
        valid_user_client,
    )


def test_quota_ordernumberoriginexclusion_api_list_view(valid_user_client):
    order_number_origin = factories.QuotaOrderNumberOriginFactory.create()
    expected_results = [
        factories.QuotaOrderNumberOriginExclusionFactory.create(
            origin=order_number_origin,
        ),
        factories.QuotaOrderNumberOriginExclusionFactory.create(
            origin=order_number_origin,
        ),
    ]

    assert_read_only_model_view_returns_list(
        "quotaordernumberoriginexclusion",
        "origin.sid",
        "origin.sid",
        expected_results,
        valid_user_client,
    )


def test_quota_definition_api_list_view(valid_user_client):
    expected_results = [factories.QuotaDefinitionFactory.create()]

    assert_read_only_model_view_returns_list(
        "quotadefinition",
        "sid",
        "sid",
        expected_results,
        valid_user_client,
    )


def test_quota_association_api_list_view(valid_user_client):
    main_quota = factories.QuotaDefinitionFactory.create()

    expected_results = [
        factories.QuotaAssociationFactory.create(
            main_quota=main_quota,
        ),
    ]

    assert_read_only_model_view_returns_list(
        "quotaassociation",
        "main_quota.sid",
        "main_quota.sid",
        expected_results,
        valid_user_client,
    )


def test_quota_suspension_api_list_view(valid_user_client):
    expected_results = [factories.QuotaSuspensionFactory.create()]

    assert_read_only_model_view_returns_list(
        "quotasuspension",
        "sid",
        "sid",
        expected_results,
        valid_user_client,
    )


def test_quota_blocking_api_list_view(valid_user_client):
    expected_results = [factories.QuotaBlockingFactory.create()]

    assert_read_only_model_view_returns_list(
        "quotablocking",
        "sid",
        "sid",
        expected_results,
        valid_user_client,
    )


def test_quota_event_api_list_view(valid_user_client):
    quota_definition = factories.QuotaDefinitionFactory.create()
    expected_results = [
        factories.QuotaEventFactory.create(
            quota_definition=quota_definition,
        ),
    ]

    assert_read_only_model_view_returns_list(
        "quotaevent",
        "quota_definition.sid",
        "quota_definition.sid",
        expected_results,
        valid_user_client,
    )


def test_quota_definitions_list_200(client_with_current_workbasket, quota_order_number):
    factories.QuotaDefinitionFactory.create_batch(5, order_number=quota_order_number)

    url = reverse("quota_definition-ui-list", kwargs={"sid": quota_order_number.sid})

    response = client_with_current_workbasket.get(url)

    assert response.status_code == 200


def test_quota_definitions_list_no_quota_data(
    client_with_current_workbasket,
    quota_order_number,
):
    factories.QuotaDefinitionFactory.create_batch(5, order_number=quota_order_number)

    url = (
        reverse("quota_definition-ui-list", kwargs={"sid": quota_order_number.sid})
        + "?quota_type=sub_quotas"
    )

    with mock.patch(
        "common.tariffs_api.get_quota_definitions_data",
    ) as mock_get_quotas:
        response = client_with_current_workbasket.get(url)
        mock_get_quotas.assert_not_called()

    assert response.status_code == 200


def test_quota_definitions_list_sids(
    client_with_current_workbasket,
    quota_order_number,
):
    definitions = factories.QuotaDefinitionFactory.create_batch(
        5,
        order_number=quota_order_number,
    )

    url = reverse("quota_definition-ui-list", kwargs={"sid": quota_order_number.sid})

    response = client_with_current_workbasket.get(url)

    soup = BeautifulSoup(response.content.decode(response.charset), "html.parser")
    sids = {
        int(element.text)
        for element in soup.select(
            "table > tr > td:first-child > details > summary > span",
        )
    }
    object_sids = {d.sid for d in definitions}
    assert not sids.difference(object_sids)


def test_quota_definitions_list_title(
    client_with_current_workbasket,
    quota_order_number,
):
    factories.QuotaDefinitionFactory.create_batch(5, order_number=quota_order_number)

    url = reverse("quota_definition-ui-list", kwargs={"sid": quota_order_number.sid})

    response = client_with_current_workbasket.get(url)

    soup = BeautifulSoup(response.content.decode(response.charset), "html.parser")
    title = soup.select("h1")[0].text
    assert title == f"Quota ID: {quota_order_number.order_number} - Data"


def test_quota_definitions_list_current_versions(
    client_with_current_workbasket,
    approved_transaction,
):
    quota_order_number = factories.QuotaOrderNumberFactory()
    old_quota_definition = factories.QuotaDefinitionFactory.create(
        order_number=quota_order_number,
        transaction=approved_transaction,
    )
    old_quota_definition2 = factories.QuotaDefinitionFactory.create(
        order_number=quota_order_number,
        transaction=approved_transaction,
    )

    with override_current_transaction(approved_transaction):
        assert quota_order_number.definitions.current().count() == 2

    new_version = old_quota_definition.new_version(
        update_type=UpdateType.DELETE,
        transaction=approved_transaction,
        workbasket=approved_transaction.workbasket,
    )

    with override_current_transaction(approved_transaction):
        assert quota_order_number.definitions.current().count() == 1

    url = reverse("quota_definition-ui-list", kwargs={"sid": quota_order_number.sid})

    response = client_with_current_workbasket.get(url)

    soup = BeautifulSoup(response.content.decode(response.charset), "html.parser")
    num_definitions = len(
        soup.select("table tr > td:first-child > details > summary > span"),
    )
    assert num_definitions == 1


def test_quota_definitions_list_current_measures(
    valid_user_client,
    date_ranges,
    mock_quota_api_no_data,
):
    quota_order_number = factories.QuotaOrderNumberFactory()
    old_measures = factories.MeasureFactory.create_batch(
        5,
        valid_between=date_ranges.adjacent_earlier_big,
        order_number=quota_order_number,
    )
    current_measures = factories.MeasureFactory.create_batch(
        4,
        valid_between=date_ranges.normal,
        order_number=quota_order_number,
    )

    url = reverse("quota-ui-detail", kwargs={"sid": quota_order_number.sid})

    response = valid_user_client.get(url)

    soup = BeautifulSoup(response.content.decode(response.charset), "html.parser")
    num_measures = len(
        soup.select("#measures table tbody > tr > td:first-child"),
    )
    assert num_measures == 4


def test_quota_definitions_list_edit_delete(
    client_with_current_workbasket,
    date_ranges,
    mock_quota_api_no_data,
):
    quota_order_number = factories.QuotaOrderNumberFactory.create(
        valid_between=date_ranges.big_no_end,
    )
    definition1 = factories.QuotaDefinitionFactory.create(
        order_number=quota_order_number,
        valid_between=date_ranges.earlier,
    )
    definition2 = factories.QuotaDefinitionFactory.create(
        order_number=quota_order_number,
        valid_between=date_ranges.normal,
    )
    definition3 = factories.QuotaDefinitionFactory.create(
        order_number=quota_order_number,
        valid_between=date_ranges.later,
    )

    url = reverse("quota_definition-ui-list", kwargs={"sid": quota_order_number.sid})

    response = client_with_current_workbasket.get(url)

    soup = BeautifulSoup(response.content.decode(response.charset), "html.parser")
    actions = [item.text for item in soup.select("table tbody tr td:last-child")]
    sids = {
        item.text.strip()
        for item in soup.select("table tbody tr td:nth-child(1) summary span")
    }
    start_dates = {item.text for item in soup.select("table tbody tr td:nth-child(3)")}
    definitions = {definition1, definition2, definition3}

    assert start_dates == {f"{d.valid_between.lower:%d %b %Y}" for d in definitions}
    assert sids == {str(d.sid) for d in definitions}
    assert "Edit" in actions[0]
    assert "Edit" in actions[1]
    assert "Edit" in actions[2]
    assert "Delete" in actions[2]


def test_quota_definitions_list_sort_by_start_date(
    client_with_current_workbasket,
    date_ranges,
):
    """Test that quota definitions list can be sorted by start date in ascending
    or descending order."""
    quota_order_number = factories.QuotaOrderNumberFactory.create(
        valid_between=date_ranges.big_no_end,
    )
    definition1 = factories.QuotaDefinitionFactory.create(
        order_number=quota_order_number,
        valid_between=date_ranges.normal,
    )
    definition2 = factories.QuotaDefinitionFactory.create(
        order_number=quota_order_number,
        valid_between=date_ranges.later,
    )
    url = reverse("quota_definition-ui-list", kwargs={"sid": quota_order_number.sid})

    response = client_with_current_workbasket.get(
        f"{url}?sort_by=valid_between&ordered=asc",
    )
    assert response.status_code == 200
    page = BeautifulSoup(response.content.decode(response.charset), "html.parser")
    definition_sids = [
        int(row.text)
        for row in page.select(".govuk-table tbody tr td:first-child details summary")
    ]
    assert definition_sids == [definition1.sid, definition2.sid]

    response = client_with_current_workbasket.get(
        f"{url}?sort_by=valid_between&ordered=desc",
    )
    assert response.status_code == 200
    page = BeautifulSoup(response.content.decode(response.charset), "html.parser")
    definition_sids = [
        int(row.text)
        for row in page.select(".govuk-table tbody tr td:first-child details summary")
    ]
    assert definition_sids == [definition2.sid, definition1.sid]


def test_quota_detail_blocking_periods_tab(
    valid_user_client,
    date_ranges,
    mock_quota_api_no_data,
):
    quota_order_number = factories.QuotaOrderNumberFactory()
    current_definition = factories.QuotaDefinitionFactory.create(
        order_number=quota_order_number,
        valid_between=date_ranges.normal,
    )
    blocking_period = factories.QuotaBlockingFactory.create(
        quota_definition=current_definition,
        description="Test description",
        valid_between=date_ranges.normal,
    )

    expected_data = {
        "Quota blocking period SID": str(blocking_period.sid),
        "Blocking start date": f"{blocking_period.valid_between.lower:%d %b %Y}",
        "Blocking end date": f"{blocking_period.valid_between.upper:%d %b %Y}",
        "Blocking period type": str(blocking_period.blocking_period_type),
        "Description": blocking_period.description,
    }

    url = reverse("quota-ui-detail", args=[quota_order_number.sid])
    response = valid_user_client.get(url)

    soup = BeautifulSoup(response.content.decode(response.charset), "html.parser")
    rows = soup.select(".quota__blocking-periods__content > dl > div > dd")
    assert len(rows) == 5

    for i, value in enumerate(expected_data.values()):
        assert value in rows[i].text


def test_quota_detail_suspension_periods_tab(
    valid_user_client,
    date_ranges,
    mock_quota_api_no_data,
):
    quota_order_number = factories.QuotaOrderNumberFactory()
    current_definition = factories.QuotaDefinitionFactory.create(
        order_number=quota_order_number,
        valid_between=date_ranges.normal,
    )
    suspension_period = factories.QuotaSuspensionFactory.create(
        quota_definition=current_definition,
        description="Test description",
        valid_between=date_ranges.normal,
    )

    expected_data = {
        "Quota Suspension period SID": str(suspension_period.sid),
        "Suspension start date": f"{suspension_period.valid_between.lower:%d %b %Y}",
        "Suspension end date": f"{suspension_period.valid_between.upper:%d %b %Y}",
        "Description": suspension_period.description,
    }

    url = reverse("quota-ui-detail", args=[quota_order_number.sid])
    response = valid_user_client.get(url)

    soup = BeautifulSoup(response.content.decode(response.charset), "html.parser")
    rows = soup.select(".quota__suspension-periods__content > dl > div > dd")
    assert len(rows) == 4

    for i, value in enumerate(expected_data.values()):
        assert value in rows[i].text


def test_quota_detail_sub_quota_tab(
    valid_user_client,
    date_ranges,
    mock_quota_api_no_data,
    session_request_with_workbasket,
):
    quota_order_number = factories.QuotaOrderNumberFactory()
    current_definition = factories.QuotaDefinitionFactory.create(
        order_number=quota_order_number,
        valid_between=date_ranges.normal,
    )
    quota_associations = factories.QuotaAssociationFactory.create_batch(
        2,
        main_quota=current_definition,
    )

    url = reverse("quota-ui-detail", args=[quota_order_number.sid])
    response = valid_user_client.get(url)

    soup = BeautifulSoup(response.content.decode(response.charset), "html.parser")

    order_numbers = {
        int(element.text)
        for element in soup.select(
            ".quota__sub-quotas__content > table > tbody > tr > td:first-child",
        )
    }
    expected_order_numbers = {
        int(qa.sub_quota.order_number.order_number) for qa in quota_associations
    }
    assert not order_numbers.difference(expected_order_numbers)


def test_current_quota_order_number_returned(
    workbasket,
    client_with_current_workbasket,
    mock_quota_api_no_data,
    date_ranges,
):
    old_version = factories.QuotaOrderNumberFactory.create(
        valid_between=date_ranges.starts_1_month_ago_no_end,
    )
    current_version = old_version.new_version(
        workbasket,
        valid_between=date_ranges.starts_1_month_ago_to_1_month_ahead,
    )
    factories.QuotaDefinitionFactory.create(
        order_number=current_version,
        valid_between=date_ranges.normal,
    )
    url = reverse("quota_definition-ui-list", kwargs={"sid": current_version.sid})
    response = client_with_current_workbasket.get(url)

    assert response.status_code == 200


def test_quota_edit_origin_new_versions(valid_user_client):
    quota = factories.QuotaOrderNumberFactory.create()
    form_data = {
        "category": validators.QuotaCategory.AUTONOMOUS.value,
        "start_date_0": 1,
        "start_date_1": 1,
        "start_date_2": 2000,
    }
    valid_user_client.post(
        reverse("quota-ui-edit", kwargs={"sid": quota.sid}),
        form_data,
    )

    tx = Transaction.objects.last()

    quota = models.QuotaOrderNumber.objects.approved_up_to_transaction(tx).get(
        sid=quota.sid,
    )
    origins = models.QuotaOrderNumberOrigin.objects.approved_up_to_transaction(
        tx,
    ).filter(
        order_number=quota,
    )

    assert origins.exists()
    assert origins.count() == 1
    assert origins.first().version_group != quota.version_group


def test_quota_edit_origin_exclusions(
    client_with_current_workbasket,
    approved_transaction,
    geo_group1,
    geo_group2,
    country1,
    country2,
    country3,
    date_ranges,
):
    """Checks that members of geo groups are added individually as
    exclusions."""
    quota = factories.QuotaOrderNumberFactory.create(
        valid_between=date_ranges.no_end,
        transaction=approved_transaction,
    )

    origin = models.QuotaOrderNumberOrigin.objects.last()

    form_data = {
        "start_date_0": origin.valid_between.lower.day,
        "start_date_1": origin.valid_between.lower.month,
        "start_date_2": origin.valid_between.lower.year,
        "geographical_area": geo_group1.id,
        "quota-origin-exclusions-formset-__prefix__-exclusion": geo_group2.id,
        "submit": "Save",
    }

    response = client_with_current_workbasket.post(
        reverse("quota_order_number_origin-ui-edit", kwargs={"sid": origin.sid}),
        form_data,
    )

    assert response.status_code == 302

    tx = Transaction.objects.last()

    origin = models.QuotaOrderNumberOrigin.objects.approved_up_to_transaction(tx).get(
        sid=origin.sid,
    )

    # geo_group1 contains country1, country2, country3
    # geo_group2 contains country1, country2

    # we're excluding geo_group2 from geo_group1
    # geo_group2 has 2 members
    # so we should have 2 exclusions
    assert origin.excluded_areas.all().count() == 2

    # if we exclude geo_group2
    # we exclude country1 and country2
    assert country1 in origin.excluded_areas.all()
    assert country2 in origin.excluded_areas.all()
    assert country3 not in origin.excluded_areas.all()


def test_quota_edit_origin_exclusions_remove(
    client_with_current_workbasket,
    approved_transaction,
    geo_group1,
    country1,
    date_ranges,
):
    """Checks that exclusions are removed from a quota origin."""

    origin = factories.QuotaOrderNumberOriginFactory.create(
        transaction=approved_transaction,
        geographical_area=geo_group1,
        valid_between=date_ranges.normal,
    )
    factories.QuotaOrderNumberOriginExclusionFactory.create(
        transaction=approved_transaction,
        excluded_geographical_area=country1,
        origin=origin,
    )
    quota = models.QuotaOrderNumber.objects.last()

    form_data = {
        "start_date_0": origin.valid_between.lower.day,
        "start_date_1": origin.valid_between.lower.month,
        "start_date_2": origin.valid_between.lower.year,
        "geographical_area": geo_group1.id,
        "quota-origin-exclusions-formset-__prefix__-exclusion": "",
        "submit": "Save",
    }

    response = client_with_current_workbasket.post(
        reverse("quota_order_number_origin-ui-edit", kwargs={"sid": origin.sid}),
        form_data,
    )

    assert response.status_code == 302

    tx = Transaction.objects.last()

    updated_quota = models.QuotaOrderNumber.objects.approved_up_to_transaction(tx).get(
        sid=quota.sid,
    )
    updated_origin = (
        updated_quota.quotaordernumberorigin_set.approved_up_to_transaction(tx)
    ).first()

    assert (
        updated_origin.quotaordernumberoriginexclusion_set.approved_up_to_transaction(
            tx,
        ).count()
        == 0
    )

    assert (
        country1
        not in updated_origin.quotaordernumberoriginexclusion_set.approved_up_to_transaction(
            tx,
        )
    )


def test_update_quota_definition_page_200(client_with_current_workbasket):
    quota_definition = factories.QuotaDefinitionFactory.create()
    url = reverse("quota_definition-ui-edit", kwargs={"sid": quota_definition.sid})
    response = client_with_current_workbasket.get(url)
    assert response.status_code == 200


def test_update_quota_definition(client_with_current_workbasket, date_ranges):
    quota_definition = factories.QuotaDefinitionFactory.create(
        valid_between=date_ranges.big_no_end,
    )
    url = reverse("quota_definition-ui-edit", kwargs={"sid": quota_definition.sid})
    measurement_unit = factories.MeasurementUnitFactory()

    data = {
        "start_date_0": date_ranges.normal.lower.day,
        "start_date_1": date_ranges.normal.lower.month,
        "start_date_2": date_ranges.normal.lower.year,
        "end_date_0": date_ranges.normal.upper.day,
        "end_date_1": date_ranges.normal.upper.month,
        "end_date_2": date_ranges.normal.upper.year,
        "description": "Lorem ipsum.",
        "volume": "80601000.000",
        "initial_volume": "80601000.000",
        "measurement_unit": measurement_unit.pk,
        "measurement_unit_qualifier": "",
        "quota_critical_threshold": "90",
        "quota_critical": "False",
    }

    response = client_with_current_workbasket.post(url, data)
    assert response.status_code == 302
    assert response.url == reverse(
        "quota_definition-ui-confirm-update",
        kwargs={"sid": quota_definition.sid},
    )

    tx = Transaction.objects.last()

    updated_definition = models.QuotaDefinition.objects.approved_up_to_transaction(
        tx,
    ).get(
        sid=quota_definition.sid,
    )

    assert updated_definition.valid_between == date_ranges.normal
    assert updated_definition.description == "Lorem ipsum."
    assert updated_definition.volume == 80601000.000
    assert updated_definition.initial_volume == 80601000.000
    assert updated_definition.measurement_unit == measurement_unit
    assert updated_definition.quota_critical_threshold == 90
    assert updated_definition.quota_critical == False


def test_delete_quota_definition_page_200(client_with_current_workbasket):
    quota_definition = factories.QuotaDefinitionFactory.create()
    url = reverse("quota_definition-ui-delete", kwargs={"sid": quota_definition.sid})
    response = client_with_current_workbasket.get(url)
    assert response.status_code == 200


def test_delete_quota_definition(client_with_current_workbasket, date_ranges):
    quota_definition = factories.QuotaDefinitionFactory.create(
        valid_between=date_ranges.big_no_end,
    )
    url = reverse("quota_definition-ui-delete", kwargs={"sid": quota_definition.sid})

    response = client_with_current_workbasket.post(url, {"submit": "Delete"})
    assert response.status_code == 302
    assert response.url == reverse(
        "quota_definition-ui-confirm-delete",
        kwargs={"sid": quota_definition.order_number.sid},
    )

    tx = Transaction.objects.last()

    assert tx.workbasket.tracked_models.first().update_type == UpdateType.DELETE

    confirm_response = client_with_current_workbasket.get(response.url)

    soup = BeautifulSoup(
        confirm_response.content.decode(response.charset),
        "html.parser",
    )
    h1 = soup.select("h1")[0]

    assert (
        h1.text.strip()
        == f"Quota definition period {quota_definition.sid} has been deleted"
    )


def test_delete_quota_definition_deletes_associations(
    client_with_current_workbasket,
    date_ranges,
):
    """Test that when a quota definition is deleted that all linked associations
    are deleted too."""
    main_quota = factories.QuotaDefinitionFactory.create(
        sid=1,
        valid_between=date_ranges.future,
        measurement_unit=factories.MeasurementUnitFactory(),
    )
    for i in range(2, 6):
        factories.QuotaAssociationFactory.create(
            sub_quota=factories.QuotaDefinitionFactory.create(
                sid=i,
                valid_between=date_ranges.future,
            ),
            main_quota=main_quota,
        )

    # Delete a sub-quota and verify the related association gets deleted too
    sub_quota_2 = models.QuotaDefinition.objects.all().get(sid=2)
    url = reverse("quota_definition-ui-delete", kwargs={"sid": sub_quota_2.sid})
    client_with_current_workbasket.post(url, {"submit": "Delete"})

    sub_quota_2_new_version = models.QuotaDefinition.objects.all().filter(sid=2).last()
    association_2_new_version = (
        models.QuotaAssociation.objects.all().filter(sub_quota__sid=2).last()
    )
    assert sub_quota_2_new_version.update_type == UpdateType.DELETE
    assert association_2_new_version.update_type == UpdateType.DELETE

    # Delete the main_quota and verify that all remaining associations get deleted too
    url = reverse("quota_definition-ui-delete", kwargs={"sid": main_quota.sid})
    client_with_current_workbasket.post(url, {"submit": "Delete"})

    main_quota_new_version = models.QuotaDefinition.objects.all().filter(sid=1).last()
    association_new_versions = [
        models.QuotaAssociation.objects.all().filter(sub_quota__sid=i).last()
        for i in range(3, 6)
    ]

    deleted_associations = models.QuotaAssociation.objects.all().filter(
        update_type=UpdateType.DELETE,
    )
    assert main_quota_new_version.update_type == UpdateType.DELETE
    for association in association_new_versions:
        assert association in deleted_associations


def test_quota_create_with_origins(
    client_with_current_workbasket,
    date_ranges,
):
    # make a geo group with 3 member countries
    country1 = factories.CountryFactory.create()
    country2 = factories.CountryFactory.create()
    country3 = factories.CountryFactory.create()
    geo_group = factories.GeoGroupFactory.create()
    membership1 = factories.GeographicalMembershipFactory.create(
        member=country1,
        geo_group=geo_group,
    )
    membership2 = factories.GeographicalMembershipFactory.create(
        member=country2,
        geo_group=geo_group,
    )
    membership3 = factories.GeographicalMembershipFactory.create(
        member=country3,
        geo_group=geo_group,
    )

    data = {
        "order_number": "054000",
        "mechanism": validators.AdministrationMechanism.LICENSED.value,
        "category": validators.QuotaCategory.WTO.value,
        "start_date_0": date_ranges.big_no_end.lower.day,
        "start_date_1": date_ranges.big_no_end.lower.month,
        "start_date_2": date_ranges.big_no_end.lower.year,
        "end_date_0": "",
        "end_date_1": "",
        "end_date_2": "",
        "origins-0-pk": "",
        "origins-0-start_date_0": date_ranges.big_no_end.lower.day,
        "origins-0-start_date_1": date_ranges.big_no_end.lower.month,
        "origins-0-start_date_2": date_ranges.big_no_end.lower.year,
        "origins-0-end_date_0": "",
        "origins-0-end_date_1": "",
        "origins-0-end_date_2": "",
        "origins-0-geographical_area": geo_group.pk,
        "origins-0-exclusions-0-pk": "",
        "origins-0-exclusions-0-geographical_area": membership1.member.pk,
        "submit": "Save",
    }
    url = reverse("quota-ui-create")
    response = client_with_current_workbasket.post(url, data)

    tx = Transaction.objects.last()
    new_quota = models.QuotaOrderNumber.objects.approved_up_to_transaction(tx).last()

    assert response.status_code == 302
    assert response.url == reverse(
        "quota-ui-confirm-create",
        kwargs={"sid": new_quota.sid},
    )

    assert new_quota.origins.approved_up_to_transaction(tx).count() == 1
    new_origin = new_quota.quotaordernumberorigin_set.approved_up_to_transaction(
        tx,
    ).first()
    assert {
        e.excluded_geographical_area.sid
        for e in new_origin.quotaordernumberoriginexclusion_set.approved_up_to_transaction(
            tx,
        )
    } == {
        membership1.member.sid,
    }


def test_quota_create_origin(
    client_with_current_workbasket,
    approved_transaction,
    geo_group1,
    date_ranges,
):
    """Checks that a quota origin is created for a geo area."""
    quota = factories.QuotaOrderNumberFactory.create(
        valid_between=date_ranges.no_end,
        transaction=approved_transaction,
    )

    form_data = {
        "start_date_0": date_ranges.normal.lower.day,
        "start_date_1": date_ranges.normal.lower.month,
        "start_date_2": date_ranges.normal.lower.year,
        "geographical_area": geo_group1.id,
        "submit": "Save",
    }

    response = client_with_current_workbasket.post(
        reverse("quota_order_number_origin-ui-create", kwargs={"sid": quota.sid}),
        form_data,
    )

    assert response.status_code == 302

    tx = Transaction.objects.last()
    origin = models.QuotaOrderNumberOrigin.objects.approved_up_to_transaction(tx).get(
        sid=response.url.split("/")[2],
    )

    assert origin.geographical_area == geo_group1


def test_quota_create_origin_outwith_quota_period(
    client_with_current_workbasket,
    approved_transaction,
    geo_group1,
    date_ranges,
):
    """Checks that for a quota that you cannot create a quota origin that lies
    outside the quota order numbers validity period."""
    quota = factories.QuotaOrderNumberFactory.create(
        valid_between=date_ranges.no_end,
        transaction=approved_transaction,
    )

    form_data = {
        "start_date_0": date_ranges.earlier.lower.day,
        "start_date_1": date_ranges.earlier.lower.month,
        "start_date_2": date_ranges.earlier.lower.year,
        "geographical_area": geo_group1.id,
        "submit": "Save",
    }

    response = client_with_current_workbasket.post(
        reverse("quota_order_number_origin-ui-create", kwargs={"sid": quota.sid}),
        form_data,
    )

    assert response.status_code == 200
    soup = BeautifulSoup(response.content.decode(response.charset), "lxml")

    a_tags = soup.select("ul.govuk-list.govuk-error-summary__list a")

    assert a_tags[0].text == (
        "The validity period of the geographical area must span the validity "
        "period of the quota order number origin."
    )


def test_quota_create_origin_no_overlapping_origins(
    client_with_current_workbasket,
    approved_transaction,
    geo_group1,
    date_ranges,
):
    """Checks that for a quota and geo area, that you cannot create a quota
    origin that overlaps in time with the same geo area."""
    quota = factories.QuotaOrderNumberFactory.create(
        valid_between=date_ranges.no_end,
        transaction=approved_transaction,
    )

    factories.QuotaOrderNumberOriginFactory.create(
        geographical_area=geo_group1,
        valid_between=date_ranges.no_end,
        order_number=quota,
    )

    form_data = {
        "start_date_0": date_ranges.normal.lower.day,
        "start_date_1": date_ranges.normal.lower.month,
        "start_date_2": date_ranges.normal.lower.year,
        "geographical_area": geo_group1.id,
        "submit": "Save",
    }

    response = client_with_current_workbasket.post(
        reverse("quota_order_number_origin-ui-create", kwargs={"sid": quota.sid}),
        form_data,
    )

    assert response.status_code == 200
    soup = BeautifulSoup(response.content.decode(response.charset), "lxml")

    a_tags = soup.select("ul.govuk-list.govuk-error-summary__list a")

    assert a_tags[0].text == (
        "There may be no overlap in time of two quota order number origins with "
        "the same quota order number SID and geographical area id."
    )


@pytest.mark.django_db
def test_quota_order_number_and_origin_edit_create_view(
    client_with_current_workbasket,
    date_ranges,
    approved_transaction,
    geo_group1,
    geo_group2,
):
    quota = factories.QuotaOrderNumberFactory.create(
        valid_between=date_ranges.no_end,
        transaction=approved_transaction,
    )

    origin = models.QuotaOrderNumberOrigin.objects.last()

    form_data = {
        "start_date_0": origin.valid_between.lower.day,
        "start_date_1": origin.valid_between.lower.month,
        "start_date_2": origin.valid_between.lower.year,
        "geographical_area": geo_group1.id,
        "quota-origin-exclusions-formset-__prefix__-exclusion": geo_group2.id,
        "submit": "Save",
    }

    response = client_with_current_workbasket.post(
        reverse("quota_order_number_origin-ui-edit-create", kwargs={"sid": origin.sid}),
        form_data,
    )

    assert response.status_code == 302

    response = client_with_current_workbasket.get(
        reverse("quota-ui-edit-create", kwargs={"sid": quota.sid}),
        form_data,
    )

    assert response.status_code == 200


@pytest.mark.django_db
def test_quota_order_number_update_view(
    client_with_current_workbasket,
    date_ranges,
    approved_transaction,
    geo_group1,
    geo_group2,
):
    quota = factories.QuotaOrderNumberFactory.create(
        valid_between=date_ranges.no_end,
        transaction=approved_transaction,
    )

    origin = models.QuotaOrderNumberOrigin.objects.last()

    form_data = {
        "start_date_0": origin.valid_between.lower.day,
        "start_date_1": origin.valid_between.lower.month,
        "start_date_2": origin.valid_between.lower.year,
        "geographical_area": geo_group1.id,
        "quota-origin-exclusions-formset-__prefix__-exclusion": geo_group2.id,
        "submit": "Save",
    }

    response = client_with_current_workbasket.get(
        reverse("quota-ui-edit-update", kwargs={"sid": quota.sid}),
        form_data,
    )

    assert response.status_code == 200


def test_create_new_quota_definition(
    client_with_current_workbasket,
    approved_transaction,
    date_ranges,
    mock_quota_api_no_data,
):
    quota = factories.QuotaOrderNumberFactory.create(
        valid_between=date_ranges.no_end,
        transaction=approved_transaction,
    )

    measurement_unit = factories.MeasurementUnitFactory.create()

    form_data = {
        "start_date_0": date_ranges.later.lower.day,
        "start_date_1": date_ranges.later.lower.month,
        "start_date_2": date_ranges.later.lower.year,
        "description": "Lorem ipsum",
        "volume": "1000000",
        "initial_volume": "1000000",
        "quota_critical_threshold": "90",
        "quota_critical": "False",
        "order_number": quota.pk,
        "maximum_precision": "3",
        "measurement_unit": measurement_unit.pk,
    }

    # sanity check
    assert not models.QuotaDefinition.objects.all()

    url = reverse("quota_definition-ui-create", kwargs={"sid": quota.sid})
    response = client_with_current_workbasket.post(url, form_data)
    assert response.status_code == 302

    created_definition = models.QuotaDefinition.objects.last()
    assert response.url == reverse(
        "quota_definition-ui-confirm-create",
        kwargs={"sid": created_definition.sid},
    )

    # check definition is listed on quota order number's definition tab
    url = reverse("quota-ui-detail", kwargs={"sid": quota.sid})
    response = client_with_current_workbasket.get(url)
    soup = BeautifulSoup(response.content.decode(response.charset), "html.parser")
    definitions_tab = soup.find(id="definition-details")
    details = [
        dd.text.strip() for dd in definitions_tab.select(".govuk-summary-list dd")
    ]
    assert f"{created_definition.sid}" in details
    assert created_definition.description in details
    assert created_definition.valid_between.lower.strftime("%d %b %Y") in details
    assert intcomma(created_definition.initial_volume) in details
    assert intcomma(created_definition.volume) in details
    # critical state
    assert "No" in details
    assert f"{created_definition.quota_critical_threshold}%" in details
    assert created_definition.measurement_unit.abbreviation.capitalize() in details


def test_create_new_quota_definition_business_rule_violation(
    client_with_current_workbasket,
    approved_transaction,
    date_ranges,
):
    quota = factories.QuotaOrderNumberFactory.create(
        valid_between=date_ranges.no_end,
        transaction=approved_transaction,
    )

    measurement_unit = factories.MeasurementUnitFactory.create()

    form_data = {
        "start_date_0": date_ranges.earlier.lower.day,
        "start_date_1": date_ranges.earlier.lower.month,
        "start_date_2": date_ranges.earlier.lower.year,
        "description": "Lorem ipsum",
        "volume": "1000000",
        "initial_volume": "1000000",
        "quota_critical_threshold": "90",
        "quota_critical": "False",
        "order_number": quota.pk,
        "maximum_precision": "3",
        "measurement_unit": measurement_unit.pk,
    }

    url = reverse("quota_definition-ui-create", kwargs={"sid": quota.sid})
    response = client_with_current_workbasket.post(url, form_data)

    assert response.status_code == 200

    soup = BeautifulSoup(response.content.decode(response.charset), "html.parser")

    assert soup.select(".govuk-error-summary")
    errors = [el.text.strip() for el in soup.select(".govuk-error-summary__list li")]
    assert (
        "The validity period of the quota definition must be spanned by one of the validity periods of the referenced quota order number."
        in errors
    )


@pytest.mark.django_db
def test_get_200_quota_order_number_create(
    client_with_current_workbasket,
    geo_group1,
    geo_group2,
):
    response = client_with_current_workbasket.get(reverse("quota-ui-create"))
    assert response.status_code == 200


def test_get_200_quota_edit(client_with_current_workbasket):
    quota = factories.QuotaOrderNumberFactory.create()
    response = client_with_current_workbasket.get(
        reverse("quota-ui-edit", kwargs={"sid": quota.sid}),
    )
    assert response.status_code == 200


def test_get_200_quota_origins_edit(client_with_current_workbasket):
    quota = factories.QuotaOrderNumberFactory.create()
    origin = quota.quotaordernumberorigin_set.approved_up_to_transaction(
        quota.transaction,
    ).first()
    response = client_with_current_workbasket.get(
        reverse("quota_order_number_origin-ui-edit", kwargs={"sid": origin.sid}),
    )
    assert response.status_code == 200


@pytest.mark.django_db
def test_quota_order_number_create_errors_required(
    client_with_current_workbasket,
    geo_group1,
    geo_group2,
):
    form_data = {
        "submit": "Save",
    }
    response = client_with_current_workbasket.post(
        reverse("quota-ui-create"),
        form_data,
    )

    assert response.status_code == 200

    soup = BeautifulSoup(response.content.decode(response.charset), "html.parser")

    errors = {e.text for e in soup.select(".govuk-error-summary__list li a")}

    assert {
        "Enter the order number",
        "Choose the category",
        "Choose the mechanism",
        "Enter the day, month and year",
    } == errors


@pytest.mark.django_db
@pytest.mark.parametrize(
    "order_number,category,mechanism,exp_error",
    [
        (
            "050000",
            validators.QuotaCategory.SAFEGUARD.value,
            validators.AdministrationMechanism.LICENSED.value,
            "Mechanism cannot be set to licensed for safeguard quotas",
        ),
        (
            "050000",
            validators.QuotaCategory.WTO.value,
            validators.AdministrationMechanism.LICENSED.value,
            "The order number for licensed quotas must begin with 054",
        ),
        (
            "050000",
            validators.QuotaCategory.SAFEGUARD.value,
            validators.AdministrationMechanism.FCFS.value,
            "The order number for safeguard quotas must begin with 058",
        ),
    ],
)
def test_quota_order_number_create_validation(
    order_number,
    mechanism,
    category,
    exp_error,
    client_with_current_workbasket,
    date_ranges,
    geo_group1,
    geo_group2,
):
    form_data = {
        "start_date_0": date_ranges.normal.lower.day,
        "start_date_1": date_ranges.normal.lower.month,
        "start_date_2": date_ranges.normal.lower.year,
        "order_number": order_number,
        "mechanism": mechanism,
        "category": category,
        "submit": "Save",
    }
    response = client_with_current_workbasket.post(
        reverse("quota-ui-create"),
        form_data,
    )

    assert response.status_code == 200

    soup = BeautifulSoup(response.content.decode(response.charset), "html.parser")

    errors = {e.text for e in soup.select(".govuk-error-summary__list li a")}

    assert exp_error in errors


@pytest.mark.django_db
def test_quota_order_number_create_success(
    client_with_current_workbasket,
    date_ranges,
    geo_group1,
    geo_group2,
):
    form_data = {
        "start_date_0": date_ranges.normal.lower.day,
        "start_date_1": date_ranges.normal.lower.month,
        "start_date_2": date_ranges.normal.lower.year,
        "order_number": "054000",
        "mechanism": validators.AdministrationMechanism.LICENSED.value,
        "category": validators.QuotaCategory.WTO.value,
        "submit": "Save",
    }
    response = client_with_current_workbasket.post(
        reverse("quota-ui-create"),
        form_data,
    )

    assert response.status_code == 302

    quota = models.QuotaOrderNumber.objects.last()

    assert response.url == reverse("quota-ui-confirm-create", kwargs={"sid": quota.sid})

    response2 = client_with_current_workbasket.get(response.url)

    soup = BeautifulSoup(response2.content.decode(response2.charset), "html.parser")

    assert soup.find("h1").text.strip() == f"Quota: {quota.order_number}"


def test_quota_update_existing_origins_no_submitted_origins(
    client_with_current_workbasket,
    date_ranges,
):
    quota = factories.QuotaOrderNumberFactory.create(
        category=0,
        valid_between=date_ranges.big_no_end,
    )
    factories.QuotaOrderNumberOriginFactory.create(order_number=quota)
    new_origin = factories.QuotaOrderNumberOriginFactory.create(order_number=quota)
    tx = new_origin.transaction
    (
        origin1,
        origin2,
        origin3,
    ) = quota.quotaordernumberorigin_set.approved_up_to_transaction(tx)

    # sanity check
    assert quota.quotaordernumberorigin_set.count() == 3

    data = {
        "start_date_0": quota.valid_between.lower.day,
        "start_date_1": quota.valid_between.lower.month,
        "start_date_2": quota.valid_between.lower.year,
        "end_date_0": "",
        "end_date_1": "",
        "end_date_2": "",
        "category": "1",  # update category
        "submit": "Save",
    }
    url = reverse("quota-ui-edit", kwargs={"sid": quota.sid})
    response = client_with_current_workbasket.post(url, data)

    assert response.status_code == 302
    assert response.url == reverse("quota-ui-confirm-update", kwargs={"sid": quota.sid})

    tx = Transaction.objects.last()
    updated_quota = (
        models.QuotaOrderNumber.objects.approved_up_to_transaction(tx)
        .filter(sid=quota.sid)
        .first()
    )
    assert updated_quota.category == 1
    assert updated_quota.valid_between == quota.valid_between

    assert updated_quota.origins.approved_up_to_transaction(tx).count() == 3
    assert {o.sid for o in updated_quota.origins.approved_up_to_transaction(tx)} == {
        origin1.geographical_area.sid,
        origin2.geographical_area.sid,
        origin3.geographical_area.sid,
    }


def test_quota_update_existing_origins(client_with_current_workbasket, date_ranges):
    quota = factories.QuotaOrderNumberFactory.create(
        category=0,
        valid_between=date_ranges.big_no_end,
    )
    factories.QuotaOrderNumberOriginFactory.create(order_number=quota)
    factories.QuotaOrderNumberOriginFactory.create(order_number=quota)
    geo_area1 = factories.GeographicalAreaFactory.create()
    geo_area2 = factories.GeographicalAreaFactory.create()
    tx = geo_area2.transaction
    (
        origin1,
        origin2,
        origin3,
    ) = quota.quotaordernumberorigin_set.approved_up_to_transaction(tx)

    # sanity check
    assert quota.quotaordernumberorigin_set.count() == 3

    data = {
        "start_date_0": date_ranges.big_no_end.lower.day,
        "start_date_1": date_ranges.big_no_end.lower.month,
        "start_date_2": date_ranges.big_no_end.lower.year,
        "end_date_0": "",
        "end_date_1": "",
        "end_date_2": "",
        "category": "1",  # update category
        # keep first origin data the same
        "origins-0-pk": origin1.pk,
        "origins-0-start_date_0": date_ranges.big_no_end.lower.day,
        "origins-0-start_date_1": date_ranges.big_no_end.lower.month,
        "origins-0-start_date_2": date_ranges.big_no_end.lower.year,
        "origins-0-end_date_0": "",
        "origins-0-end_date_1": "",
        "origins-0-end_date_2": "",
        "origins-0-geographical_area": origin1.geographical_area.pk,
        # omit subform for origin2 to delete it
        # change origin3 geo area
        "origins-1-pk": origin3.pk,
        "origins-1-start_date_0": date_ranges.big_no_end.lower.day,
        "origins-1-start_date_1": date_ranges.big_no_end.lower.month,
        "origins-1-start_date_2": date_ranges.big_no_end.lower.year,
        "origins-1-end_date_0": "",
        "origins-1-end_date_1": "",
        "origins-1-end_date_2": "",
        "origins-1-geographical_area": geo_area1.pk,
        # add a new origin
        "origins-2-pk": "",
        "origins-2-start_date_0": date_ranges.big_no_end.lower.day,
        "origins-2-start_date_1": date_ranges.big_no_end.lower.month,
        "origins-2-start_date_2": date_ranges.big_no_end.lower.year,
        "origins-2-end_date_0": "",
        "origins-2-end_date_1": "",
        "origins-2-end_date_2": "",
        "origins-2-geographical_area": geo_area2.pk,
        "submit": "Save",
    }
    url = reverse("quota-ui-edit", kwargs={"sid": quota.sid})
    response = client_with_current_workbasket.post(url, data)

    assert response.status_code == 302
    assert response.url == reverse("quota-ui-confirm-update", kwargs={"sid": quota.sid})

    tx = Transaction.objects.last()
    updated_quota = (
        models.QuotaOrderNumber.objects.approved_up_to_transaction(tx)
        .filter(sid=quota.sid)
        .first()
    )
    assert updated_quota.category == 1
    assert updated_quota.valid_between == date_ranges.big_no_end

    assert updated_quota.origins.approved_up_to_transaction(tx).count() == 3
    assert {o.sid for o in updated_quota.origins.approved_up_to_transaction(tx)} == {
        geo_area1.sid,
        geo_area2.sid,
        origin1.geographical_area.sid,
    }


def test_quota_update_existing_origin_exclusion_new_version(
    client_with_current_workbasket,
    date_ranges,
):
    # make a geo group with a member country
    country1 = factories.CountryFactory.create()
    geo_group = factories.GeoGroupFactory.create()
    membership1 = factories.GeographicalMembershipFactory.create(
        member=country1,
        geo_group=geo_group,
    )

    exclusion = factories.QuotaOrderNumberOriginExclusionFactory.create(
        excluded_geographical_area=membership1.member,
    )
    origin = exclusion.origin
    quota = origin.order_number

    # sanity check
    assert quota.quotaordernumberorigin_set.count() == 1

    data = {
        "start_date_0": date_ranges.big_no_end.lower.day,
        "start_date_1": date_ranges.big_no_end.lower.month,
        "start_date_2": date_ranges.big_no_end.lower.year,
        "end_date_0": "",
        "end_date_1": "",
        "end_date_2": "",
        "category": "1",  # update category
        # leave origin and exclusion data the same
        "origins-0-pk": origin.pk,
        "origins-0-start_date_0": date_ranges.big_no_end.lower.day,
        "origins-0-start_date_1": date_ranges.big_no_end.lower.month,
        "origins-0-start_date_2": date_ranges.big_no_end.lower.year,
        "origins-0-end_date_0": "",
        "origins-0-end_date_1": "",
        "origins-0-end_date_2": "",
        "origins-0-geographical_area": geo_group.pk,
        "origins-0-exclusions-0-pk": exclusion.pk,
        "origins-0-exclusions-0-geographical_area": membership1.member.pk,
        "submit": "Save",
    }
    url = reverse("quota-ui-edit", kwargs={"sid": quota.sid})
    response = client_with_current_workbasket.post(url, data)

    assert response.status_code == 302
    assert response.url == reverse("quota-ui-confirm-update", kwargs={"sid": quota.sid})

    tx = Transaction.objects.last()

    updated_quota = (
        models.QuotaOrderNumber.objects.approved_up_to_transaction(tx)
        .filter(sid=quota.sid)
        .first()
    )

    assert updated_quota.origins.approved_up_to_transaction(tx).count() == 1
    updated_origin = (
        updated_quota.quotaordernumberorigin_set.approved_up_to_transaction(tx).first()
    )
    assert {
        e.excluded_geographical_area.sid
        for e in updated_origin.quotaordernumberoriginexclusion_set.approved_up_to_transaction(
            tx,
        )
    } == {
        membership1.member.sid,
    }


def test_quota_update_existing_origin_exclusions(
    client_with_current_workbasket,
    date_ranges,
):
    # make a geo group with 3 member countries
    country1 = factories.CountryFactory.create()
    country2 = factories.CountryFactory.create()
    country3 = factories.CountryFactory.create()
    geo_group = factories.GeoGroupFactory.create()
    membership1 = factories.GeographicalMembershipFactory.create(
        member=country1,
        geo_group=geo_group,
    )
    membership2 = factories.GeographicalMembershipFactory.create(
        member=country2,
        geo_group=geo_group,
    )
    membership3 = factories.GeographicalMembershipFactory.create(
        member=country3,
        geo_group=geo_group,
    )

    exclusion = factories.QuotaOrderNumberOriginExclusionFactory.create(
        excluded_geographical_area=membership1.member,
    )
    origin = exclusion.origin
    quota = origin.order_number

    # sanity check
    assert quota.quotaordernumberorigin_set.count() == 1

    data = {
        "start_date_0": date_ranges.big_no_end.lower.day,
        "start_date_1": date_ranges.big_no_end.lower.month,
        "start_date_2": date_ranges.big_no_end.lower.year,
        "end_date_0": "",
        "end_date_1": "",
        "end_date_2": "",
        "category": "1",  # update category
        "origins-0-pk": origin.pk,
        "origins-0-start_date_0": date_ranges.big_no_end.lower.day,
        "origins-0-start_date_1": date_ranges.big_no_end.lower.month,
        "origins-0-start_date_2": date_ranges.big_no_end.lower.year,
        "origins-0-end_date_0": "",
        "origins-0-end_date_1": "",
        "origins-0-end_date_2": "",
        "origins-0-geographical_area": geo_group.pk,
        # update existing
        "origins-0-exclusions-0-pk": exclusion.pk,
        "origins-0-exclusions-0-geographical_area": membership2.member.pk,
        # add new
        "origins-0-exclusions-1-pk": "",
        "origins-0-exclusions-1-geographical_area": membership3.member.pk,
        "submit": "Save",
    }
    url = reverse("quota-ui-edit", kwargs={"sid": quota.sid})
    response = client_with_current_workbasket.post(url, data)

    assert response.status_code == 302
    assert response.url == reverse("quota-ui-confirm-update", kwargs={"sid": quota.sid})

    tx = Transaction.objects.last()

    updated_quota = (
        models.QuotaOrderNumber.objects.approved_up_to_transaction(tx)
        .filter(sid=quota.sid)
        .first()
    )

    assert updated_quota.origins.approved_up_to_transaction(tx).count() == 1
    updated_origin = (
        updated_quota.quotaordernumberorigin_set.approved_up_to_transaction(tx).first()
    )
    assert {
        e.excluded_geographical_area.sid
        for e in updated_origin.quotaordernumberoriginexclusion_set.approved_up_to_transaction(
            tx,
        )
    } == {
        membership2.member.sid,
        membership3.member.sid,
    }


def test_quota_update_existing_origin_exclusion_remove(
    client_with_current_workbasket,
    date_ranges,
):
    country1 = factories.CountryFactory.create()
    geo_group = factories.GeoGroupFactory.create()
    membership1 = factories.GeographicalMembershipFactory.create(
        member=country1,
        geo_group=geo_group,
    )

    exclusion = factories.QuotaOrderNumberOriginExclusionFactory.create(
        excluded_geographical_area=membership1.member,
    )
    origin1 = exclusion.origin
    quota = origin1.order_number
    origin2 = factories.QuotaOrderNumberOriginFactory.create(order_number=quota)

    # sanity check
    tx = Transaction.objects.last()
    assert quota.quotaordernumberorigin_set.approved_up_to_transaction(tx).count() == 2
    assert (
        origin1.quotaordernumberoriginexclusion_set.approved_up_to_transaction(
            tx,
        ).count()
        == 1
    )
    assert (
        origin2.quotaordernumberoriginexclusion_set.approved_up_to_transaction(
            tx,
        ).count()
        == 0
    )

    data = {
        "start_date_0": date_ranges.big_no_end.lower.day,
        "start_date_1": date_ranges.big_no_end.lower.month,
        "start_date_2": date_ranges.big_no_end.lower.year,
        "end_date_0": "",
        "end_date_1": "",
        "end_date_2": "",
        "category": quota.category,
        "origins-0-pk": origin1.pk,
        "origins-0-start_date_0": date_ranges.big_no_end.lower.day,
        "origins-0-start_date_1": date_ranges.big_no_end.lower.month,
        "origins-0-start_date_2": date_ranges.big_no_end.lower.year,
        "origins-0-end_date_0": "",
        "origins-0-end_date_1": "",
        "origins-0-end_date_2": "",
        "origins-0-geographical_area": geo_group.pk,
        # remove the first origin's exclusion
        # remove the second origin
        "submit": "Save",
    }

    url = reverse("quota-ui-edit", kwargs={"sid": quota.sid})
    response = client_with_current_workbasket.post(url, data)

    assert response.status_code == 302
    assert response.url == reverse("quota-ui-confirm-update", kwargs={"sid": quota.sid})

    last_tx = Transaction.objects.last()

    updated_quota = (
        models.QuotaOrderNumber.objects.approved_up_to_transaction(last_tx)
        .filter(sid=quota.sid)
        .first()
    )

    assert updated_quota.origins.approved_up_to_transaction(last_tx).count() == 1
    updated_origin = (
        updated_quota.quotaordernumberorigin_set.approved_up_to_transaction(
            last_tx,
        ).first()
    )
    assert (
        updated_origin.quotaordernumberoriginexclusion_set.approved_up_to_transaction(
            last_tx,
        ).count()
        == 0
    )
    # update quota
    # update quota origin 1
    # delete quota origin 1 exclusion
    # delete quota origin 2
    assert updated_origin.transaction.workbasket.tracked_models.count() == 4
    assert sorted(
        [
            item.get_update_type_display()
            for item in updated_origin.transaction.workbasket.tracked_models.all()
        ],
    ) == ["Delete", "Delete", "Update", "Update"]


@pytest.mark.parametrize(
    "data, expected_model",
    [
        (
            {"suspension_type": QuotaSuspensionType.SUSPENSION},
            models.QuotaSuspension,
        ),
        (
            {
                "suspension_type": QuotaSuspensionType.BLOCKING,
                "blocking_period_type": validators.BlockingPeriodType.END_USER_DECISION,
            },
            models.QuotaBlocking,
        ),
    ],
)
def test_quota_suspension_or_blocking_create_view(
    data,
    expected_model,
    client_with_current_workbasket,
):
    """Tests that `QuotaSuspensionOrBlockingCreate` view creates a suspension or
    blocking period after POSTing valid form data."""
    quota_definition = factories.QuotaDefinitionFactory.create()
    quota_order_number = quota_definition.order_number
    data.update(
        {
            "quota_definition": quota_definition.pk,
            "description": "Test description",
            "start_date_0": quota_definition.valid_between.lower.day,
            "start_date_1": quota_definition.valid_between.lower.month,
            "start_date_2": quota_definition.valid_between.lower.year,
        },
    )
    url = reverse(
        "quota_suspension_or_blocking-ui-create",
        kwargs={"sid": quota_order_number.sid},
    )

    response = client_with_current_workbasket.get(url)
    assert response.status_code == 200
    assert not expected_model.objects.exists()

    response = client_with_current_workbasket.post(url, data)
    assert response.status_code == 302
    assert expected_model.objects.count() == 1


def test_quota_suspension_confirm_create_view(valid_user_client):
    """Tests that `QuotaSuspensionConfirmCreate` view returns HTTP 200
    response."""
    suspension = factories.QuotaSuspensionFactory.create()
    url = reverse("quota_suspension-ui-confirm-create", kwargs={"sid": suspension.sid})
    response = valid_user_client.get(url)
    assert response.status_code == 200
    assert f"Suspension period SID {suspension.sid} has been created" in str(
        response.content,
    )


def test_quota_blocking_confirm_create_view(valid_user_client):
    """Tests that `QuotaBlockingConfirmCreate` view returns HTTP 200
    response."""
    blocking = factories.QuotaBlockingFactory.create()
    url = reverse("quota_blocking-ui-confirm-create", kwargs={"sid": blocking.sid})
    response = valid_user_client.get(url)
    assert response.status_code == 200
    assert f"Blocking period SID {blocking.sid} has been created" in str(
        response.content,
    )


def test_quota_definition_view(client_with_current_workbasket):
    """Test all 4 of the quota definition tabs load and display the correct
    objects."""
    main_quota_definition = factories.QuotaDefinitionFactory.create(sid=123)
    sub_quota_definition = factories.QuotaDefinitionFactory.create(sid=234)
    main_quota = main_quota_definition.order_number
    association = factories.QuotaAssociationFactory.create(
        main_quota=main_quota_definition,
        sub_quota=sub_quota_definition,
    )
    blocking = factories.QuotaBlockingFactory.create(
        quota_definition=main_quota_definition,
        description="Blocking period description",
    )
    suspension = factories.QuotaSuspensionFactory.create(
        quota_definition=main_quota_definition,
        description="Suspension period description",
    )

    # Definition period tab
    response = client_with_current_workbasket.get(
        reverse("quota_definition-ui-list", kwargs={"sid": main_quota.sid}),
    )
    assert response.status_code == 200
    soup = BeautifulSoup(response.content.decode(response.charset), "html.parser")
    sid_cell_text = soup.select(
        "tbody tr:first-child td:first-child details summary span",
    )[0].text.strip()
    assert int(sid_cell_text) == main_quota_definition.sid

    # Sub-quotas tab
    response = client_with_current_workbasket.get(
        reverse(
            "quota_definition-ui-list-filter",
            kwargs={"sid": main_quota.sid, "quota_type": "quota_associations"},
        ),
    )
    assert response.status_code == 200
    soup = BeautifulSoup(response.content.decode(response.charset), "html.parser")
    sid_cell_text = soup.select("tbody tr:first-child td:first-child a")[0].text.strip()
    assert int(sid_cell_text) == sub_quota_definition.sid

    # Blocking periods tab
    response = client_with_current_workbasket.get(
        reverse(
            "quota_definition-ui-list-filter",
            kwargs={"sid": main_quota.sid, "quota_type": "blocking_periods"},
        ),
    )
    assert response.status_code == 200
    soup = BeautifulSoup(response.content.decode(response.charset), "html.parser")
    description_cell_text = soup.select("tbody tr:first-child td")[-2].text
    assert description_cell_text == blocking.description

    # Suspension period tab
    response = client_with_current_workbasket.get(
        reverse(
            "quota_definition-ui-list-filter",
            kwargs={"sid": main_quota.sid, "quota_type": "suspension_periods"},
        ),
    )
    assert response.status_code == 200
    soup = BeautifulSoup(response.content.decode(response.charset), "html.parser")
    description_cell_text = soup.select("tbody tr:first-child td")[-2].text
    assert description_cell_text == suspension.description


def test_definition_duplicator_form_wizard_start(client_with_current_workbasket):
    url = reverse("sub_quota_definitions-ui-create", kwargs={"step": "start"})
    response = client_with_current_workbasket.get(url)
    assert response.status_code == 200


@pytest.fixture
def main_quota_order_number() -> models.QuotaOrderNumber:
    """Provides a main quota order number for use across the fixtures and
    following tests."""
    return factories.QuotaOrderNumberFactory()


@pytest.fixture
def sub_quota_order_number() -> models.QuotaOrderNumber:
    """Provides a sub-quota order number for use across the fixtures and
    following tests."""
    return factories.QuotaOrderNumberFactory()


@pytest.fixture
def quota_definition_1(main_quota_order_number, date_ranges) -> models.QuotaDefinition:
    """Provides a definition, linked to the main_quota_order_number to be used
    across the following tests."""
    return factories.QuotaDefinitionFactory.create(
        order_number=main_quota_order_number,
        valid_between=date_ranges.normal,
        is_physical=True,
        initial_volume=1234,
        volume=1234,
        measurement_unit=factories.MeasurementUnitFactory(),
    )


@pytest.fixture
def quota_definition_2(main_quota_order_number, date_ranges) -> models.QuotaDefinition:
    """Provides a definition, linked to the main_quota_order_number to be used
    across the following tests."""
    return factories.QuotaDefinitionFactory.create(
        order_number=main_quota_order_number,
        valid_between=date_ranges.normal,
    )


@pytest.fixture
def quota_definition_3(main_quota_order_number, date_ranges) -> models.QuotaDefinition:
    """Provides a definition, linked to the main_quota_order_number to be used
    across the following tests."""
    return factories.QuotaDefinitionFactory.create(
        order_number=main_quota_order_number,
        valid_between=date_ranges.normal,
    )


@pytest.fixture
def wizard(requests_mock, session_request):
    """Provides an instance of the form wizard for use across the following
    tests."""
    storage = QuotaDefinitionDuplicatorSessionStorage(
        request=session_request,
        prefix="",
    )
    return DuplicateDefinitionsWizard(
        request=requests_mock,
        storage=storage,
    )


def test_duplicate_definition_wizard_get_cleaned_data_for_step(
    session_request,
    main_quota_order_number,
    sub_quota_order_number,
):

    order_number_data = {
        "duplicate_definitions_wizard-current_step": "quota_order_numbers",
        "quota_order_numbers-main_quota_order_number": [main_quota_order_number.pk],
        "quota_order_numbers-sub_quota_order_number": [sub_quota_order_number.pk],
    }
    storage = QuotaDefinitionDuplicatorSessionStorage(
        request=session_request,
        prefix="",
    )

    storage.set_step_data("quota_order_numbers", order_number_data)
    storage._set_current_step("quota_order_numbers")
    wizard = DuplicateDefinitionsWizard(
        request=session_request,
        storage=storage,
        initial_dict={"quota_order_numbers": {}},
        instance_dict={"quota_order_numbers": None},
    )
    wizard.form_list = OrderedDict(wizard.form_list)
    cleaned_data = wizard.get_cleaned_data_for_step("quota_order_numbers")

    assert cleaned_data["main_quota_order_number"] == main_quota_order_number
    assert cleaned_data["sub_quota_order_number"] == sub_quota_order_number


@pytest.mark.parametrize(
    "step",
    ["quota_order_numbers", "select_definition_periods", "selected_definition_periods"],
)
def test_duplicate_definition_wizard_get_form_kwargs(
    quota_definition_1,
    quota_definition_2,
    quota_definition_3,
    session_request,
    main_quota_order_number,
    sub_quota_order_number,
    step,
):

    quota_order_numbers_data = {
        "duplicate_definitions_wizard-current_step": "quota_order_numbers",
        "quota_order_numbers-main_quota_order_number": [main_quota_order_number.pk],
        "quota_order_numbers-sub_quota_order_number": [sub_quota_order_number.pk],
    }
    select_definitions_data = {
        "duplicate_definitions_wizard-current_step": "select_definition_periods",
        f"select_definition_periods-selectableobject_{quota_definition_1.pk}": ["on"],
        f"select_definition_periods-selectableobject_{quota_definition_2.pk}": ["on"],
        f"select_definition_periods-selectableobject_{quota_definition_3.pk}": [],
    }

    storage = QuotaDefinitionDuplicatorSessionStorage(
        request=session_request,
        prefix="",
    )

    storage.set_step_data("quota_order_numbers", quota_order_numbers_data)
    storage.set_step_data("select_definition_periods", select_definitions_data)
    storage._set_current_step(step)

    wizard = DuplicateDefinitionsWizard(
        request=session_request,
        storage=storage,
        initial_dict={"selected_definitions": {}},
        instance_dict={"selected_definitions": None},
    )
    wizard.form_list = OrderedDict(wizard.form_list)

    with override_current_transaction(Transaction.objects.last()):
        kwargs = wizard.get_form_kwargs(step)
        if step == "select_definition_periods":
            definitions = models.QuotaDefinition.objects.filter(
                sid__in=[
                    quota_definition_1.sid,
                    quota_definition_2.sid,
                    quota_definition_3.sid,
                ],
            )
            assert set(kwargs["objects"]) == set(definitions)
        if step == "selected_definition_periods":
            assert kwargs["request"].session


def test_definition_duplicator_creates_definition_and_association(
    quota_definition_1,
    main_quota_order_number,
    sub_quota_order_number,
    session_request_with_workbasket,
):
    """Pass data to the Duplicator Wizard and verify that the created definition
    contains the expected data."""

    staged_definition_data = [
        {
            "main_definition": quota_definition_1.pk,
            "sub_definition_staged_data": {
                "initial_volume": str(quota_definition_1.initial_volume),
                "volume": str(quota_definition_1.volume),
                "measurement_unit_code": quota_definition_1.measurement_unit.code,
                "start_date": serialize_date(quota_definition_1.valid_between.lower),
                "end_date": serialize_date(quota_definition_1.valid_between.upper),
                "status": True,
                "coefficient": 1,
                "relationship_type": "NM",
            },
        },
    ]
    session_request_with_workbasket.session["staged_definition_data"] = (
        staged_definition_data
    )
    order_number_data = {
        "duplicate_definitions_wizard-current_step": "quota_order_numbers",
        "quota_order_numbers-main_quota_order_number": [main_quota_order_number.pk],
        "quota_order_numbers-sub_quota_order_number": [sub_quota_order_number.pk],
    }
    storage = QuotaDefinitionDuplicatorSessionStorage(
        request=session_request_with_workbasket,
        prefix="",
    )

    storage.set_step_data("quota_order_numbers", order_number_data)
    storage._set_current_step("quota_order_numbers")
    wizard = DuplicateDefinitionsWizard(
        request=session_request_with_workbasket,
        storage=storage,
        initial_dict={"quota_order_numbers": {}},
        instance_dict={"quota_order_numbers": None},
    )
    wizard.form_list = OrderedDict(wizard.form_list)

    association_table_before = models.QuotaAssociation.objects.all()
    assert len(association_table_before) == 0
    for definition in session_request_with_workbasket.session["staged_definition_data"]:
        wizard.create_definition(definition)

    definition_objects = models.QuotaDefinition.objects.all()

    # assert that the values of the definitions match
    assert definition_objects[0].volume == definition_objects[1].volume
    assert (
        definition_objects[0].measurement_unit == definition_objects[1].measurement_unit
    )
    assert definition_objects[0].valid_between == definition_objects[1].valid_between

    assert len(definition_objects) == 2
    # assert that the association is created
    association_table_after = models.QuotaAssociation.objects.all()
    assert association_table_after[0].main_quota == quota_definition_1
    assert association_table_after[0].sub_quota in definition_objects


def test_status_tag_generator(quota_definition_1, quota_definition_2, wizard):
    staged_definition_data = [
        {
            "main_definition": quota_definition_1.pk,
            "sub_definition_staged_data": {
                "initial_volume": str(quota_definition_1.initial_volume),
                "volume": str(quota_definition_1.volume),
                "measurement_unit_code": quota_definition_1.measurement_unit.code,
                "start_date": serialize_date(quota_definition_1.valid_between.lower),
                "end_date": serialize_date(quota_definition_1.valid_between.upper),
                "status": False,
                "coefficient": 1,
                "relationship_type": "NM",
            },
        },
        {
            "main_definition": quota_definition_2.pk,
            "sub_definition_staged_data": {
                "initial_volume": str(quota_definition_2.initial_volume),
                "volume": str(quota_definition_2.volume),
                "measurement_unit_code": quota_definition_2.measurement_unit.code,
                "start_date": serialize_date(quota_definition_2.valid_between.lower),
                "end_date": serialize_date(quota_definition_2.valid_between.upper),
                "status": True,
                "coefficient": 1,
                "relationship_type": "NM",
            },
        },
    ]
    for definition in staged_definition_data:
        status = wizard.status_tag_generator(definition["sub_definition_staged_data"])
        if definition["main_definition"] == quota_definition_1.pk:
            assert status["text"] == "Unedited"
        elif definition["main_definition"] == quota_definition_2.pk:
            assert status["text"] == "Edited"


def test_format_date(wizard):
    date_str = "2021-01-01"
    formatted_date = wizard.format_date(date_str)
    assert formatted_date == "01 Jan 2021"


@pytest.fixture
def sub_quota_association(date_ranges):
    sub_quota = factories.QuotaDefinitionFactory.create(
        valid_between=date_ranges.future,
        is_physical=True,
        initial_volume=1234,
        volume=1234,
        measurement_unit=factories.MeasurementUnitFactory(),
    )
    main_quota = factories.QuotaDefinitionFactory.create(
        valid_between=date_ranges.future,
        volume=9999,
        initial_volume=9999,
        measurement_unit=sub_quota.measurement_unit,
    )
    association = factories.QuotaAssociationFactory.create(
        sub_quota=sub_quota,
        main_quota=main_quota,
        sub_quota_relation_type="EQ",
        coefficient=1.5,
    )
    return association


def test_sub_quota_update(sub_quota_association, client_with_current_workbasket):
    """Test that SubQuotaDefinitionAssociationUpdate returns 200 and creates an
    update object for sub-quota definition and association."""
    sub_quota = sub_quota_association.sub_quota
    response = client_with_current_workbasket.get(
        reverse("sub_quota_definition-edit", kwargs={"sid": sub_quota.sid}),
    )
    assert response.status_code == 200

    form_data = {
        "coefficient": 1.2,
        "start_date_0": sub_quota.valid_between.lower.day,
        "start_date_1": sub_quota.valid_between.lower.month,
        "start_date_2": sub_quota.valid_between.lower.year,
        "measurement_unit": sub_quota.measurement_unit.pk,
        "relationship_type": "EQ",
        "end_date_0": sub_quota.valid_between.lower.day,
        "end_date_1": sub_quota.valid_between.lower.month,
        "end_date_2": sub_quota.valid_between.lower.year,
        "volume": 100,
        "initial_volume": 100,
    }
    response = client_with_current_workbasket.post(
        reverse("sub_quota_definition-edit", kwargs={"sid": sub_quota.sid}),
        form_data,
    )
    assert response.status_code == 302
    assert response.url == reverse(
        "sub_quota_definition-confirm-update",
        kwargs={"sid": sub_quota.sid},
    )
    tx = Transaction.objects.last()
    sub_quota_association = models.QuotaAssociation.objects.approved_up_to_transaction(
        tx,
    ).get(sub_quota__sid=sub_quota.sid)
    assert str(sub_quota_association.coefficient) == "1.20000"
    assert sub_quota_association.sub_quota.volume == 100
    assert sub_quota_association.update_type == UpdateType.UPDATE
    assert sub_quota_association.sub_quota.update_type == UpdateType.UPDATE


def test_sub_quota_edit_update(sub_quota_association, client_with_current_workbasket):
    """Test that SubQuotaDefinitionAssociationEditUpdate returns 200 and
    overwrites the update objects for the sub-quota definition and
    association."""
    # Call the previous test first to create the objects and some update instances of them
    test_sub_quota_update(sub_quota_association, client_with_current_workbasket)
    sub_quota = sub_quota_association.sub_quota
    response = client_with_current_workbasket.get(
        reverse("sub_quota_definition-edit-update", kwargs={"sid": sub_quota.sid}),
    )
    assert response.status_code == 200

    form_data = {
        "coefficient": 1,
        "start_date_0": sub_quota.valid_between.lower.day,
        "start_date_1": sub_quota.valid_between.lower.month,
        "start_date_2": sub_quota.valid_between.lower.year,
        "measurement_unit": sub_quota.measurement_unit.pk,
        "relationship_type": "NM",
        "end_date_0": sub_quota.valid_between.lower.day,
        "end_date_1": sub_quota.valid_between.lower.month,
        "end_date_2": sub_quota.valid_between.lower.year,
        "volume": 200,
        "initial_volume": 200,
    }
    response = client_with_current_workbasket.post(
        reverse("sub_quota_definition-edit-update", kwargs={"sid": sub_quota.sid}),
        form_data,
    )
    assert response.status_code == 302
    # Assert that the update instances have been edited rather than creating another 2 update instances
    tx = Transaction.objects.last()
    sub_quota_association = models.QuotaAssociation.objects.approved_up_to_transaction(
        tx,
    ).get(sub_quota__sid=sub_quota.sid)
    assert str(sub_quota_association.coefficient) == "1.00000"
    assert sub_quota_association.sub_quota.volume == 200
    sub_quota_definitions = models.QuotaDefinition.objects.all().filter(
        sid=sub_quota.sid,
    )
    sub_quota_associations = models.QuotaAssociation.objects.all().filter(
        sub_quota__sid=sub_quota.sid,
    )
    assert len(sub_quota_definitions) == 2
    assert len(sub_quota_associations) == 2
    assert sub_quota_definitions[1].update_type == UpdateType.UPDATE
    assert sub_quota_associations[1].update_type == UpdateType.UPDATE


def test_sub_quota_confirm_update_page(
    client_with_current_workbasket,
    sub_quota_association,
):
    sub_quota = sub_quota_association.sub_quota
    response = client_with_current_workbasket.get(
        reverse(
            "sub_quota_definition-confirm-update",
            kwargs={"sid": sub_quota.sid},
        ),
    )
    workbasket = response.context_data["view"].workbasket
    assert (
        f"Sub-quota definition: {sub_quota.sid} and association have been updated in workbasket {workbasket.pk}"
        in str(response.content)
    )


def test_delete_quota_association(client_with_current_workbasket):
    main_quota = factories.QuotaDefinitionFactory.create()
    sub_quota = factories.QuotaDefinitionFactory.create()
    quota_association = factories.QuotaAssociationFactory.create(
        main_quota=main_quota,
        sub_quota=sub_quota,
    )

    url = reverse(
        "quota_association-ui-delete",
        kwargs={"pk": quota_association.pk},
    )

    response = client_with_current_workbasket.post(url, {"submit": "Delete"})
    assert response.status_code == 302
    assert response.url == reverse(
        "quota_association-ui-confirm-delete",
        kwargs={"sid": sub_quota.sid},
    )

    tx = Transaction.objects.last()

    assert tx.workbasket.tracked_models.first().update_type == UpdateType.DELETE
    confirm_response = client_with_current_workbasket.get(response.url)

    soup = BeautifulSoup(
        confirm_response.content.decode(response.charset),
        "html.parser",
    )
    h1 = soup.select("h1")[0]

    assert (
        h1.text.strip()
        == f"Quota association between {main_quota.sid} and {sub_quota.sid} has been deleted"
    )


def test_quota_suspension_edit(client_with_current_workbasket):
    """Test the QuotaSuspensionUpdate view including the
    QuotaSuspensionUpdateMixin."""
    suspension = factories.QuotaSuspensionFactory.create()
    current_validity = suspension.valid_between
    data = {
        "start_date_0": current_validity.lower.day,
        "start_date_1": current_validity.lower.month,
        "start_date_2": current_validity.lower.year,
        "end_date_0": current_validity.upper.day,
        "end_date_1": current_validity.upper.month,
        "end_date_2": current_validity.upper.year,
        "description": "New description",
    }

    url = reverse("quota_suspension-ui-edit", kwargs={"sid": suspension.sid})

    response = client_with_current_workbasket.post(url, data=data)
    assert response.status_code == 302
    assert response.url == reverse(
        "quota_suspension-ui-confirm-update",
        kwargs={"sid": suspension.sid},
    )

    updated_suspension = models.QuotaSuspension.objects.approved_up_to_transaction(
        Transaction.objects.last(),
    ).get(sid=suspension.sid)
    assert updated_suspension.description == "New description"
    assert updated_suspension.update_type == UpdateType.UPDATE

    confirm_response = client_with_current_workbasket.get(response.url)

    soup = BeautifulSoup(
        confirm_response.content.decode(response.charset),
        "html.parser",
    )
    div = soup.select("div .govuk-panel__body")[0]

    assert f"Quota suspension: {suspension.sid} has been updated" in div.text.strip()


def test_quota_suspension_edit_update(client_with_current_workbasket):
    """Test that posting the edit update form edits the existing quota
    suspension update object rather than creating a new one."""
    suspension = factories.QuotaSuspensionFactory.create()
    data = {
        "start_date_0": suspension.valid_between.lower.day,
        "start_date_1": suspension.valid_between.lower.month,
        "start_date_2": suspension.valid_between.lower.year,
        "end_date_0": suspension.valid_between.upper.day,
        "end_date_1": suspension.valid_between.upper.month,
        "end_date_2": suspension.valid_between.upper.year,
        "description": "New description",
    }

    edit_url = reverse("quota_suspension-ui-edit", kwargs={"sid": suspension.sid})
    client_with_current_workbasket.post(edit_url, data=data)
    edit_update_url = reverse(
        "quota_suspension-ui-edit-update",
        kwargs={"sid": suspension.sid},
    )
    response = client_with_current_workbasket.post(edit_update_url, data=data)
    assert response.status_code == 302
    versions = models.QuotaSuspension.objects.all().filter(sid=suspension.sid)
    assert len(versions) == 2
    assert versions.first().update_type == UpdateType.CREATE
    assert versions.last().update_type == UpdateType.UPDATE


@pytest.mark.parametrize(
    "factory",
    (factories.QuotaSuspensionFactory,),
)
def test_quota_suspension_delete_form(factory, use_delete_form):
    use_delete_form(factory())


def test_quota_blocking_edit(client_with_current_workbasket, date_ranges):
    """Test the QuotaBlockingUpdate view including the
    QuotaBlockingUpdateMixin."""
    blocking = factories.QuotaBlockingFactory.create(valid_between=date_ranges.future)
    current_validity = blocking.valid_between
    data = {
        "start_date_0": current_validity.lower.day,
        "start_date_1": current_validity.lower.month,
        "start_date_2": current_validity.lower.year,
        "end_date_0": current_validity.upper.day,
        "end_date_1": current_validity.upper.month,
        "end_date_2": current_validity.upper.year,
        "blocking_period_type": 1,
        "description": "New description",
    }

    url = reverse("quota_blocking-ui-edit", kwargs={"sid": blocking.sid})

    response = client_with_current_workbasket.post(url, data=data)
    assert response.status_code == 302
    assert response.url == reverse(
        "quota_blocking-ui-confirm-update",
        kwargs={"sid": blocking.sid},
    )

    updated_blocking = models.QuotaBlocking.objects.approved_up_to_transaction(
        Transaction.objects.last(),
    ).get(sid=blocking.sid)
    assert updated_blocking.description == "New description"
    assert updated_blocking.blocking_period_type == 1
    assert updated_blocking.update_type == UpdateType.UPDATE

    confirm_response = client_with_current_workbasket.get(response.url)

    soup = BeautifulSoup(
        confirm_response.content.decode(response.charset),
        "html.parser",
    )
    div = soup.select("div .govuk-panel__body")[0]

    assert f"Quota blocking: {blocking.sid} has been updated" in div.text.strip()


def test_quota_blocking_edit_update(client_with_current_workbasket, date_ranges):
    """Test that posting the edit update form edits the existing quota blocking
    update object rather than creating a new one."""
    blocking = factories.QuotaBlockingFactory.create(valid_between=date_ranges.future)
    current_validity = blocking.valid_between
    data = {
        "start_date_0": current_validity.lower.day,
        "start_date_1": current_validity.lower.month,
        "start_date_2": current_validity.lower.year,
        "end_date_0": current_validity.upper.day,
        "end_date_1": current_validity.upper.month,
        "end_date_2": current_validity.upper.year,
        "blocking_period_type": 1,
        "description": "New description",
    }

    edit_url = reverse("quota_blocking-ui-edit", kwargs={"sid": blocking.sid})
    client_with_current_workbasket.post(edit_url, data=data)
    edit_update_url = reverse(
        "quota_blocking-ui-edit-update",
        kwargs={"sid": blocking.sid},
    )
    response = client_with_current_workbasket.post(edit_update_url, data=data)
    assert response.status_code == 302
    versions = models.QuotaBlocking.objects.all().filter(sid=blocking.sid)
    assert len(versions) == 2
    assert versions.first().update_type == UpdateType.CREATE
    assert versions.last().update_type == UpdateType.UPDATE


def test_user_cannot_edit_past_blocking_period(
    client_with_current_workbasket,
    date_ranges,
):
    """Test that form fields are disabled and posting data to these fields does
    not alter the object."""
    quota_definition = factories.QuotaDefinitionFactory.create(
        valid_between=date_ranges.earlier,
    )
    blocking = factories.QuotaBlockingFactory.create(
        valid_between=date_ranges.earlier,
        blocking_period_type=1,
        quota_definition=quota_definition,
    )
    current_validity = blocking.valid_between
    data = {
        "start_date_0": current_validity.lower.day,
        "start_date_1": current_validity.lower.month,
        "start_date_2": current_validity.lower.year,
        "end_date_0": current_validity.upper.day,
        "end_date_1": current_validity.upper.month,
        "end_date_2": current_validity.upper.year,
        "blocking_period_type": 2,
        "description": "New description",
    }

    url = reverse("quota_blocking-ui-edit", kwargs={"sid": blocking.sid})

    get_response = client_with_current_workbasket.get(url, data=data)

    soup = BeautifulSoup(
        get_response.content.decode(get_response.charset),
        "html.parser",
    )

    disabled_fields = soup.select("[disabled]")
    assert len(disabled_fields) == 5

    post_response = client_with_current_workbasket.post(url, data=data)
    assert post_response.status_code == 302

    updated_blocking = models.QuotaBlocking.objects.approved_up_to_transaction(
        Transaction.objects.last(),
    ).get(sid=blocking.sid)
    assert updated_blocking.description != "New description"
    assert updated_blocking.blocking_period_type == 1


@pytest.mark.parametrize(
    "factory",
    (factories.QuotaBlockingFactory,),
)
def test_quota_blocking_delete_form(factory, use_delete_form):
    use_delete_form(factory())


<<<<<<< HEAD
def test_quota_definition_bulk_creator_wizard_start(client_with_current_workbasket):
    url = reverse("quota_definition-ui-bulk-create", kwargs={"step": "start"})
    response = client_with_current_workbasket.get(url)
    assert response.status_code == 200


def test_quota_definition_bulk_creator_wizard_finish(client_with_current_workbasket):
    quota = factories.QuotaOrderNumberFactory.create()
    quota_pk = str(quota.pk)
    measurement_unit = factories.MeasurementUnitFactory()
    wizard_data = [
        (
            {"quota_definition_bulk_creator_wizard-current_step": "start"},
            "initial_info",
        ),
        (
            {
                "quota_definition_bulk_creator_wizard-current_step": "initial_info",
                "initial_info-instance_count": "5",
                "initial_info-frequency": "3",
                "initial_info-quota_order_number": quota_pk,
            },
            "definition_period_info",
        ),
        (
            {
                "quota_definition_bulk_creator_wizard-current_step": "definition_period_info",
                "definition_period_info-start_date_0": "01",
                "definition_period_info-start_date_1": "01",
                "definition_period_info-start_date_2": "2025",
                "definition_period_info-end_date_0": "31",
                "definition_period_info-end_date_1": "12",
                "definition_period_info-end_date_2": "2025",
                "definition_period_info-volume": "200.000",
                "definition_period_info-initial_volume": "500.000",
                "definition_period_info-measurement_unit": measurement_unit.pk,
                "definition_period_info-measurement_unit_qualifier": "",
                "definition_period_info-quota_critical_threshold": "90",
                "definition_period_info-quota_critical": "False",
            },
            "review",
        ),
        ({"quota_definition_bulk_creator_wizard-current_step": "review"}, "complete"),
    ]

    for data, next_step in wizard_data:
        url = reverse(
            "quota_definition-ui-bulk-create",
            kwargs={"step": data["quota_definition_bulk_creator_wizard-current_step"]},
        )

        response = client_with_current_workbasket.get(url)
        assert response.status_code == 200
        response = client_with_current_workbasket.post(url, data)
        print(f"success, {next_step=}")
        if (
            data["quota_definition_bulk_creator_wizard-current_step"]
            == "definition_period_info"
        ):
            assert response.status_code == 200
        else:
            assert response.status_code == 302
            assert response.url == reverse(
                "quota_definition-ui-bulk-create",
                kwargs={"step": next_step},
            )

    complete_response = client_with_current_workbasket.get(response.url)
    assert complete_response.status_code == 302


@pytest.fixture
def quota_order_number(date_ranges) -> models.QuotaOrderNumber:
    """Provides a main quota order number for use across the fixtures and
    following tests."""
    return factories.QuotaOrderNumberFactory(
        valid_between=date_ranges.normal,
    )


def test_quota_definition_bulk_creator_wizard_creates_definitions(
    session_request_with_workbasket,
    quota_order_number,
):
    measurement_unit = factories.MeasurementUnitFactory()
    staged_definitions = [
        {
            "id": "1",
            "initial_volume": "10000",
            "volume": "10000",
            "measurement_unit_code": measurement_unit.code,
            "threshold": "90",
            "quota_critical": False,
            "start_date": "2025-01-01",
            "end_date": "2025-12-31",
        },
        {
            "id": "2",
            "initial_volume": "20000",
            "volume": "20000",
            "measurement_unit_code": measurement_unit.code,
            "threshold": "90",
            "quota_critical": False,
            "start_date": "2026-01-01",
            "end_date": "2026-12-31",
        },
    ]

    session_request_with_workbasket.session["staged_definition_data"] = (
        staged_definitions
    )

    storage = QuotaDefinitionBulkCreatorSessionStorage(
        request=session_request_with_workbasket,
        prefix="",
    )
    storage._set_current_step("review")
    wizard = QuotaDefinitionBulkCreatorWizard(
        request=session_request_with_workbasket,
        storage=storage,
    )
    wizard.form_list = OrderedDict(wizard.form_list)
    definition_count_before = len(models.QuotaDefinition.objects.all())
    assert definition_count_before == 0
    for definition in session_request_with_workbasket.session["staged_definition_data"]:
        wizard.create_definition(quota_order_number.pk, definition)
    assert len(models.QuotaDefinition.objects.all()) == len(staged_definitions)


def test_quota_definition_bulk_creator_wizard_creates_definitions_done(
    session_request_with_workbasket,
    quota_order_number,
):
    measurement_unit = factories.MeasurementUnitFactory()
    recurrance_data = {
        "quota_order_number_pk": quota_order_number.pk,
        "instance_count": "2",
        "frequency": "2",
    }

    staged_definitions = [
        {
            "id": "1",
            "initial_volume": "10000",
            "volume": "10000",
            "measurement_unit_code": measurement_unit.code,
            "threshold": "90",
            "quota_critical": False,
            "start_date": "2025-01-01",
            "end_date": "2025-12-31",
        },
        {
            "id": "2",
            "initial_volume": "20000",
            "volume": "20000",
            "measurement_unit_code": measurement_unit.code,
            "threshold": "90",
            "quota_critical": False,
            "start_date": "2026-01-01",
            "end_date": "2026-12-31",
        },
    ]

    session_request_with_workbasket.session["staged_definition_data"] = (
        staged_definitions
    )
    session_request_with_workbasket.session["recurrance_data"] = recurrance_data

    storage = QuotaDefinitionBulkCreatorSessionStorage(
        request=session_request_with_workbasket,
        prefix="",
    )
    storage._set_current_step("review")
    wizard = QuotaDefinitionBulkCreatorWizard(
        request=session_request_with_workbasket,
        storage=storage,
    )
    wizard.form_list = OrderedDict(wizard.form_list)
    definition_count_before = len(models.QuotaDefinition.objects.all())
    assert definition_count_before == 0
    wizard.done(wizard.form_list)
    assert len(models.QuotaDefinition.objects.all()) == decimal.Decimal(
        recurrance_data["instance_count"],
    )
=======
def test_quota_definition_update_updates_association(
    client_with_current_workbasket,
    date_ranges,
):
    """Test that when updating a quota definition that if related associations
    exist, they also get updated."""
    association = factories.QuotaAssociationFactory.create()
    sub_quota = association.sub_quota
    url = reverse("quota_definition-ui-edit", kwargs={"sid": sub_quota.sid})
    measurement_unit = factories.MeasurementUnitFactory()

    data = {
        "start_date_0": date_ranges.normal.lower.day,
        "start_date_1": date_ranges.normal.lower.month,
        "start_date_2": date_ranges.normal.lower.year,
        "end_date_0": date_ranges.normal.upper.day,
        "end_date_1": date_ranges.normal.upper.month,
        "end_date_2": date_ranges.normal.upper.year,
        "description": "Lorem ipsum.",
        "volume": "80601000.000",
        "initial_volume": "80601000.000",
        "measurement_unit": measurement_unit.pk,
        "measurement_unit_qualifier": "",
        "quota_critical_threshold": "90",
        "quota_critical": "False",
    }
    response = client_with_current_workbasket.post(url, data)
    assert response.status_code == 302
    associations = models.QuotaAssociation.objects.all().filter(
        main_quota__sid=association.main_quota.sid,
        sub_quota__sid=association.sub_quota.sid,
    )
    assert len(associations) == 2
    assert associations[0].update_type == UpdateType.CREATE
    assert associations[1].update_type == UpdateType.UPDATE
>>>>>>> 60617bc2
<|MERGE_RESOLUTION|>--- conflicted
+++ resolved
@@ -1,4 +1,3 @@
-import decimal
 from typing import OrderedDict
 from unittest import mock
 
@@ -26,8 +25,6 @@
 from quotas.forms.base import QuotaSuspensionType
 from quotas.views import DuplicateDefinitionsWizard
 from quotas.views import QuotaList
-from quotas.views.wizards import QuotaDefinitionBulkCreatorWizard
-from quotas.wizard import QuotaDefinitionBulkCreatorSessionStorage
 from quotas.wizard import QuotaDefinitionDuplicatorSessionStorage
 
 pytestmark = pytest.mark.django_db
@@ -2690,192 +2687,6 @@
     use_delete_form(factory())
 
 
-<<<<<<< HEAD
-def test_quota_definition_bulk_creator_wizard_start(client_with_current_workbasket):
-    url = reverse("quota_definition-ui-bulk-create", kwargs={"step": "start"})
-    response = client_with_current_workbasket.get(url)
-    assert response.status_code == 200
-
-
-def test_quota_definition_bulk_creator_wizard_finish(client_with_current_workbasket):
-    quota = factories.QuotaOrderNumberFactory.create()
-    quota_pk = str(quota.pk)
-    measurement_unit = factories.MeasurementUnitFactory()
-    wizard_data = [
-        (
-            {"quota_definition_bulk_creator_wizard-current_step": "start"},
-            "initial_info",
-        ),
-        (
-            {
-                "quota_definition_bulk_creator_wizard-current_step": "initial_info",
-                "initial_info-instance_count": "5",
-                "initial_info-frequency": "3",
-                "initial_info-quota_order_number": quota_pk,
-            },
-            "definition_period_info",
-        ),
-        (
-            {
-                "quota_definition_bulk_creator_wizard-current_step": "definition_period_info",
-                "definition_period_info-start_date_0": "01",
-                "definition_period_info-start_date_1": "01",
-                "definition_period_info-start_date_2": "2025",
-                "definition_period_info-end_date_0": "31",
-                "definition_period_info-end_date_1": "12",
-                "definition_period_info-end_date_2": "2025",
-                "definition_period_info-volume": "200.000",
-                "definition_period_info-initial_volume": "500.000",
-                "definition_period_info-measurement_unit": measurement_unit.pk,
-                "definition_period_info-measurement_unit_qualifier": "",
-                "definition_period_info-quota_critical_threshold": "90",
-                "definition_period_info-quota_critical": "False",
-            },
-            "review",
-        ),
-        ({"quota_definition_bulk_creator_wizard-current_step": "review"}, "complete"),
-    ]
-
-    for data, next_step in wizard_data:
-        url = reverse(
-            "quota_definition-ui-bulk-create",
-            kwargs={"step": data["quota_definition_bulk_creator_wizard-current_step"]},
-        )
-
-        response = client_with_current_workbasket.get(url)
-        assert response.status_code == 200
-        response = client_with_current_workbasket.post(url, data)
-        print(f"success, {next_step=}")
-        if (
-            data["quota_definition_bulk_creator_wizard-current_step"]
-            == "definition_period_info"
-        ):
-            assert response.status_code == 200
-        else:
-            assert response.status_code == 302
-            assert response.url == reverse(
-                "quota_definition-ui-bulk-create",
-                kwargs={"step": next_step},
-            )
-
-    complete_response = client_with_current_workbasket.get(response.url)
-    assert complete_response.status_code == 302
-
-
-@pytest.fixture
-def quota_order_number(date_ranges) -> models.QuotaOrderNumber:
-    """Provides a main quota order number for use across the fixtures and
-    following tests."""
-    return factories.QuotaOrderNumberFactory(
-        valid_between=date_ranges.normal,
-    )
-
-
-def test_quota_definition_bulk_creator_wizard_creates_definitions(
-    session_request_with_workbasket,
-    quota_order_number,
-):
-    measurement_unit = factories.MeasurementUnitFactory()
-    staged_definitions = [
-        {
-            "id": "1",
-            "initial_volume": "10000",
-            "volume": "10000",
-            "measurement_unit_code": measurement_unit.code,
-            "threshold": "90",
-            "quota_critical": False,
-            "start_date": "2025-01-01",
-            "end_date": "2025-12-31",
-        },
-        {
-            "id": "2",
-            "initial_volume": "20000",
-            "volume": "20000",
-            "measurement_unit_code": measurement_unit.code,
-            "threshold": "90",
-            "quota_critical": False,
-            "start_date": "2026-01-01",
-            "end_date": "2026-12-31",
-        },
-    ]
-
-    session_request_with_workbasket.session["staged_definition_data"] = (
-        staged_definitions
-    )
-
-    storage = QuotaDefinitionBulkCreatorSessionStorage(
-        request=session_request_with_workbasket,
-        prefix="",
-    )
-    storage._set_current_step("review")
-    wizard = QuotaDefinitionBulkCreatorWizard(
-        request=session_request_with_workbasket,
-        storage=storage,
-    )
-    wizard.form_list = OrderedDict(wizard.form_list)
-    definition_count_before = len(models.QuotaDefinition.objects.all())
-    assert definition_count_before == 0
-    for definition in session_request_with_workbasket.session["staged_definition_data"]:
-        wizard.create_definition(quota_order_number.pk, definition)
-    assert len(models.QuotaDefinition.objects.all()) == len(staged_definitions)
-
-
-def test_quota_definition_bulk_creator_wizard_creates_definitions_done(
-    session_request_with_workbasket,
-    quota_order_number,
-):
-    measurement_unit = factories.MeasurementUnitFactory()
-    recurrance_data = {
-        "quota_order_number_pk": quota_order_number.pk,
-        "instance_count": "2",
-        "frequency": "2",
-    }
-
-    staged_definitions = [
-        {
-            "id": "1",
-            "initial_volume": "10000",
-            "volume": "10000",
-            "measurement_unit_code": measurement_unit.code,
-            "threshold": "90",
-            "quota_critical": False,
-            "start_date": "2025-01-01",
-            "end_date": "2025-12-31",
-        },
-        {
-            "id": "2",
-            "initial_volume": "20000",
-            "volume": "20000",
-            "measurement_unit_code": measurement_unit.code,
-            "threshold": "90",
-            "quota_critical": False,
-            "start_date": "2026-01-01",
-            "end_date": "2026-12-31",
-        },
-    ]
-
-    session_request_with_workbasket.session["staged_definition_data"] = (
-        staged_definitions
-    )
-    session_request_with_workbasket.session["recurrance_data"] = recurrance_data
-
-    storage = QuotaDefinitionBulkCreatorSessionStorage(
-        request=session_request_with_workbasket,
-        prefix="",
-    )
-    storage._set_current_step("review")
-    wizard = QuotaDefinitionBulkCreatorWizard(
-        request=session_request_with_workbasket,
-        storage=storage,
-    )
-    wizard.form_list = OrderedDict(wizard.form_list)
-    definition_count_before = len(models.QuotaDefinition.objects.all())
-    assert definition_count_before == 0
-    wizard.done(wizard.form_list)
-    assert len(models.QuotaDefinition.objects.all()) == decimal.Decimal(
-        recurrance_data["instance_count"],
-    )
-=======
 def test_quota_definition_update_updates_association(
     client_with_current_workbasket,
     date_ranges,
@@ -2910,5 +2721,4 @@
     )
     assert len(associations) == 2
     assert associations[0].update_type == UpdateType.CREATE
-    assert associations[1].update_type == UpdateType.UPDATE
->>>>>>> 60617bc2
+    assert associations[1].update_type == UpdateType.UPDATE