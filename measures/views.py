--- conflicted
+++ resolved
@@ -1168,7 +1168,6 @@
 
         return task.processing_state == ProcessingState.FAILED_PROCESSING
 
-<<<<<<< HEAD
     def is_task_terminated(self, task: MeasuresBulkCreator) -> bool:
         """
         Return True if the task is in a cancelled state. Cancelled tasks are
@@ -1180,9 +1179,6 @@
         return task.processing_state == ProcessingState.CANCELLED
 
     def can_terminate_task(self, task: MeasuresBulkCreator) -> bool:
-=======
-    def can_cancel_task(self, task: models.MeasuresBulkCreator) -> bool:
->>>>>>> ef697137
         """
         Return True if a task is in a queued state and the current user is
         permitted to terminate a task.
