{% extends "layouts/layout.jinja" %}
{% from "components/breadcrumbs/macro.njk" import govukBreadcrumbs %}
{% from "includes/workbaskets/navigation.jinja" import navigation %}

<<<<<<< HEAD
{% set page_title %}Workbasket {{ request.session.workbasket.id }} - Add/edit items{% endset %}
=======
{% set page_title %}
  Workbasket {{ request.session.workbasket.id }}
  {% if request.session.workbasket.title %} - {{ request.session.workbasket.title }}{% endif %}
{% endset %}

>>>>>>> 8a99c527

{% block breadcrumb %}
  {{ govukBreadcrumbs({
    "items": [
      {"text": "Home", "href": url("home")},
      {"text": "Edit an existing workbasket", "href": url("workbaskets:workbasket-ui-list")},
      {"text": "Workbasket " ~ request.session.workbasket.id ~ " - Summary", "href": url("workbaskets:workbasket-ui-detail", args=[request.session.workbasket.id]) },
      {"text": "Workbasket " ~ request.session.workbasket.id ~ " - Add/edit items" }
    ]
  }) }}
{% endblock %}


{% block content %}
  <h1 class="govuk-heading-xl govuk-!-margin-bottom-3">
    {{ page_title }}
  </h1>

  {{ navigation(request, "edit") }}

  <div class="govuk-grid-row">
    <div class="govuk-grid-column-one-quarter">
      <h2 class="govuk-heading-m">Additional codes</h2>
      <ul class="govuk-list">
        <li>
          <a class="govuk-link" href="{{ url('additional_code-ui-create') }}">
            Create a new additional code
          </a>
        </li>
        <li>
          <a class="govuk-link" href="{{ url("additional_code-ui-list") }}">
            Find and edit additional codes
          </a>
        </li>
      </ul>
    </div>
    <div class="govuk-grid-column-one-quarter">
      <h2 class="govuk-heading-m">Certificates</h2>
      <ul class="govuk-list">
      <li>
          <a class="govuk-link" href="{{ url('certificate-ui-create') }}">
            Create a new certificate
          </a>
        </li>
        <li>
          <a class="govuk-link" href="{{ url("certificate-ui-list") }}">
            Find and edit certificates
          </a>
        </li>
      </ul>
    </div>
    <div class="govuk-grid-column-one-quarter">
      <h2 class="govuk-heading-m">Footnotes</h2>
      <ul class="govuk-list">
        <li>
          <a class="govuk-link" href="{{ url('footnote-ui-create') }}">
            Create a new footnote
          </a>
        </li>
        <li>
          <a class="govuk-link" href="{{ url('footnote-ui-list') }}">
            Find and edit footnotes
          </a>
        </li>
      </ul>
    </div>
    <div class="govuk-grid-column-one-quarter">
      <h2 class="govuk-heading-m">Geographical areas</h2>
      <ul class="govuk-list">
        <li>
          <a class="govuk-link" href="{{ url('geo_area-ui-list') }}">
            Find and edit geographical areas
          </a>
        </li>
      </ul>
    </div>
  </div>
  <div class="govuk-grid-row">
    <div class="govuk-grid-column-one-quarter">
      <h2 class="govuk-heading-m">Commodities</h2>
      <ul class="govuk-list">
        <li>
          <a class="govuk-link" href="{{ url('commodity-ui-import') }}">
            Import commodities
          </a>
        </li>
         <li>
          <a class="govuk-link" href="{{ url('commodity-ui-list') }}">
            Find commodities
          </a>
        </li>
      </ul>
    </div>
    <div class="govuk-grid-column-one-quarter">
      <h2 class="govuk-heading-m">Measures</h2>
      <ul class="govuk-list">
        <li>
          <a class="govuk-link" href="{{ url('measure-ui-create', kwargs={"step": "start"}) }}">
            Create new measure
          </a>
        </li>
        <li>
          <a class="govuk-link" href="{{ url('measure-ui-list') }}">
            Find and edit measures
          </a>
        </li>
      </ul>
    </div>
    <div class="govuk-grid-column-one-quarter">
      <h2 class="govuk-heading-m">Quotas</h2>
      <ul class="govuk-list">
        <li>
          <a class="govuk-link" href="{{ url('quota-ui-list') }}">
            Find and edit quotas
          </a>
        </li>
      </ul>
    </div>
    <div class="govuk-grid-column-one-quarter">
      <h2 class="govuk-heading-m">Regulations</h2>
      <ul class="govuk-list">
        <li>
          <a class="govuk-link" href="{{ url('regulation-ui-create') }}">
            Create a new regulation
          </a>
        </li>
        <li>
          <a class="govuk-link" href="{{ url('regulation-ui-list') }}">
            Find and edit regulations
          </a>
        </li>
      </ul>
    </div>
  </div>
{% endblock %}<|MERGE_RESOLUTION|>--- conflicted
+++ resolved
@@ -2,15 +2,11 @@
 {% from "components/breadcrumbs/macro.njk" import govukBreadcrumbs %}
 {% from "includes/workbaskets/navigation.jinja" import navigation %}
 
-<<<<<<< HEAD
-{% set page_title %}Workbasket {{ request.session.workbasket.id }} - Add/edit items{% endset %}
-=======
 {% set page_title %}
   Workbasket {{ request.session.workbasket.id }}
-  {% if request.session.workbasket.title %} - {{ request.session.workbasket.title }}{% endif %}
+  {% if request.session.workbasket.title %} - Add/edit items{% endif %}
 {% endset %}
 
->>>>>>> 8a99c527
 
 {% block breadcrumb %}
   {{ govukBreadcrumbs({
