--- conflicted
+++ resolved
@@ -13,10 +13,6 @@
 from django.utils.safestring import mark_safe
 from django.views.generic import FormView
 from django.views.generic import TemplateView
-<<<<<<< HEAD
-=======
-from django.views.generic.edit import FormMixin
->>>>>>> bc5a5761
 from django.views.generic.list import ListView
 from formtools.wizard.views import NamedUrlSessionWizardView
 from rest_framework import permissions
@@ -894,16 +890,6 @@
         transaction = self.workbasket.new_transaction()
         instance = models.QuotaDefinition.objects.create(
             **staged_data,
-<<<<<<< HEAD
-            transaction=WorkBasket.get_current_transaction(self.request),
-        )
-        association_data = {
-            "main_quota": models.QuotaDefinition.objects.get(
-                pk=definition["main_definition"],
-            ),
-            "sub_quota": instance,
-            "coefficient": Decimal(
-=======
             transaction=transaction,
         )
         models.QuotaAssociation.objects.create(
@@ -912,7 +898,6 @@
             ),
             sub_quota=instance,
             coefficient=Decimal(
->>>>>>> bc5a5761
                 definition["sub_definition_staged_data"]["coefficient"],
             ),
             sub_quota_relation_type=definition["sub_definition_staged_data"][
