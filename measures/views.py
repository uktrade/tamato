from typing import Any
from typing import Type

from crispy_forms.helper import FormHelper
from django.core.exceptions import ValidationError
from django.http import HttpRequest
from django.http import HttpResponse
from django.http import HttpResponseRedirect
from django.urls import reverse_lazy
from django.utils.decorators import classonlymethod
from django.utils.decorators import method_decorator
from django.views import View
from formtools.wizard.views import NamedUrlSessionWizardView
from rest_framework import viewsets
from rest_framework.reverse import reverse

from common.models import TrackedModel
from common.serializers import AutoCompleteSerializer
from common.validators import UpdateType
from common.views import TamatoListView
from common.views import TrackedModelDetailMixin
from common.views import TrackedModelDetailView
from measures import forms
from measures.filters import MeasureFilter
from measures.filters import MeasureTypeFilterBackend
from measures.models import Measure
from measures.models import MeasureCondition
from measures.models import MeasureConditionComponent
from measures.models import MeasureType
from measures.patterns import MeasureCreationPattern
from workbaskets.models import WorkBasket
from workbaskets.views.decorators import require_current_workbasket
from workbaskets.views.generic import DraftUpdateView


class MeasureTypeViewSet(viewsets.ReadOnlyModelViewSet):
    """API endpoint that allows measure types to be viewed."""

    serializer_class = AutoCompleteSerializer
    filter_backends = [MeasureTypeFilterBackend]

    def get_queryset(self):
        tx = WorkBasket.get_current_transaction(self.request)
        return MeasureType.objects.approved_up_to_transaction(tx).order_by(
            "description",
        )


class MeasureMixin:
    model: Type[TrackedModel] = Measure

    def get_queryset(self):
        tx = WorkBasket.get_current_transaction(self.request)
        return Measure.objects.with_duty_sentence().approved_up_to_transaction(tx)


class MeasureList(MeasureMixin, TamatoListView):
    """UI endpoint for viewing and filtering Measures."""

    queryset = Measure.objects.with_duty_sentence().latest_approved()
    template_name = "measures/list.jinja"
    filterset_class = MeasureFilter


class MeasureDetail(MeasureMixin, TrackedModelDetailView):
    model = Measure
    template_name = "measures/detail.jinja"
    queryset = Measure.objects.with_duty_sentence().latest_approved()


@method_decorator(require_current_workbasket, name="dispatch")
class MeasureCreateWizard(
    NamedUrlSessionWizardView,
):
    storage_name = "measures.wizard.MeasureCreateSessionStorage"

    STEPS = [
        (
            "start",
            {
                "form_class": forms.MeasureCreateStartForm,
                "title": "Create a new measure",
                "link_text": "Start",
                "template": "measures/create-start.jinja",
            },
        ),
        (
            "measure_details",
            {
                "form_class": forms.MeasureDetailsForm,
                "title": "Enter the basic data",
                "link_text": "Measure details",
            },
        ),
        (
            "commodity",
            {
                "form_class": forms.MeasureCommodityForm,
                "title": "Select commodity and additional code",
                "link_text": "Commodity and additional code",
            },
        ),
        (
            "conditions",
            {
                "form_class": forms.MeasureConditionsFormSet,
                "title": "Add one or more conditions",
                "link_text": "Conditions",
                "template": "measures/create-formset.jinja",
            },
        ),
        (
            "duties",
            {
                "form_class": forms.MeasureDutiesForm,
                "title": "Enter the duties that will apply",
                "link_text": "Duties",
            },
        ),
        (
            "footnotes",
            {
                "form_class": forms.MeasureFootnotesFormSet,
                "title": "Add one or more footnotes",
                "link_text": "Footnotes",
                "template": "measures/create-formset.jinja",
            },
        ),
        (
            "summary",
            {
                "form_class": forms.MeasureReviewForm,
                "title": "Review your measure",
                "link_text": "Summary",
                "template": "measures/create-review.jinja",
            },
        ),
    ]

    def done(self, *args, **kwargs):
        cleaned_data = self.get_all_cleaned_data()

        measure_start_date = cleaned_data["valid_between"].lower

        measure_creation_pattern = MeasureCreationPattern(
            workbasket=WorkBasket.current(self.request),
            base_date=measure_start_date,
            defaults={
                "generating_regulation": cleaned_data["generating_regulation"],
            },
        )

        measure_data = {
            "measure_type": cleaned_data["measure_type"],
            "geographical_area": cleaned_data["geographical_area"],
            "exclusions": cleaned_data.get("geo_area_exclusions", []),
            "goods_nomenclature": cleaned_data["goods_nomenclature"],
            "additional_code": cleaned_data["additional_code"],
            "order_number": cleaned_data["order_number"],
            "validity_start": measure_start_date,
            "validity_end": cleaned_data["valid_between"].upper,
            "footnotes": [
                item["footnote"]
                for item in cleaned_data.get("formset-footnotes", [])
                if not item["DELETE"]
            ],
            # condition_sentence here, or handle separately and duty_sentence after?
            "duty_sentence": cleaned_data["duties"],
        }

        try:
            measure = measure_creation_pattern.create(**measure_data)
            for i, condition_data in enumerate(
                cleaned_data.get("formset-conditions", []),
            ):

                condition = MeasureCondition(
                    sid=measure_creation_pattern.measure_condition_sid_counter(),
                    component_sequence_number=i,
                    dependent_measure=measure,
                    update_type=UpdateType.CREATE,
                    transaction=measure.transaction,
                    condition_code=condition_data["condition_code"],
                    action=condition_data.get("action"),
                    required_certificate=condition_data.get("required_certificate"),
                )
                condition.save()

                # XXX the design doesn't show whether the condition duty_amount field
                # should handle duty_expression, monetary_unit or measurements, so this
                # code assumes some sensible(?) defaults
                if condition.duty_amount:
                    component = MeasureConditionComponent(
                        condition=condition,
                        update_type=UpdateType.CREATE,
                        transaction=condition.transaction,
                        duty_expression=measure_creation_pattern.condition_sentence_parser.duty_expressions[
                            1
                        ],
                        duty_amount=condition.duty_amount,
                        monetary_unit=measure_creation_pattern.condition_sentence_parser.monetary_units[
                            "GBP"
                        ],
                        component_measurement=None,
                    )
                    component.save()

        except AssertionError as e:
            raise ValidationError(e) from e

        return HttpResponseRedirect(
            reverse_lazy("measure-ui-confirm-create", kwargs={"sid": measure.sid}),
        )

    def get_context_data(self, form, **kwargs):
        context = super().get_context_data(form=form, **kwargs)
        context["step_metadata"] = dict(self.STEPS)
        context["form"].is_bound = False
        context["no_form_tags"] = FormHelper()
        context["no_form_tags"].form_tag = False
        return context

    def get_form(self, step=None, data=None, files=None):
        form = super().get_form(step, data, files)
        tx = WorkBasket.get_current_transaction(self.request)
        forms = [form]
        if hasattr(form, "forms"):
            forms = form.forms
        for f in forms:
            if hasattr(f, "fields"):
                for field in f.fields.values():
                    if hasattr(field, "queryset"):
                        field.queryset = field.queryset.approved_up_to_transaction(tx)
        return form

    def get_template_names(self):
        return dict(self.STEPS)[self.steps.current].get(
            "template",
            "measures/create-wizard-step.jinja",
        )

    @classonlymethod
    def as_view(cls, **initkwargs):
        return super().as_view(
            [(name, metadata["form_class"]) for name, metadata in cls.STEPS],
            url_name="measure-ui-create",
            done_step_name="complete",
            **initkwargs,
        )


class MeasureConfirmCreate(MeasureMixin, TrackedModelDetailView):
    template_name = "common/confirm_create.jinja"


class MeasureUpdate(
    MeasureMixin,
    TrackedModelDetailMixin,
    DraftUpdateView,
):
    form_class = forms.MeasureForm
    permission_required = "common.change_trackedmodel"
    template_name = "measures/edit.jinja"
    queryset = Measure.objects.with_duty_sentence()

    def get_form_kwargs(self):
        kwargs = super().get_form_kwargs()
        kwargs["request"] = self.request
        return kwargs

    def get_form(self, form_class=None):
        form = super().get_form(form_class=form_class)
        tx = WorkBasket.get_current_transaction(self.request)

        if hasattr(form, "field"):
            for field in form.fields.values():
                if hasattr(field, "queryset"):
                    field.queryset = field.queryset.approved_up_to_transaction(tx)

        return form

<<<<<<< HEAD
    def get_context_data(self, **kwargs):
        context = super().get_context_data(**kwargs)
        initial = self.request.session.get(
            f"formset_initial_{self.kwargs.get('sid')}",
            [],
        )
        formset = forms.MeasureFootnotesFormSet()
        formset.initial = initial
        formset.form_kwargs = {"request": self.request}
        context["formset"] = formset
        context["no_form_tags"] = FormHelper()
        context["no_form_tags"].form_tag = False

        return context
=======
    def form_valid(self, form):
        """
        Gets updated object with form.save(), checks if this object has been
        deleted during save.

        If deleted, gets newly created measure by latest sid.
        """
        self.object = form.save()
        if self.object.update_type == UpdateType.DELETE:
            self.object = Measure.objects.filter().order_by("sid").last()

        return HttpResponseRedirect(self.get_success_url())
>>>>>>> a3fb5781


class MeasureConfirmUpdate(MeasureMixin, TrackedModelDetailView):
    template_name = "common/confirm_update.jinja"


class MeasureFootnotesUpdate(View):
    """Separate post-only view for adding or removing footnotes on an existing
    measure."""

    def get_delete_key(self, footnote_key: str) -> str:
        """
        Expects a string of format 'form-0-footnote' or 'form-1-footnote' etc.

        Outputs a string of format 'form-0-DELETE' or 'form-1-DELETE' etc.
        """
        split = footnote_key.split("-")

        return split[0] + "-" + split[1] + "-DELETE"

    def post(self, request: HttpRequest, *args: str, **kwargs: Any) -> HttpResponse:
        """
        Checks for 'remove' key in request.POST.

        If found, updates request session with PK of footnote to be removed from
        measure. If not found, updates request session with footnote pks to
        populate formset, ignoring footnotes marked for deletion in the formset.
        """
        sid = self.kwargs.get("sid")

        if "remove" in request.POST:
            request.session[f"instance_footnotes_{sid}"].remove(
                int(request.POST.get("remove")),
            )
            request.session.save()
        else:
            keys = request.POST.keys()
            footnote_keys = [
                key
                for key in keys
                if "footnote" in key and "form" in key and "auto" not in key
            ]
            request.session[f"formset_initial_{sid}"] = [
                {"footnote": request.POST[footnote]}
                for footnote in footnote_keys
                if self.get_delete_key(footnote) not in keys and request.POST[footnote]
            ]

        return HttpResponseRedirect(reverse("measure-ui-edit", args=[sid]))<|MERGE_RESOLUTION|>--- conflicted
+++ resolved
@@ -279,7 +279,6 @@
 
         return form
 
-<<<<<<< HEAD
     def get_context_data(self, **kwargs):
         context = super().get_context_data(**kwargs)
         initial = self.request.session.get(
@@ -294,7 +293,7 @@
         context["no_form_tags"].form_tag = False
 
         return context
-=======
+
     def form_valid(self, form):
         """
         Gets updated object with form.save(), checks if this object has been
@@ -307,7 +306,6 @@
             self.object = Measure.objects.filter().order_by("sid").last()
 
         return HttpResponseRedirect(self.get_success_url())
->>>>>>> a3fb5781
 
 
 class MeasureConfirmUpdate(MeasureMixin, TrackedModelDetailView):
