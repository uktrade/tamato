import datetime
import logging
from itertools import groupby

from crispy_forms_gds.helper import FormHelper
from crispy_forms_gds.layout import HTML
from crispy_forms_gds.layout import Button
from crispy_forms_gds.layout import Div
from crispy_forms_gds.layout import Field
from crispy_forms_gds.layout import Fieldset
from crispy_forms_gds.layout import Fluid
from crispy_forms_gds.layout import Layout
from crispy_forms_gds.layout import Size
from crispy_forms_gds.layout import Submit
from django import forms
from django.core.exceptions import ValidationError
from django.db.models import TextChoices
from django.urls import reverse
from parsec import ParseError

from additional_codes.models import AdditionalCode
from certificates.models import Certificate
from commodities.models import GoodsNomenclature
from common.fields import AutoCompleteField
from common.forms import BindNestedFormMixin
from common.forms import DateInputFieldFixed
from common.forms import FormSet
from common.forms import RadioNested
from common.forms import ValidityPeriodForm
from common.forms import delete_form_for
from common.forms import formset_add_or_delete
from common.forms import formset_factory
from common.forms import unprefix_formset_data
from common.util import validity_range_contains_range
from common.validators import SymbolValidator
from common.validators import UpdateType
from footnotes.models import Footnote
from geo_areas.models import GeographicalArea
from geo_areas.models import GeographicalMembership
from geo_areas.validators import AreaCode
from measures import models
from measures.constants import MeasureEditSteps
from measures.models import MeasureExcludedGeographicalArea
from measures.parsers import DutySentenceParser
from measures.util import diff_components
from measures.validators import validate_conditions_formset
from measures.validators import validate_duties
from quotas.models import QuotaOrderNumber
from regulations.models import Regulation
from workbaskets.models import WorkBasket

logger = logging.getLogger(__name__)

MEASURE_CONDITIONS_FORMSET_PREFIX = "measure-conditions-formset"
MEASURE_COMMODITIES_FORMSET_PREFIX = "measure_commodities_duties_formset"
ERGA_OMNES_EXCLUSIONS_PREFIX = "erga_omnes_exclusions"
ERGA_OMNES_EXCLUSIONS_FORMSET_PREFIX = (
    f"{ERGA_OMNES_EXCLUSIONS_PREFIX}_formset"  # /PS-IGNORE
)
GROUP_EXCLUSIONS_PREFIX = "geo_group_exclusions"
GROUP_EXCLUSIONS_FORMSET_PREFIX = f"{GROUP_EXCLUSIONS_PREFIX}_formset"

GEO_GROUP_PREFIX = "geographical_area_group"
GEO_GROUP_FORMSET_PREFIX = f"{GEO_GROUP_PREFIX}_formset"

COUNTRY_REGION_PREFIX = "country_region"
COUNTRY_REGION_FORMSET_PREFIX = f"{COUNTRY_REGION_PREFIX}_formset"


class GeoAreaInitialDataMixin:
    @property
    def formset_submitted(self):
        return formset_add_or_delete(
            [
                GROUP_EXCLUSIONS_FORMSET_PREFIX,
                GEO_GROUP_FORMSET_PREFIX,
                COUNTRY_REGION_FORMSET_PREFIX,
                ERGA_OMNES_EXCLUSIONS_FORMSET_PREFIX,
            ],
            self.data,
        )

    @property
    def whole_form_submit(self):
        return bool(self.data.get("submit"))

    def get_geo_area_initial(self):
        initial = {}
        geo_area_type = self.initial.get(self.geo_area_field_name) or self.data.get(
            self.geo_area_field_name,
        )
        if geo_area_type in [
            GeoAreaType.GROUP.value,
            GeoAreaType.ERGA_OMNES.value,
        ]:
            field_name = FIELD_NAME_MAPPING[geo_area_type]
            prefix = FORMSET_PREFIX_MAPPING[geo_area_type]
            initial_exclusions = []
            if hasattr(self, "instance"):
                initial_exclusions = [
                    {field_name: exclusion.excluded_geographical_area}
                    for exclusion in self.instance.exclusions.all()
                ]
            # if we just submitted the form, add the new data to initial
            if self.formset_submitted or self.whole_form_submit:
                new_data = unprefix_formset_data(prefix, self.data.copy())
                for g in new_data:
                    if g[field_name]:
                        id = int(g[field_name])
                        g[field_name] = GeographicalArea.objects.get(id=id)
                initial_exclusions = new_data

            initial[FORMSET_PREFIX_MAPPING[geo_area_type]] = initial_exclusions

        return initial


class GeoAreaType(TextChoices):
    ERGA_OMNES = "ERGA_OMNES", "All countries (erga omnes)"
    GROUP = "GROUP", "A group of countries"
    COUNTRY = "COUNTRY", "Specific countries or regions"


SUBFORM_PREFIX_MAPPING = {
    GeoAreaType.GROUP: GEO_GROUP_PREFIX,
    GeoAreaType.COUNTRY: COUNTRY_REGION_FORMSET_PREFIX,
}

FORMSET_PREFIX_MAPPING = {
    GeoAreaType.ERGA_OMNES: ERGA_OMNES_EXCLUSIONS_FORMSET_PREFIX,
    GeoAreaType.GROUP: GROUP_EXCLUSIONS_FORMSET_PREFIX,
    GeoAreaType.COUNTRY: COUNTRY_REGION_FORMSET_PREFIX,
}

EXCLUSIONS_FORMSET_PREFIX_MAPPING = {
    GeoAreaType.ERGA_OMNES: ERGA_OMNES_EXCLUSIONS_FORMSET_PREFIX,
    GeoAreaType.GROUP: GROUP_EXCLUSIONS_FORMSET_PREFIX,
    GeoAreaType.COUNTRY: None,
}

FIELD_NAME_MAPPING = {
    GeoAreaType.ERGA_OMNES: "erga_omnes_exclusion",
    GeoAreaType.GROUP: "geo_group_exclusion",
    GeoAreaType.COUNTRY: "geographical_area_country_or_region",
}


class GeoGroupForm(forms.Form):
    prefix = GEO_GROUP_PREFIX

    geographical_area_group = forms.ModelChoiceField(
        label="",
        queryset=None,  # populated in __init__
        error_messages={"required": "A country group is required."},
    )

    def __init__(self, *args, **kwargs):
        super().__init__(*args, **kwargs)
        self.fields["geographical_area_group"].queryset = (
            GeographicalArea.objects.current()
            .with_latest_description()
            .filter(area_code=AreaCode.GROUP)
            .as_at_today()
            .order_by("description")
        )
        # descriptions__description" should make this implicitly distinct()
        self.fields[
            "geographical_area_group"
        ].label_from_instance = lambda obj: f"{obj.area_id} - {obj.description}"

        if self.initial.get("geo_area") == GeoAreaType.GROUP.value:
            self.initial["geographical_area_group"] = self.initial["geographical_area"]


class ErgaOmnesExclusionsForm(forms.Form):
    prefix = ERGA_OMNES_EXCLUSIONS_PREFIX

    erga_omnes_exclusion = forms.ModelChoiceField(
        label="",
        queryset=GeographicalArea.objects.all(),
        help_text="Select a country to be excluded:",
        required=False,
    )

    def __init__(self, *args, **kwargs):
        super().__init__(*args, **kwargs)
        self.fields["erga_omnes_exclusion"].queryset = (
            GeographicalArea.objects.current()
            .with_latest_description()
            .as_at_today()
            .order_by("description")
        )
        self.fields[
            "erga_omnes_exclusion"
        ].label_from_instance = lambda obj: f"{obj.area_id} - {obj.description}"


class GeoGroupExclusionsForm(forms.Form):
    prefix = GROUP_EXCLUSIONS_PREFIX

    geo_group_exclusion = forms.ModelChoiceField(
        label="",
        queryset=GeographicalArea.objects.all(),
        help_text="Select a country to be excluded:",
        required=False,
    )

    def __init__(self, *args, **kwargs):
        super().__init__(*args, **kwargs)
        self.fields["geo_group_exclusion"].queryset = (
            GeographicalArea.objects.current()
            .with_latest_description()
            .as_at_today()
            .order_by("description")
        )
        self.fields[
            "geo_group_exclusion"
        ].label_from_instance = lambda obj: f"{obj.area_id} - {obj.description}"


GeoGroupFormSet = formset_factory(
    GeoGroupForm,
    prefix=GEO_GROUP_FORMSET_PREFIX,
    formset=FormSet,
    min_num=1,
    max_num=2,
    extra=0,
    validate_min=True,
    validate_max=True,
)

ErgaOmnesExclusionsFormSet = formset_factory(
    ErgaOmnesExclusionsForm,
    prefix=ERGA_OMNES_EXCLUSIONS_FORMSET_PREFIX,
    formset=FormSet,
    min_num=0,
    max_num=100,
    extra=0,
    validate_min=True,
    validate_max=True,
)

GeoGroupExclusionsFormSet = formset_factory(
    GeoGroupExclusionsForm,
    prefix=GROUP_EXCLUSIONS_FORMSET_PREFIX,
    formset=FormSet,
    min_num=0,
    max_num=100,
    extra=0,
    validate_min=True,
    validate_max=True,
)


class CountryRegionForm(forms.Form):
    prefix = COUNTRY_REGION_PREFIX

    geographical_area_country_or_region = forms.ModelChoiceField(
        queryset=GeographicalArea.objects.exclude(
            area_code=AreaCode.GROUP,
            descriptions__description__isnull=True,
        ),
        error_messages={"required": "A country or region is required."},
    )

    def __init__(self, *args, **kwargs):
        super().__init__(*args, **kwargs)
        self.fields["geographical_area_country_or_region"].queryset = (
            GeographicalArea.objects.current()
            .with_latest_description()
            .exclude(area_code=AreaCode.GROUP)
            .as_at_today()
            .order_by("description")
        )

        self.fields[
            "geographical_area_country_or_region"
        ].label_from_instance = lambda obj: f"{obj.area_id} - {obj.description}"

        if self.initial.get("geo_area") == GeoAreaType.COUNTRY.value:
            self.initial["geographical_area_country_or_region"] = self.initial[
                "geographical_area"
            ]


CountryRegionFormSet = formset_factory(
    CountryRegionForm,
    prefix=COUNTRY_REGION_FORMSET_PREFIX,
    formset=FormSet,
    min_num=1,
    max_num=2,
    extra=0,
    validate_min=True,
    validate_max=True,
)


class MeasureConditionComponentDuty(Field):
    template = "components/measure_condition_component_duty/template.jinja"


class MeasureValidityForm(ValidityPeriodForm):
    """A form for working with `start_date` and `end_date` logic where the
    `valid_between` field does not already exist on the form."""

    class Meta:
        model = models.Measure
        fields = [
            "valid_between",
        ]


class MeasureConditionsFormMixin(forms.ModelForm):
    class Meta:
        model = models.MeasureCondition
        fields = [
            "condition_code",
            "duty_amount",
            "monetary_unit",
            "condition_measurement",
            "required_certificate",
            "action",
            "applicable_duty",
            "condition_sid",
        ]

    condition_code = forms.ModelChoiceField(
        label="",
        queryset=models.MeasureConditionCode.objects.latest_approved(),
        empty_label="-- Please select a condition code --",
        error_messages={"required": "A condition code is required."},
    )
    # This field used to be called duty_amount, but forms.ModelForm expects a decimal value when it sees that duty_amount is a DecimalField on the MeasureCondition model.
    # reference_price expects a non-compound duty string (e.g. "11 GBP / 100 kg".
    # Using DutySentenceParser we validate this string and get the decimal value to pass to the model field, duty_amount)
    reference_price = forms.CharField(
        label="Reference price or quantity",
        required=False,
        validators=[
            SymbolValidator,
        ],
    )
    required_certificate = AutoCompleteField(
        label="Certificate, licence or document",
        queryset=Certificate.objects.current(),
        required=False,
    )
    action = forms.ModelChoiceField(
        label="Action code",
        # Filters out 'negative' actions in a positive/negative pair, doesn't filter out action that have no pair
        queryset=models.MeasureAction.objects.latest_approved()
        .filter(
            negative_measure_action__isnull=True,
        )
        .select_related("negative_measure_action")
        .order_by("code"),
        empty_label="-- Please select an action code --",
        error_messages={"required": "An action code is required."},
    )
    applicable_duty = forms.CharField(
        label="Duty",
        required=False,
        validators=[
            SymbolValidator,
        ],
    )
    condition_sid = forms.CharField(required=False, widget=forms.HiddenInput())

    def __init__(self, *args, **kwargs):
        super().__init__(*args, **kwargs)

        self.helper = FormHelper(self)
        self.helper.form_tag = False

        self.helper.layout = Layout(
            Fieldset(
                Div(
                    Div(
                        Div(
                            Field(
                                "condition_code",
                                template="components/measure_condition_code/template.jinja",
                            ),
                            "condition_sid",
                        ),
                        Div(
                            Div(
                                Field("reference_price", css_class="govuk-input"),
                                "required_certificate",
                                css_class="govuk-form-group",
                            ),
                            css_class="govuk-radios__conditional",
                        ),
                    ),
                    Div(
                        Field(
                            "action",
                            template="components/measure_condition_action_code/template.jinja",
                        ),
                        Div(
                            MeasureConditionComponentDuty("applicable_duty"),
                        ),
                    ),
                    style="display: grid; grid-template-columns: 80% 80%; grid-gap: 5%",
                ),
                Field("DELETE", template="includes/common/formset-delete-button.jinja")
                if not self.prefix.endswith("__prefix__")
                else None,
                legend="Condition",
                legend_size=Size.SMALL,
                data_field="condition_code",
            ),
        )

    def conditions_clean(self, cleaned_data, measure_start_date):
        """
        We get the reference_price from cleaned_data and the measure_start_date
        from the form's initial data.

        If both are present, we call validate_duties with measure_start_date.
        Then, if reference_price is provided, we use DutySentenceParser with
        measure_start_date, if present, or the current_date, to check that we
        are dealing with a simple duty (i.e. only one component). We then update
        cleaned_data with key-value pairs created from this single, unsaved
        component.
        """
        price = cleaned_data.get("reference_price")
        certificate = cleaned_data.get("required_certificate")

        # Price or certificate must be present but no both
        if (not price and not certificate) or (price and certificate):
            self.add_error(
                None,
                ValidationError(
                    "For each condition you must complete either ‘reference price or quantity’ or ‘certificate, licence or document’.",
                ),
            )

        price_errored = False
        if price and measure_start_date is not None:
            try:
                validate_duties(price, measure_start_date)
            except ValidationError:
                # invalid price's will not parse
                price_errored = True
                self.add_error(
                    "reference_price",
                    "Enter a valid reference price or quantity.",
                )

        if price and not price_errored:
            parser = DutySentenceParser.create(measure_start_date)
            components = parser.parse(price)
            if len(components) > 1:
                self.add_error(
                    "reference_price",
                    ValidationError(
                        "A MeasureCondition cannot be created with a compound reference price (e.g. 3.5% + 11 GBP / 100 kg)",
                    ),
                )
            cleaned_data["duty_amount"] = components[0].duty_amount
            cleaned_data["monetary_unit"] = components[0].monetary_unit
            cleaned_data["condition_measurement"] = components[0].component_measurement

        # The JS autocomplete does not allow for clearing unnecessary certificates
        # In case of a user changing data, the information is cleared here.
        condition_code = cleaned_data.get("condition_code")
        if condition_code and not condition_code.accepts_certificate:
            cleaned_data["required_certificate"] = None

        return cleaned_data


class MeasureConditionsForm(MeasureConditionsFormMixin):
    def get_start_date(self, data):
        """Validates that the day, month, and year start_date fields are present
        in data and then returns the start_date datetime object."""
        validity_form = MeasureValidityForm(data=data)
        validity_form.is_valid()

        return validity_form.cleaned_data["valid_between"].lower

    def clean_applicable_duty(self):
        """
        Gets applicable_duty from cleaned data.

        We get start date from other data in the measure edit form. Uses
        `DutySentenceParser` to check that applicable_duty is a valid duty
        string.
        """
        applicable_duty = self.cleaned_data["applicable_duty"]

        if applicable_duty and self.get_start_date(self.data) is not None:
            try:
                validate_duties(applicable_duty, self.get_start_date(self.data))
            except ValidationError as e:
                self.add_error("applicable_duty", e)

        return applicable_duty

    def clean(self):
        """
        We get the reference_price from cleaned_data and the measure_start_date
        from the form's initial data.

        If both are present, we call validate_duties with measure_start_date.
        Then, if reference_price is provided, we use DutySentenceParser with
        measure_start_date, if present, or the current_date, to check that we
        are dealing with a simple duty (i.e. only one component). We then update
        cleaned_data with key-value pairs created from this single, unsaved
        component.
        """
        cleaned_data = super().clean()
        measure_start_date = self.get_start_date(self.data)

        return self.conditions_clean(cleaned_data, measure_start_date)


class MeasureConditionsBaseFormSet(FormSet):
    prefix = MEASURE_CONDITIONS_FORMSET_PREFIX

    def clean(self):
        """
        We get the cleaned_data from the forms in the formset if any of the
        forms are not valid the form set checks are skipped until they are
        valid.

        Validates formset using validate_conditions_formset which will raise a
        ValidationError if the formset contains errors.
        """

        # cleaned_data is only set if forms are all valid
        if any(self.errors):
            # Don't bother validating the formset unless each form is valid on its own
            return
        cleaned_data = super().cleaned_data

        validate_conditions_formset(cleaned_data)

        return cleaned_data


class MeasureConditionsFormSet(MeasureConditionsBaseFormSet):
    form = MeasureConditionsForm


class MeasureConditionsWizardStepForm(MeasureConditionsFormMixin):
    # override methods that use form kwargs
    def __init__(self, *args, **kwargs):
        self.measure_start_date = kwargs.pop("measure_start_date")
        super().__init__(*args, **kwargs)

    def clean_applicable_duty(self):
        """
        Gets applicable_duty from cleaned data.

        We expect `measure_start_date` to be passed in. Uses
        `DutySentenceParser` to check that applicable_duty is a valid duty
        string.
        """
        applicable_duty = self.cleaned_data["applicable_duty"]

        if applicable_duty and self.measure_start_date is not None:
            try:
                validate_duties(applicable_duty, self.measure_start_date)
            except ValidationError as e:
                self.add_error("applicable_duty", e)
        return applicable_duty

    def clean(self):
        """
        We get the reference_price from cleaned_data and the measure_start_date
        from form kwargs.

        If reference_price is provided, we use DutySentenceParser with
        measure_start_date to check that we are dealing with a simple duty (i.e.
        only one component). We then update cleaned_data with key-value pairs
        created from this single, unsaved component.
        """
        cleaned_data = super().clean()

        return self.conditions_clean(cleaned_data, self.measure_start_date)


class MeasureConditionsWizardStepFormSet(MeasureConditionsBaseFormSet):
    form = MeasureConditionsWizardStepForm


class MeasureForm(
    GeoAreaInitialDataMixin,
    ValidityPeriodForm,
    BindNestedFormMixin,
    forms.ModelForm,
):
    """Form used for editing individual Measures."""

    class Meta:
        model = models.Measure
        fields = (
            "valid_between",
            "measure_type",
            "generating_regulation",
            "goods_nomenclature",
            "additional_code",
            "order_number",
        )

    geo_area_field_name = "geo_area"

    measure_type = AutoCompleteField(
        label="Measure type",
        help_text="Select the regulation which provides the legal basis for the measure.",
        queryset=models.MeasureType.objects.all(),
    )
    generating_regulation = AutoCompleteField(
        label="Regulation ID",
        help_text="Select the regulation which provides the legal basis for the measure.",
        queryset=Regulation.objects.all(),
    )
    goods_nomenclature = AutoCompleteField(
        label="Code and description",
        help_text="Select the 10 digit commodity code to which the measure applies.",
        queryset=GoodsNomenclature.objects.all(),
        required=False,
        attrs={"min_length": 3},
    )
    duty_sentence = forms.CharField(
        label="Duties",
        widget=forms.TextInput,
        required=False,
    )
    additional_code = AutoCompleteField(
        label="Code and description",
        help_text=(
            "Search for an additional code by typing in the code's number or a keyword. "
            "A dropdown list will appear after a few seconds. You can then select the correct code from the dropdown list."
        ),
        queryset=AdditionalCode.objects.all(),
        required=False,
    )
    order_number = AutoCompleteField(
        label="Order number",
        help_text="Enter the quota order number if a quota measure type has been selected. Leave this field blank if the measure is not a quota.",
        queryset=QuotaOrderNumber.objects.all(),
        required=False,
    )
    geo_area = RadioNested(
        label="Geographical area",
        choices=GeoAreaType.choices,
        nested_forms={
            GeoAreaType.ERGA_OMNES.value: [ErgaOmnesExclusionsFormSet],
            GeoAreaType.GROUP.value: [GeoGroupForm, GeoGroupExclusionsFormSet],
            GeoAreaType.COUNTRY.value: [CountryRegionForm],
        },
        error_messages={"required": "A Geographical area must be selected"},
    )

    def __init__(self, *args, **kwargs):
        self.request = kwargs.pop("request", None)
        super().__init__(*args, **kwargs)

        tx = WorkBasket.get_current_transaction(self.request)

        self.initial["duty_sentence"] = self.instance.duty_sentence
        self.request.session[
            f"instance_duty_sentence_{self.instance.sid}"
        ] = self.instance.duty_sentence

        if self.instance.geographical_area.is_all_countries():
            self.initial["geo_area"] = GeoAreaType.ERGA_OMNES.value

        elif self.instance.geographical_area.is_group():
            self.initial["geo_area"] = GeoAreaType.GROUP.value

        else:
            self.initial["geo_area"] = GeoAreaType.COUNTRY.value

        # If no footnote keys are stored in the session for a measure,
        # store all the pks of a measure's footnotes on the session, using the measure sid as key
        if f"instance_footnotes_{self.instance.sid}" not in self.request.session.keys():
            tx = WorkBasket.get_current_transaction(self.request)
            associations = (
                models.FootnoteAssociationMeasure.objects.approved_up_to_transaction(
                    tx,
                ).filter(
                    footnoted_measure__sid=self.instance.sid,
                )
            )
            self.request.session[f"instance_footnotes_{self.instance.sid}"] = [
                a.associated_footnote.pk for a in associations
            ]

        nested_forms_initial = {**self.initial}
        nested_forms_initial["geographical_area"] = self.instance.geographical_area
        geo_area_initial_data = self.get_geo_area_initial()
        nested_forms_initial.update(geo_area_initial_data)
        kwargs.pop("initial")
        self.bind_nested_forms(*args, initial=nested_forms_initial, **kwargs)

    def clean_duty_sentence(self):
        duty_sentence = self.cleaned_data["duty_sentence"]
        valid_between = self.initial.get("valid_between")
        if duty_sentence and valid_between is not None:
            validate_duties(duty_sentence, valid_between.lower)

        return duty_sentence

    def clean(self):
        cleaned_data = super().clean()

        erga_omnes_instance = (
            GeographicalArea.objects.latest_approved()
            .as_at(self.instance.valid_between.lower)
            .get(
                area_code=1,
                area_id=1011,
            )
        )

        geographical_area_fields = {
            GeoAreaType.ERGA_OMNES: erga_omnes_instance,
            GeoAreaType.GROUP: cleaned_data.get("geographical_area_group"),
            GeoAreaType.COUNTRY: cleaned_data.get(
                "geographical_area_country_or_region",
            ),
        }

        if self.data.get("geo_area"):
            geo_area_choice = self.data.get("geo_area")
            cleaned_data["geographical_area"] = geographical_area_fields[
                geo_area_choice
            ]
            exclusions = cleaned_data.get(FORMSET_PREFIX_MAPPING[geo_area_choice])
            if exclusions:
                cleaned_data["exclusions"] = [
                    exclusion[FIELD_NAME_MAPPING[geo_area_choice]]
                    for exclusion in exclusions
                ]

        cleaned_data["sid"] = self.instance.sid

        return cleaned_data

    def save(self, commit=True):
        """Get the measure instance after form submission, get from session
        storage any footnote pks created via the Footnote formset and any pks
        not removed from the measure after editing and create footnotes via
        FootnoteAssociationMeasure."""
        instance = super().save(commit=False)
        if commit:
            instance.save()

        sid = instance.sid

        geo_area = self.cleaned_data.get("geographical_area")
        if geo_area and geo_area != instance.geographical_area:
            instance.geographical_area = geo_area
            instance.save(update_fields=["geographical_area"])

        if self.cleaned_data.get("exclusions"):
            exclusions = self.cleaned_data.get("exclusions")
            valid_memberships = GeographicalMembership.objects.as_at(
                instance.valid_between.lower,
            )

            # pull individual countries out of groups and add to the list
            all_exclusions = []
            for exclusion in exclusions:
                if exclusion.area_code == AreaCode.GROUP:
                    measure_origins = set(
                        m.member
                        for m in valid_memberships.filter(
                            geo_group=instance.geographical_area,
                        )
                    )
                    for membership in valid_memberships.filter(geo_group=exclusion):
                        if membership.member.sid in [m.sid for m in measure_origins]:
                            all_exclusions.append(membership.member)
                else:
                    all_exclusions.append(exclusion)

            for geo_area in all_exclusions:
                existing_exclusion = (
                    instance.exclusions.filter(excluded_geographical_area=geo_area)
                    .current()
                    .first()
                )

                if existing_exclusion:
                    existing_exclusion.new_version(
                        workbasket=WorkBasket.current(self.request),
                        transaction=instance.transaction,
                        modified_measure=instance,
                    )
                else:
                    MeasureExcludedGeographicalArea.objects.create(
                        modified_measure=instance,
                        excluded_geographical_area=geo_area,
                        update_type=UpdateType.CREATE,
                        transaction=instance.transaction,
                    )

            removed_excluded_areas = {
                e.excluded_geographical_area for e in instance.exclusions.current()
            }.difference(set(self.cleaned_data["exclusions"]))

            removed_exclusions = [
                instance.exclusions.current().get(excluded_geographical_area__id=e.id)
                for e in removed_excluded_areas
            ]

            for removed in removed_exclusions:
                removed.new_version(
                    update_type=UpdateType.DELETE,
                    workbasket=WorkBasket.current(self.request),
                    transaction=instance.transaction,
                    modified_measure=instance,
                )

        if (
            self.request.session[f"instance_duty_sentence_{self.instance.sid}"]
            != self.cleaned_data["duty_sentence"]
        ):
            diff_components(
                instance,
                self.cleaned_data["duty_sentence"],
                self.cleaned_data["valid_between"].lower,
                WorkBasket.current(self.request),
                # Creating components in the same transaction as the new version
                # of the measure minimises number of transaction and groups the
                # creation of measure and related objects in the same
                # transaction.
                instance.transaction,
                models.MeasureComponent,
                "component_measure",
            )

        footnote_pks = [
            dct["footnote"]
            for dct in self.request.session.get(f"formset_initial_{sid}", [])
        ]
        footnote_pks.extend(self.request.session.get(f"instance_footnotes_{sid}", []))

        self.request.session.pop(f"formset_initial_{sid}", None)
        self.request.session.pop(f"instance_footnotes_{sid}", None)

        removed_associations = (
            instance.footnoteassociationmeasure_set.current().exclude(
                associated_footnote__pk__in=footnote_pks,
            )
        )
        for association in removed_associations:
            association.new_version(
                workbasket=WorkBasket.current(self.request),
                transaction=instance.transaction,
                footnoted_measure=instance,
                update_type=UpdateType.DELETE,
            )

        for pk in footnote_pks:
            footnote = (
                Footnote.objects.filter(pk=pk)
                .approved_up_to_transaction(instance.transaction)
                .first()
            )

            existing_association = (
                models.FootnoteAssociationMeasure.objects.approved_up_to_transaction(
                    instance.transaction,
                )
                .filter(
                    footnoted_measure__sid=instance.sid,
                    associated_footnote__footnote_id=footnote.footnote_id,
                    associated_footnote__footnote_type__footnote_type_id=footnote.footnote_type.footnote_type_id,
                )
                .first()
            )
            if existing_association:
                existing_association.new_version(
                    workbasket=WorkBasket.current(self.request),
                    transaction=instance.transaction,
                    footnoted_measure=instance,
                )
            else:
                models.FootnoteAssociationMeasure.objects.create(
                    footnoted_measure=instance,
                    associated_footnote=footnote,
                    update_type=UpdateType.CREATE,
                    transaction=instance.transaction,
                )

        return instance

    def is_valid(self) -> bool:
        """Check that measure conditions data is valid before calling super() on
        the rest of the form data."""
        initial = unprefix_formset_data(
            MeasureConditionsFormSet.prefix,
            self.data.copy(),
        )
        conditions_formset = MeasureConditionsFormSet(
            self.data,
            initial=initial,
        )
        if not conditions_formset.is_valid():
            return False

        return super().is_valid()


class MeasureFilterForm(forms.Form):
    """Generic Filtering form which adds submit and clear buttons, and adds GDS
    formatting to field types."""

    def __init__(self, *args, **kwargs):
        super().__init__(*args, **kwargs)
        self.helper = FormHelper()
        self.helper.label_size = Size.SMALL
        self.helper.legend_size = Size.SMALL
        self.helper.layout = Layout(
            Div(
                Field.text("sid", field_width=Fluid.TWO_THIRDS),
                "goods_nomenclature",
                "goods_nomenclature__item_id",
                "additional_code",
                "order_number",
                "measure_type",
                "regulation",
                "geographical_area",
                "footnote",
                css_class="govuk-grid-row quarters",
            ),
            HTML(
                '<hr class="govuk-section-break govuk-section-break--s govuk-section-break--visible">',
            ),
            Div(
                Div(
                    Field.radios(
                        "start_date_modifier",
                        inline=True,
                    ),
                    "start_date",
                    css_class="govuk-grid-column-one-half form-group-margin-bottom-2",
                ),
                Div(
                    Field.radios(
                        "end_date_modifier",
                        inline=True,
                    ),
                    "end_date",
                    css_class="govuk-grid-column-one-half form-group-margin-bottom-2",
                ),
                css_class="govuk-grid-row govuk-!-margin-top-6",
            ),
            HTML(
                '<hr class="govuk-section-break govuk-section-break--s govuk-section-break--visible">',
            ),
            Button("submit", "Search and Filter", css_class="govuk-!-margin-top-6"),
            HTML(
                f'<a class="govuk-button govuk-button--secondary govuk-!-margin-top-6" href="{self.clear_url}"> Clear </a>',
            ),
        )


class MeasureCreateStartForm(forms.Form):
    pass


class MeasureDetailsForm(
    ValidityPeriodForm,
    forms.Form,
):
    class Meta:
        model = models.Measure
        fields = [
            "measure_type",
            "valid_between",
        ]

    measure_type = AutoCompleteField(
        label="Measure type",
        help_text=(
            "Search for a measure type using its ID number or a keyword. "
            "A dropdown list will appear after a few seconds. "
            "You can then select the measure type from the dropdown list."
        ),
        queryset=models.MeasureType.objects.all(),
    )

    min_commodity_count = forms.IntegerField(
        label="Commodity code count",
        help_text=(
            "Enter how many commodity codes you intend to apply to the measure. You can add more later, up to 99 in total."
        ),
        min_value=1,
        max_value=99,
        required=True,
        error_messages={
            "required": "Enter a number between 1 and 99",
            "min_value": "Enter a number between 1 and 99",
            "max_value": "Enter a number between 1 and 99",
        },
    )

    def __init__(self, *args, **kwargs):
        super().__init__(*args, **kwargs)

        self.helper = FormHelper(self)
        self.helper.label_size = Size.SMALL
        self.helper.legend_size = Size.SMALL
        self.helper.layout = Layout(
            "measure_type",
            "start_date",
            "end_date",
            Field("min_commodity_count", css_class="govuk-input govuk-input--width-2"),
            Submit(
                "submit",
                "Continue",
                data_module="govuk-button",
                data_prevent_double_click="true",
            ),
        )

    def clean(self):
        cleaned_data = super().clean()

        if "measure_type" in cleaned_data and "valid_between" in cleaned_data:
            measure_type = cleaned_data["measure_type"]
            if not validity_range_contains_range(
                measure_type.valid_between,
                cleaned_data["valid_between"],
            ):
                raise ValidationError(
                    f"The date range of the measure can't be outside that of the measure type: "
                    f"{measure_type.valid_between} does not contain {cleaned_data['valid_between']}",
                )

        return cleaned_data


class MeasureRegulationIdForm(forms.Form):
    class Meta:
        model = models.Measure
        fields = [
            "generating_regulation",
        ]

    generating_regulation = AutoCompleteField(
        label="Regulation ID",
        help_text=(
            "Search for a regulation using its ID number or a keyword. "
            "A dropdown list will appear after a few seconds. "
            "You can then select the regulation from the dropdown list."
        ),
        queryset=Regulation.objects.all(),
    )

    def __init__(self, *args, **kwargs):
        super().__init__(*args, **kwargs)

        self.helper = FormHelper(self)
        self.helper.label_size = Size.SMALL
        self.helper.legend_size = Size.SMALL
        self.helper.layout = Layout(
            "generating_regulation",
            Submit(
                "submit",
                "Continue",
                data_module="govuk-button",
                data_prevent_double_click="true",
            ),
        )


class MeasureQuotaOrderNumberForm(forms.Form):
    class Meta:
        model = models.Measure
        fields = [
            "order_number",
        ]

    order_number = AutoCompleteField(
        label="Quota order number",
        help_text=(
            "Search for a quota using its order number. "
            "You can then select the correct quota from the dropdown list. "
        ),
        queryset=QuotaOrderNumber.objects.all(),
        required=False,
    )

    def __init__(self, *args, **kwargs):
        super().__init__(*args, **kwargs)

        self.helper = FormHelper(self)
        self.helper.label_size = Size.SMALL
        self.helper.legend_size = Size.SMALL
        self.helper.layout = Layout(
            "order_number",
            HTML.details(
                "I don't know what my quota ID number is",
                f'You can search for the quota number by using <a href="{reverse("quota-ui-list")}" class="govuk-link">find and edit quotas</a>',
            ),
            Submit(
                "submit",
                "Continue",
                data_module="govuk-button",
                data_prevent_double_click="true",
            ),
        )


class MeasureGeographicalAreaForm(
    GeoAreaInitialDataMixin,
    BindNestedFormMixin,
    forms.Form,
):
    """
    Used in the MeasureCreateWizard.

    Allows creation of multiple measures for multiple commodity codes and
    countries.
    """

    geo_area = RadioNested(
        label="",
        help_text=(
            "Choose the geographical area to which the measure applies. "
            "This can be a specific country or a group of countries, and exclusions can be specified. "
            "The measure will only apply to imports from or exports to the selected area."
        ),
        choices=GeoAreaType.choices,
        nested_forms={
            GeoAreaType.ERGA_OMNES.value: [ErgaOmnesExclusionsFormSet],
            GeoAreaType.GROUP.value: [GeoGroupForm, GeoGroupExclusionsFormSet],
            GeoAreaType.COUNTRY.value: [CountryRegionFormSet],
        },
        error_messages={"required": "A Geographical area must be selected"},
    )

    @property
    def geo_area_field_name(self):
        return f"{self.prefix}-geo_area"

    def get_countries_initial(self):
        initial = {}

        geo_area_type = self.initial.get(self.geo_area_field_name) or self.data.get(
            self.geo_area_field_name,
        )

        if geo_area_type == GeoAreaType.COUNTRY.value:
            field_name = FIELD_NAME_MAPPING[geo_area_type]
            prefix = FORMSET_PREFIX_MAPPING[geo_area_type]
            initial_countries = []
            # if we just submitted the form, add the new data to initial
            if self.formset_submitted or self.whole_form_submit:
                new_data = unprefix_formset_data(prefix, self.data.copy())
                for g in new_data:
                    if g[field_name]:
                        id = int(g[field_name])
                        g[field_name] = GeographicalArea.objects.get(id=id)
                initial_countries = new_data

            initial[FORMSET_PREFIX_MAPPING[geo_area_type]] = initial_countries

        return initial

    def __init__(self, *args, **kwargs):
        super().__init__(*args, **kwargs)

        geographical_area_fields = {
            GeoAreaType.ERGA_OMNES: self.erga_omnes_instance,
            GeoAreaType.GROUP: self.data.get(f"{self.prefix}-geographical_area_group"),
            GeoAreaType.COUNTRY: self.data.get(
                f"{self.prefix}-geographical_area_country_or_region",
            ),
        }

        self.fields["geo_area"].initial = self.data.get(f"{self.prefix}-geo_area")

        nested_forms_initial = {}

        if self.fields["geo_area"].initial:
            nested_forms_initial["geographical_area"] = geographical_area_fields[
                self.fields["geo_area"].initial
            ]

        geo_area_initial_data = self.get_geo_area_initial()
        countries_initial_data = self.get_countries_initial()
        nested_forms_initial.update(geo_area_initial_data)
        nested_forms_initial.update(countries_initial_data)
        kwargs.pop("initial")
        self.bind_nested_forms(*args, initial=nested_forms_initial, **kwargs)

        self.helper = FormHelper(self)
        self.helper.label_size = Size.SMALL
        self.helper.legend_size = Size.SMALL
        self.helper.layout = Layout(
            "geo_area",
            Submit(
                "submit",
                "Continue",
                data_module="govuk-button",
                data_prevent_double_click="true",
            ),
        )

    @property
    def erga_omnes_instance(self):
        return GeographicalArea.objects.current().erga_omnes().get()

    def clean(self):
        cleaned_data = super().clean()

        geo_area_choice = self.cleaned_data.get("geo_area")

        geographical_area_fields = {
            GeoAreaType.GROUP: "geographical_area_group",
            GeoAreaType.COUNTRY: "geographical_area_country_or_region",
        }

        if geo_area_choice:
            if not self.formset_submitted:
                if geo_area_choice == GeoAreaType.ERGA_OMNES:
                    cleaned_data["geo_area_list"] = [self.erga_omnes_instance]

                elif geo_area_choice == GeoAreaType.GROUP:
                    data_key = SUBFORM_PREFIX_MAPPING[geo_area_choice]
                    cleaned_data["geo_area_list"] = [cleaned_data[data_key]]

                elif geo_area_choice == GeoAreaType.COUNTRY:
                    field_name = geographical_area_fields[geo_area_choice]
                    data_key = SUBFORM_PREFIX_MAPPING[geo_area_choice]
                    cleaned_data["geo_area_list"] = [
                        geo_area[field_name] for geo_area in cleaned_data[data_key]
                    ]

                exclusions = cleaned_data.get(
                    EXCLUSIONS_FORMSET_PREFIX_MAPPING[geo_area_choice],
                )
                if exclusions:
                    cleaned_data["geo_area_exclusions"] = [
                        exclusion[FIELD_NAME_MAPPING[geo_area_choice]]
                        for exclusion in cleaned_data[
                            EXCLUSIONS_FORMSET_PREFIX_MAPPING[geo_area_choice]
                        ]
                    ]

        return cleaned_data


class MeasureAdditionalCodeForm(forms.ModelForm):
    class Meta:
        model = models.Measure
        fields = [
            "additional_code",
        ]

    additional_code = AutoCompleteField(
        label="Additional code",
        help_text=(
            "Search for an additional code by typing in the code's number or a keyword. "
            "A dropdown list will appear after a few seconds. You can then select the correct code from the dropdown list."
        ),
        queryset=AdditionalCode.objects.all(),
        required=False,
    )

    def __init__(self, *args, **kwargs):
        super().__init__(*args, **kwargs)

        self.helper = FormHelper(self)
        self.helper.layout = Layout(
            "additional_code",
            Submit(
                "submit",
                "Continue",
                data_module="govuk-button",
                data_prevent_double_click="true",
            ),
        )


class MeasureCommodityAndDutiesForm(forms.Form):
    commodity = AutoCompleteField(
        label="Commodity code",
        queryset=GoodsNomenclature.objects.all(),
        attrs={"min_length": 3},
        error_messages={"required": "Select a commodity code"},
    )

    duties = forms.CharField(
        label="Duties",
        required=False,
        validators=[SymbolValidator],
    )

    def __init__(self, *args, **kwargs):
        # remove measure_start_date from kwargs here because superclass will not be expecting it
        self.measure_start_date = kwargs.pop("measure_start_date")
        super().__init__(*args, **kwargs)

        delete_button = (
            Field("DELETE", template="includes/common/formset-delete-button.jinja")
            if not self.prefix.endswith("__prefix__")
            else None
        )

        self.helper = FormHelper(self)
        self.helper.form_tag = False
        self.helper.label_size = Size.SMALL
        self.helper.layout = Layout(
            Fieldset(
                Div(
                    Div(
                        Field("commodity"),
                        css_class="tap-column",
                    ),
                    Div(
                        Field(
                            "duties",
                            css_class="duties",
                        ),
                        css_class="tap-column",
                    ),
                    css_class="tap-row",
                ),
                delete_button,
                css_class="tap-inline",
            ),
        )

    def clean(self):
        cleaned_data = super().clean()
        # Associate duties with their form so that the
        # formset may later add form errors for invalid duties
        cleaned_data["form_prefix"] = int(self.prefix.rsplit("-", 1)[1])
        duties = cleaned_data.get("duties", "")
<<<<<<< HEAD
        try:
            validate_duties(duties, self.measure_start_date)
        except ValidationError as e:
            self.add_error("duties", e)
=======
        if duties and self.measure_type and self.measure_type.components_not_permitted:
            raise ValidationError(
                {
                    "duties": f"Duties cannot be added to a commodity for measure type {self.measure_type}",
                },
            )
>>>>>>> f78013b0

        return cleaned_data


MeasureCommodityAndDutiesBaseFormSet = formset_factory(
    MeasureCommodityAndDutiesForm,
    prefix=MEASURE_COMMODITIES_FORMSET_PREFIX,
    formset=FormSet,
    min_num=1,
    max_num=99,
    extra=0,
    validate_min=True,
    validate_max=True,
)


class MeasureCommodityAndDutiesFormSet(MeasureCommodityAndDutiesBaseFormSet):
    def __init__(self, *args, **kwargs):
        min_commodity_count = kwargs.pop("min_commodity_count", 2)
        self.measure_start_date = kwargs.pop("measure_start_date", None)
        default_extra = 2
        self.extra = min_commodity_count - default_extra
        super().__init__(*args, **kwargs)

    def non_form_errors(self):
        self._non_form_errors = super().non_form_errors()
        for e in self._non_form_errors.as_data():
            if e.code == "too_few_forms":
                e.message = "Select one or more commodity codes"

        return self._non_form_errors

    def clean(self):
        if any(self.errors):
            return

        cleaned_data = super().cleaned_data
        data = tuple((data["duties"], data["form_prefix"]) for data in cleaned_data)
        # Filter tuples(duty, form) for unique duties to avoid parsing the same duty more than once
        duties = [next(group) for duty, group in groupby(data, key=lambda x: x[0])]

        duty_sentence_parser = DutySentenceParser.create(
            self.measure_start_date,
        )
        for duty, form in duties:
            try:
                duty_sentence_parser.parse(duty)
            except ParseError as error:
                error_index = int(error.loc().split(":", 1)[1])
                self.forms[form].add_error(
                    "duties",
                    f'"{duty[error_index:]}" is an invalid duty expression',
                )

        return cleaned_data


class MeasureFootnotesForm(forms.Form):
    footnote = AutoCompleteField(
        label="",
        help_text=(
            "Search for a footnote by typing in the footnote's number or a keyword. "
            "A dropdown list will appear after a few seconds. You can then select the correct footnote from the dropdown list."
        ),
        queryset=Footnote.objects.all(),
    )

    def __init__(self, *args, **kwargs):
        super().__init__(*args, **kwargs)

        self.helper = FormHelper(self)
        self.helper.form_tag = False
        self.helper.legend_size = Size.SMALL
        self.helper.layout = Layout(
            Fieldset(
                "footnote",
                Field("DELETE", template="includes/common/formset-delete-button.jinja")
                if not self.prefix.endswith("__prefix__")
                else None,
                legend="Footnote",
                legend_size=Size.SMALL,
            ),
        )


class MeasureFootnotesFormSet(FormSet):
    form = MeasureFootnotesForm

    def clean(self):
        """
        Hook for formset-wide cleaning to check if the same footnote has been
        added more than once.

        If so, raises a ValidationError that will be accessibile via
        formset.non_form_errors()
        """
        cleaned_data = super().cleaned_data
        footnotes = [d["footnote"] for d in cleaned_data if "footnote" in d]
        num_unique = len(set(footnotes))
        if len(footnotes) != num_unique:
            raise ValidationError("The same footnote cannot be added more than once")
        return cleaned_data


class MeasureUpdateFootnotesForm(MeasureFootnotesForm):
    """
    Used with edit measure, this form has two buttons each submitting to
    different routes: one for submitting to the edit measure view
    (MeasureUpdate) and the other for submitting to the edit measure footnote
    view (MeasureFootnotesUpdate).

    This is done by setting the submit button's "formaction" attribute. This
    requires that the path is passed here on kwargs, allowing it to be accessed
    and used when rendering the edit forms' submit buttons.
    """

    def __init__(self, *args, **kwargs):
        path = kwargs.pop("path")
        if "edit" in path:
            self.path = path[:-1] + "-footnotes/"

        super().__init__(*args, **kwargs)


class MeasureUpdateFootnotesFormSet(FormSet):
    form = MeasureUpdateFootnotesForm


class MeasureReviewForm(forms.Form):
    pass


MeasureDeleteForm = delete_form_for(models.Measure)


class MeasureEndDateForm(forms.Form):
    end_date = DateInputFieldFixed(
        label="End date",
        help_text="For example, 27 3 2008",
    )

    def __init__(self, *args, **kwargs):
        self.selected_measures = kwargs.pop("selected_measures", None)
        super().__init__(*args, **kwargs)

        self.helper = FormHelper(self)
        self.helper.label_size = Size.SMALL
        self.helper.legend_size = Size.SMALL
        self.helper.layout = Layout(
            "end_date",
            Submit(
                "submit",
                "Save measure end dates",
                data_module="govuk-button",
                data_prevent_double_click="true",
            ),
        )

    def clean(self):
        cleaned_data = super().clean()

        if "end_date" in cleaned_data:
            for measure in self.selected_measures:
                year = int(cleaned_data["end_date"].year)
                month = int(cleaned_data["end_date"].month)
                day = int(cleaned_data["end_date"].day)

                lower = measure.valid_between.lower
                upper = datetime.date(year, month, day)
                if lower > upper:
                    formatted_lower = lower.strftime("%d/%m/%Y")
                    formatted_upper = upper.strftime("%d/%m/%Y")
                    raise ValidationError(
                        f"The end date cannot be before the start date: "
                        f"Start date {formatted_lower} does not start before {formatted_upper}",
                    )

        return cleaned_data


class MeasureStartDateForm(forms.Form):
    start_date = DateInputFieldFixed(
        label="Start date",
        help_text="For example, 27 3 2008",
    )

    def __init__(self, *args, **kwargs):
        self.selected_measures = kwargs.pop("selected_measures", None)
        super().__init__(*args, **kwargs)

        self.helper = FormHelper(self)
        self.helper.label_size = Size.SMALL
        self.helper.legend_size = Size.SMALL
        self.helper.layout = Layout(
            "start_date",
            Submit(
                "submit",
                "Save measure start dates",
                data_module="govuk-button",
                data_prevent_double_click="true",
            ),
        )

    def clean(self):
        cleaned_data = super().clean()

        if "start_date" in cleaned_data:
            for measure in self.selected_measures:
                year = int(cleaned_data["start_date"].year)
                month = int(cleaned_data["start_date"].month)
                day = int(cleaned_data["start_date"].day)

                upper = measure.valid_between.upper
                lower = datetime.date(year, month, day)
                # for an open-ended measure the end date can be None
                if upper and lower > upper:
                    formatted_lower = lower.strftime("%d/%m/%Y")
                    formatted_upper = upper.strftime("%d/%m/%Y")
                    raise ValidationError(
                        f"The start date cannot be after the end date: "
                        f"Start date {formatted_lower} does not start before {formatted_upper}",
                    )

        return cleaned_data


class MeasuresEditFieldsForm(forms.Form):
    fields_to_edit = forms.MultipleChoiceField(
        choices=MeasureEditSteps.choices,
        widget=forms.CheckboxSelectMultiple,
        label="",
        help_text="Select the fields you wish to edit",
    )

    def __init__(self, *args, **kwargs):
        super().__init__(*args, **kwargs)

        self.helper = FormHelper(self)
        self.helper.form_tag = False
        self.helper.legend_size = Size.SMALL
        self.helper.layout = Layout(
            Fieldset(
                "fields_to_edit",
            ),
            Submit(
                "submit",
                "Continue",
                data_module="govuk-button",
                data_prevent_double_click="true",
            ),
        )


class MeasureRegulationForm(forms.Form):
    generating_regulation = AutoCompleteField(
        label="Regulation ID",
        help_text="Select the regulation which provides the legal basis for the measures.",
        queryset=Regulation.objects.all(),
    )

    def __init__(self, *args, **kwargs):
        self.selected_measures = kwargs.pop("selected_measures", None)
        super().__init__(*args, **kwargs)

        self.helper = FormHelper(self)
        self.helper.form_tag = False
        self.helper.legend_size = Size.SMALL
        self.helper.layout = Layout(
            Fieldset(
                "generating_regulation",
            ),
            Submit(
                "submit",
                "Save measure regulations",
                data_module="govuk-button",
                data_prevent_double_click="true",
            ),
        )


class MeasureDutiesForm(forms.Form):
    duties = forms.CharField(
        label="Duties",
        help_text="Enter the duty that applies to the measures.",
    )

    def __init__(self, *args, **kwargs):
        self.selected_measures = kwargs.pop("selected_measures", None)
        self.measures_start_date = kwargs.pop("measures_start_date", None)
        super().__init__(*args, **kwargs)

        self.helper = FormHelper(self)
        self.helper.form_tag = False
        self.helper.legend_size = Size.SMALL
        self.helper.layout = Layout(
            Fieldset(
                "duties",
                HTML.details(
                    "Help with duties",
                    "This is expressed as a percentage (for example, 4%), "
                    "a specific duty (for example, 33 GBP/100kg) "
                    "or a compound duty (for example, 3.5% + 11 GBP / 100 kg).",
                ),
            ),
            Submit(
                "submit",
                "Save measure duties",
                data_module="govuk-button",
                data_prevent_double_click="true",
            ),
        )

    def clean(self):
        cleaned_data = super().clean()
        duties = cleaned_data.get("duties", "")
        if self.measures_start_date:
            validate_duties(duties, self.measures_start_date)
        else:
            for measure in self.selected_measures:
                validate_duties(duties, measure.valid_between.lower)

        return cleaned_data<|MERGE_RESOLUTION|>--- conflicted
+++ resolved
@@ -14,7 +14,6 @@
 from crispy_forms_gds.layout import Submit
 from django import forms
 from django.core.exceptions import ValidationError
-from django.db.models import TextChoices
 from django.urls import reverse
 from parsec import ParseError
 
@@ -25,24 +24,30 @@
 from common.forms import BindNestedFormMixin
 from common.forms import DateInputFieldFixed
 from common.forms import FormSet
+from common.forms import FormSetSubmitMixin
 from common.forms import RadioNested
 from common.forms import ValidityPeriodForm
 from common.forms import delete_form_for
-from common.forms import formset_add_or_delete
 from common.forms import formset_factory
 from common.forms import unprefix_formset_data
 from common.util import validity_range_contains_range
 from common.validators import SymbolValidator
 from common.validators import UpdateType
 from footnotes.models import Footnote
+from geo_areas import constants
+from geo_areas.forms import CountryRegionForm
+from geo_areas.forms import CountryRegionFormSet
+from geo_areas.forms import ErgaOmnesExclusionsFormSet
+from geo_areas.forms import GeoGroupExclusionsFormSet
+from geo_areas.forms import GeoGroupForm
 from geo_areas.models import GeographicalArea
-from geo_areas.models import GeographicalMembership
-from geo_areas.validators import AreaCode
+from geo_areas.utils import get_all_members_of_geo_groups
 from measures import models
 from measures.constants import MeasureEditSteps
 from measures.models import MeasureExcludedGeographicalArea
 from measures.parsers import DutySentenceParser
 from measures.util import diff_components
+from measures.validators import validate_components_applicability
 from measures.validators import validate_conditions_formset
 from measures.validators import validate_duties
 from quotas.models import QuotaOrderNumber
@@ -53,48 +58,20 @@
 
 MEASURE_CONDITIONS_FORMSET_PREFIX = "measure-conditions-formset"
 MEASURE_COMMODITIES_FORMSET_PREFIX = "measure_commodities_duties_formset"
-ERGA_OMNES_EXCLUSIONS_PREFIX = "erga_omnes_exclusions"
-ERGA_OMNES_EXCLUSIONS_FORMSET_PREFIX = (
-    f"{ERGA_OMNES_EXCLUSIONS_PREFIX}_formset"  # /PS-IGNORE
-)
-GROUP_EXCLUSIONS_PREFIX = "geo_group_exclusions"
-GROUP_EXCLUSIONS_FORMSET_PREFIX = f"{GROUP_EXCLUSIONS_PREFIX}_formset"
-
-GEO_GROUP_PREFIX = "geographical_area_group"
-GEO_GROUP_FORMSET_PREFIX = f"{GEO_GROUP_PREFIX}_formset"
-
-COUNTRY_REGION_PREFIX = "country_region"
-COUNTRY_REGION_FORMSET_PREFIX = f"{COUNTRY_REGION_PREFIX}_formset"
-
-
-class GeoAreaInitialDataMixin:
-    @property
-    def formset_submitted(self):
-        return formset_add_or_delete(
-            [
-                GROUP_EXCLUSIONS_FORMSET_PREFIX,
-                GEO_GROUP_FORMSET_PREFIX,
-                COUNTRY_REGION_FORMSET_PREFIX,
-                ERGA_OMNES_EXCLUSIONS_FORMSET_PREFIX,
-            ],
-            self.data,
-        )
-
-    @property
-    def whole_form_submit(self):
-        return bool(self.data.get("submit"))
-
+
+
+class MeasureGeoAreaInitialDataMixin(FormSetSubmitMixin):
     def get_geo_area_initial(self):
         initial = {}
         geo_area_type = self.initial.get(self.geo_area_field_name) or self.data.get(
             self.geo_area_field_name,
         )
         if geo_area_type in [
-            GeoAreaType.GROUP.value,
-            GeoAreaType.ERGA_OMNES.value,
+            constants.GeoAreaType.GROUP.value,
+            constants.GeoAreaType.ERGA_OMNES.value,
         ]:
-            field_name = FIELD_NAME_MAPPING[geo_area_type]
-            prefix = FORMSET_PREFIX_MAPPING[geo_area_type]
+            field_name = constants.FIELD_NAME_MAPPING[geo_area_type]
+            prefix = constants.FORMSET_PREFIX_MAPPING[geo_area_type]
             initial_exclusions = []
             if hasattr(self, "instance"):
                 initial_exclusions = [
@@ -110,189 +87,11 @@
                         g[field_name] = GeographicalArea.objects.get(id=id)
                 initial_exclusions = new_data
 
-            initial[FORMSET_PREFIX_MAPPING[geo_area_type]] = initial_exclusions
+            initial[
+                constants.FORMSET_PREFIX_MAPPING[geo_area_type]
+            ] = initial_exclusions
 
         return initial
-
-
-class GeoAreaType(TextChoices):
-    ERGA_OMNES = "ERGA_OMNES", "All countries (erga omnes)"
-    GROUP = "GROUP", "A group of countries"
-    COUNTRY = "COUNTRY", "Specific countries or regions"
-
-
-SUBFORM_PREFIX_MAPPING = {
-    GeoAreaType.GROUP: GEO_GROUP_PREFIX,
-    GeoAreaType.COUNTRY: COUNTRY_REGION_FORMSET_PREFIX,
-}
-
-FORMSET_PREFIX_MAPPING = {
-    GeoAreaType.ERGA_OMNES: ERGA_OMNES_EXCLUSIONS_FORMSET_PREFIX,
-    GeoAreaType.GROUP: GROUP_EXCLUSIONS_FORMSET_PREFIX,
-    GeoAreaType.COUNTRY: COUNTRY_REGION_FORMSET_PREFIX,
-}
-
-EXCLUSIONS_FORMSET_PREFIX_MAPPING = {
-    GeoAreaType.ERGA_OMNES: ERGA_OMNES_EXCLUSIONS_FORMSET_PREFIX,
-    GeoAreaType.GROUP: GROUP_EXCLUSIONS_FORMSET_PREFIX,
-    GeoAreaType.COUNTRY: None,
-}
-
-FIELD_NAME_MAPPING = {
-    GeoAreaType.ERGA_OMNES: "erga_omnes_exclusion",
-    GeoAreaType.GROUP: "geo_group_exclusion",
-    GeoAreaType.COUNTRY: "geographical_area_country_or_region",
-}
-
-
-class GeoGroupForm(forms.Form):
-    prefix = GEO_GROUP_PREFIX
-
-    geographical_area_group = forms.ModelChoiceField(
-        label="",
-        queryset=None,  # populated in __init__
-        error_messages={"required": "A country group is required."},
-    )
-
-    def __init__(self, *args, **kwargs):
-        super().__init__(*args, **kwargs)
-        self.fields["geographical_area_group"].queryset = (
-            GeographicalArea.objects.current()
-            .with_latest_description()
-            .filter(area_code=AreaCode.GROUP)
-            .as_at_today()
-            .order_by("description")
-        )
-        # descriptions__description" should make this implicitly distinct()
-        self.fields[
-            "geographical_area_group"
-        ].label_from_instance = lambda obj: f"{obj.area_id} - {obj.description}"
-
-        if self.initial.get("geo_area") == GeoAreaType.GROUP.value:
-            self.initial["geographical_area_group"] = self.initial["geographical_area"]
-
-
-class ErgaOmnesExclusionsForm(forms.Form):
-    prefix = ERGA_OMNES_EXCLUSIONS_PREFIX
-
-    erga_omnes_exclusion = forms.ModelChoiceField(
-        label="",
-        queryset=GeographicalArea.objects.all(),
-        help_text="Select a country to be excluded:",
-        required=False,
-    )
-
-    def __init__(self, *args, **kwargs):
-        super().__init__(*args, **kwargs)
-        self.fields["erga_omnes_exclusion"].queryset = (
-            GeographicalArea.objects.current()
-            .with_latest_description()
-            .as_at_today()
-            .order_by("description")
-        )
-        self.fields[
-            "erga_omnes_exclusion"
-        ].label_from_instance = lambda obj: f"{obj.area_id} - {obj.description}"
-
-
-class GeoGroupExclusionsForm(forms.Form):
-    prefix = GROUP_EXCLUSIONS_PREFIX
-
-    geo_group_exclusion = forms.ModelChoiceField(
-        label="",
-        queryset=GeographicalArea.objects.all(),
-        help_text="Select a country to be excluded:",
-        required=False,
-    )
-
-    def __init__(self, *args, **kwargs):
-        super().__init__(*args, **kwargs)
-        self.fields["geo_group_exclusion"].queryset = (
-            GeographicalArea.objects.current()
-            .with_latest_description()
-            .as_at_today()
-            .order_by("description")
-        )
-        self.fields[
-            "geo_group_exclusion"
-        ].label_from_instance = lambda obj: f"{obj.area_id} - {obj.description}"
-
-
-GeoGroupFormSet = formset_factory(
-    GeoGroupForm,
-    prefix=GEO_GROUP_FORMSET_PREFIX,
-    formset=FormSet,
-    min_num=1,
-    max_num=2,
-    extra=0,
-    validate_min=True,
-    validate_max=True,
-)
-
-ErgaOmnesExclusionsFormSet = formset_factory(
-    ErgaOmnesExclusionsForm,
-    prefix=ERGA_OMNES_EXCLUSIONS_FORMSET_PREFIX,
-    formset=FormSet,
-    min_num=0,
-    max_num=100,
-    extra=0,
-    validate_min=True,
-    validate_max=True,
-)
-
-GeoGroupExclusionsFormSet = formset_factory(
-    GeoGroupExclusionsForm,
-    prefix=GROUP_EXCLUSIONS_FORMSET_PREFIX,
-    formset=FormSet,
-    min_num=0,
-    max_num=100,
-    extra=0,
-    validate_min=True,
-    validate_max=True,
-)
-
-
-class CountryRegionForm(forms.Form):
-    prefix = COUNTRY_REGION_PREFIX
-
-    geographical_area_country_or_region = forms.ModelChoiceField(
-        queryset=GeographicalArea.objects.exclude(
-            area_code=AreaCode.GROUP,
-            descriptions__description__isnull=True,
-        ),
-        error_messages={"required": "A country or region is required."},
-    )
-
-    def __init__(self, *args, **kwargs):
-        super().__init__(*args, **kwargs)
-        self.fields["geographical_area_country_or_region"].queryset = (
-            GeographicalArea.objects.current()
-            .with_latest_description()
-            .exclude(area_code=AreaCode.GROUP)
-            .as_at_today()
-            .order_by("description")
-        )
-
-        self.fields[
-            "geographical_area_country_or_region"
-        ].label_from_instance = lambda obj: f"{obj.area_id} - {obj.description}"
-
-        if self.initial.get("geo_area") == GeoAreaType.COUNTRY.value:
-            self.initial["geographical_area_country_or_region"] = self.initial[
-                "geographical_area"
-            ]
-
-
-CountryRegionFormSet = formset_factory(
-    CountryRegionForm,
-    prefix=COUNTRY_REGION_FORMSET_PREFIX,
-    formset=FormSet,
-    min_num=1,
-    max_num=2,
-    extra=0,
-    validate_min=True,
-    validate_max=True,
-)
 
 
 class MeasureConditionComponentDuty(Field):
@@ -412,7 +211,12 @@
             ),
         )
 
-    def conditions_clean(self, cleaned_data, measure_start_date):
+    def conditions_clean(
+        self,
+        cleaned_data,
+        measure_start_date,
+        is_negative_action_code=False,
+    ):
         """
         We get the reference_price from cleaned_data and the measure_start_date
         from the form's initial data.
@@ -423,16 +227,37 @@
         are dealing with a simple duty (i.e. only one component). We then update
         cleaned_data with key-value pairs created from this single, unsaved
         component.
+
+        Args:
+            cleaned_data the cleaned data submitted in the form,
+            measure_start_date the start date set for the measure,
+            is_negative_action_code is a boolean by default false and is used to
+            carry out different validation depending on the action code type
+        Returns:
+            returns cleaned_data
         """
         price = cleaned_data.get("reference_price")
         certificate = cleaned_data.get("required_certificate")
-
-        # Price or certificate must be present but no both
-        if (not price and not certificate) or (price and certificate):
+        applicable_duty = cleaned_data.get("applicable_duty")
+
+        # Price or certificate must be present but no both; if the action code is not negative
+        if (
+            not is_negative_action_code
+            and (not price and not certificate)
+            or (price and certificate)
+        ):
             self.add_error(
                 None,
                 ValidationError(
                     "For each condition you must complete either ‘reference price or quantity’ or ‘certificate, licence or document’.",
+                ),
+            )
+
+        if is_negative_action_code and (price or certificate or applicable_duty):
+            self.add_error(
+                None,
+                ValidationError(
+                    "If the action code is negative you do not need to enter ‘reference price or quantity’, ‘certificate, licence or document’ or ‘duty’.",
                 ),
             )
 
@@ -472,6 +297,14 @@
 
 
 class MeasureConditionsForm(MeasureConditionsFormMixin):
+    # override action queryset for edit form, gets all actions
+    action = forms.ModelChoiceField(
+        label="Action code",
+        queryset=models.MeasureAction.objects.latest_approved(),
+        empty_label="-- Please select an action code --",
+        error_messages={"required": "An action code is required."},
+    )
+
     def get_start_date(self, data):
         """Validates that the day, month, and year start_date fields are present
         in data and then returns the start_date datetime object."""
@@ -513,7 +346,15 @@
         cleaned_data = super().clean()
         measure_start_date = self.get_start_date(self.data)
 
-        return self.conditions_clean(cleaned_data, measure_start_date)
+        # Check if the action code set for the form is
+        is_negative_action_code = models.MeasureActionPair.objects.filter(
+            negative_action=cleaned_data.get("action"),
+        ).exists()
+        return self.conditions_clean(
+            cleaned_data,
+            measure_start_date,
+            is_negative_action_code=is_negative_action_code,
+        )
 
 
 class MeasureConditionsBaseFormSet(FormSet):
@@ -533,7 +374,12 @@
         if any(self.errors):
             # Don't bother validating the formset unless each form is valid on its own
             return
-        cleaned_data = super().cleaned_data
+
+        cleaned_data = []
+        for form in self.forms:
+            if self.can_delete and self._should_delete_form(form):
+                continue
+            cleaned_data += [form.cleaned_data]
 
         validate_conditions_formset(cleaned_data)
 
@@ -547,7 +393,8 @@
 class MeasureConditionsWizardStepForm(MeasureConditionsFormMixin):
     # override methods that use form kwargs
     def __init__(self, *args, **kwargs):
-        self.measure_start_date = kwargs.pop("measure_start_date")
+        self.measure_start_date = kwargs.pop("measure_start_date", None)
+        self.measure_type = kwargs.pop("measure_type", None)
         super().__init__(*args, **kwargs)
 
     def clean_applicable_duty(self):
@@ -559,6 +406,15 @@
         string.
         """
         applicable_duty = self.cleaned_data["applicable_duty"]
+
+        if (
+            applicable_duty
+            and self.measure_type
+            and self.measure_type.components_not_permitted
+        ):
+            raise ValidationError(
+                f"Duties cannot be added to a condition for measure type {self.measure_type}",
+            )
 
         if applicable_duty and self.measure_start_date is not None:
             try:
@@ -587,7 +443,7 @@
 
 
 class MeasureForm(
-    GeoAreaInitialDataMixin,
+    MeasureGeoAreaInitialDataMixin,
     ValidityPeriodForm,
     BindNestedFormMixin,
     forms.ModelForm,
@@ -646,11 +502,14 @@
     )
     geo_area = RadioNested(
         label="Geographical area",
-        choices=GeoAreaType.choices,
+        choices=constants.GeoAreaType.choices,
         nested_forms={
-            GeoAreaType.ERGA_OMNES.value: [ErgaOmnesExclusionsFormSet],
-            GeoAreaType.GROUP.value: [GeoGroupForm, GeoGroupExclusionsFormSet],
-            GeoAreaType.COUNTRY.value: [CountryRegionForm],
+            constants.GeoAreaType.ERGA_OMNES.value: [ErgaOmnesExclusionsFormSet],
+            constants.GeoAreaType.GROUP.value: [
+                GeoGroupForm,
+                GeoGroupExclusionsFormSet,
+            ],
+            constants.GeoAreaType.COUNTRY.value: [CountryRegionForm],
         },
         error_messages={"required": "A Geographical area must be selected"},
     )
@@ -667,13 +526,13 @@
         ] = self.instance.duty_sentence
 
         if self.instance.geographical_area.is_all_countries():
-            self.initial["geo_area"] = GeoAreaType.ERGA_OMNES.value
+            self.initial["geo_area"] = constants.GeoAreaType.ERGA_OMNES.value
 
         elif self.instance.geographical_area.is_group():
-            self.initial["geo_area"] = GeoAreaType.GROUP.value
+            self.initial["geo_area"] = constants.GeoAreaType.GROUP.value
 
         else:
-            self.initial["geo_area"] = GeoAreaType.COUNTRY.value
+            self.initial["geo_area"] = constants.GeoAreaType.COUNTRY.value
 
         # If no footnote keys are stored in the session for a measure,
         # store all the pks of a measure's footnotes on the session, using the measure sid as key
@@ -718,9 +577,9 @@
         )
 
         geographical_area_fields = {
-            GeoAreaType.ERGA_OMNES: erga_omnes_instance,
-            GeoAreaType.GROUP: cleaned_data.get("geographical_area_group"),
-            GeoAreaType.COUNTRY: cleaned_data.get(
+            constants.GeoAreaType.ERGA_OMNES: erga_omnes_instance,
+            constants.GeoAreaType.GROUP: cleaned_data.get("geographical_area_group"),
+            constants.GeoAreaType.COUNTRY: cleaned_data.get(
                 "geographical_area_country_or_region",
             ),
         }
@@ -730,10 +589,12 @@
             cleaned_data["geographical_area"] = geographical_area_fields[
                 geo_area_choice
             ]
-            exclusions = cleaned_data.get(FORMSET_PREFIX_MAPPING[geo_area_choice])
+            exclusions = cleaned_data.get(
+                constants.FORMSET_PREFIX_MAPPING[geo_area_choice],
+            )
             if exclusions:
                 cleaned_data["exclusions"] = [
-                    exclusion[FIELD_NAME_MAPPING[geo_area_choice]]
+                    exclusion[constants.FIELD_NAME_MAPPING[geo_area_choice]]
                     for exclusion in exclusions
                 ]
 
@@ -759,25 +620,11 @@
 
         if self.cleaned_data.get("exclusions"):
             exclusions = self.cleaned_data.get("exclusions")
-            valid_memberships = GeographicalMembership.objects.as_at(
-                instance.valid_between.lower,
+
+            all_exclusions = get_all_members_of_geo_groups(
+                instance.valid_between,
+                exclusions,
             )
-
-            # pull individual countries out of groups and add to the list
-            all_exclusions = []
-            for exclusion in exclusions:
-                if exclusion.area_code == AreaCode.GROUP:
-                    measure_origins = set(
-                        m.member
-                        for m in valid_memberships.filter(
-                            geo_group=instance.geographical_area,
-                        )
-                    )
-                    for membership in valid_memberships.filter(geo_group=exclusion):
-                        if membership.member.sid in [m.sid for m in measure_origins]:
-                            all_exclusions.append(membership.member)
-                else:
-                    all_exclusions.append(exclusion)
 
             for geo_area in all_exclusions:
                 existing_exclusion = (
@@ -920,8 +767,15 @@
         self.helper.layout = Layout(
             Div(
                 Field.text("sid", field_width=Fluid.TWO_THIRDS),
+                css_class="govuk-grid-row quarters",
+            ),
+            Div(
                 "goods_nomenclature",
                 "goods_nomenclature__item_id",
+                "modc",
+                css_class="govuk-grid-row quarters",
+            ),
+            Div(
                 "additional_code",
                 "order_number",
                 "measure_type",
@@ -1111,7 +965,7 @@
 
 
 class MeasureGeographicalAreaForm(
-    GeoAreaInitialDataMixin,
+    MeasureGeoAreaInitialDataMixin,
     BindNestedFormMixin,
     forms.Form,
 ):
@@ -1129,11 +983,14 @@
             "This can be a specific country or a group of countries, and exclusions can be specified. "
             "The measure will only apply to imports from or exports to the selected area."
         ),
-        choices=GeoAreaType.choices,
+        choices=constants.GeoAreaType.choices,
         nested_forms={
-            GeoAreaType.ERGA_OMNES.value: [ErgaOmnesExclusionsFormSet],
-            GeoAreaType.GROUP.value: [GeoGroupForm, GeoGroupExclusionsFormSet],
-            GeoAreaType.COUNTRY.value: [CountryRegionFormSet],
+            constants.GeoAreaType.ERGA_OMNES.value: [ErgaOmnesExclusionsFormSet],
+            constants.GeoAreaType.GROUP.value: [
+                GeoGroupForm,
+                GeoGroupExclusionsFormSet,
+            ],
+            constants.GeoAreaType.COUNTRY.value: [CountryRegionFormSet],
         },
         error_messages={"required": "A Geographical area must be selected"},
     )
@@ -1149,9 +1006,9 @@
             self.geo_area_field_name,
         )
 
-        if geo_area_type == GeoAreaType.COUNTRY.value:
-            field_name = FIELD_NAME_MAPPING[geo_area_type]
-            prefix = FORMSET_PREFIX_MAPPING[geo_area_type]
+        if geo_area_type == constants.GeoAreaType.COUNTRY.value:
+            field_name = constants.FIELD_NAME_MAPPING[geo_area_type]
+            prefix = constants.FORMSET_PREFIX_MAPPING[geo_area_type]
             initial_countries = []
             # if we just submitted the form, add the new data to initial
             if self.formset_submitted or self.whole_form_submit:
@@ -1162,7 +1019,7 @@
                         g[field_name] = GeographicalArea.objects.get(id=id)
                 initial_countries = new_data
 
-            initial[FORMSET_PREFIX_MAPPING[geo_area_type]] = initial_countries
+            initial[constants.FORMSET_PREFIX_MAPPING[geo_area_type]] = initial_countries
 
         return initial
 
@@ -1170,9 +1027,11 @@
         super().__init__(*args, **kwargs)
 
         geographical_area_fields = {
-            GeoAreaType.ERGA_OMNES: self.erga_omnes_instance,
-            GeoAreaType.GROUP: self.data.get(f"{self.prefix}-geographical_area_group"),
-            GeoAreaType.COUNTRY: self.data.get(
+            constants.GeoAreaType.ERGA_OMNES: self.erga_omnes_instance,
+            constants.GeoAreaType.GROUP: self.data.get(
+                f"{self.prefix}-geographical_area_group",
+            ),
+            constants.GeoAreaType.COUNTRY: self.data.get(
                 f"{self.prefix}-geographical_area_country_or_region",
             ),
         }
@@ -1216,34 +1075,34 @@
         geo_area_choice = self.cleaned_data.get("geo_area")
 
         geographical_area_fields = {
-            GeoAreaType.GROUP: "geographical_area_group",
-            GeoAreaType.COUNTRY: "geographical_area_country_or_region",
+            constants.GeoAreaType.GROUP: "geographical_area_group",
+            constants.GeoAreaType.COUNTRY: "geographical_area_country_or_region",
         }
 
         if geo_area_choice:
             if not self.formset_submitted:
-                if geo_area_choice == GeoAreaType.ERGA_OMNES:
+                if geo_area_choice == constants.GeoAreaType.ERGA_OMNES:
                     cleaned_data["geo_area_list"] = [self.erga_omnes_instance]
 
-                elif geo_area_choice == GeoAreaType.GROUP:
-                    data_key = SUBFORM_PREFIX_MAPPING[geo_area_choice]
+                elif geo_area_choice == constants.GeoAreaType.GROUP:
+                    data_key = constants.SUBFORM_PREFIX_MAPPING[geo_area_choice]
                     cleaned_data["geo_area_list"] = [cleaned_data[data_key]]
 
-                elif geo_area_choice == GeoAreaType.COUNTRY:
+                elif geo_area_choice == constants.GeoAreaType.COUNTRY:
                     field_name = geographical_area_fields[geo_area_choice]
-                    data_key = SUBFORM_PREFIX_MAPPING[geo_area_choice]
+                    data_key = constants.SUBFORM_PREFIX_MAPPING[geo_area_choice]
                     cleaned_data["geo_area_list"] = [
                         geo_area[field_name] for geo_area in cleaned_data[data_key]
                     ]
 
                 exclusions = cleaned_data.get(
-                    EXCLUSIONS_FORMSET_PREFIX_MAPPING[geo_area_choice],
+                    constants.EXCLUSIONS_FORMSET_PREFIX_MAPPING[geo_area_choice],
                 )
                 if exclusions:
                     cleaned_data["geo_area_exclusions"] = [
-                        exclusion[FIELD_NAME_MAPPING[geo_area_choice]]
+                        exclusion[constants.FIELD_NAME_MAPPING[geo_area_choice]]
                         for exclusion in cleaned_data[
-                            EXCLUSIONS_FORMSET_PREFIX_MAPPING[geo_area_choice]
+                            constants.EXCLUSIONS_FORMSET_PREFIX_MAPPING[geo_area_choice]
                         ]
                     ]
 
@@ -1298,7 +1157,8 @@
 
     def __init__(self, *args, **kwargs):
         # remove measure_start_date from kwargs here because superclass will not be expecting it
-        self.measure_start_date = kwargs.pop("measure_start_date")
+        self.measure_start_date = kwargs.pop("measure_start_date", None)
+        self.measure_type = kwargs.pop("measure_type", None)
         super().__init__(*args, **kwargs)
 
         delete_button = (
@@ -1337,19 +1197,12 @@
         # formset may later add form errors for invalid duties
         cleaned_data["form_prefix"] = int(self.prefix.rsplit("-", 1)[1])
         duties = cleaned_data.get("duties", "")
-<<<<<<< HEAD
-        try:
-            validate_duties(duties, self.measure_start_date)
-        except ValidationError as e:
-            self.add_error("duties", e)
-=======
         if duties and self.measure_type and self.measure_type.components_not_permitted:
             raise ValidationError(
                 {
                     "duties": f"Duties cannot be added to a commodity for measure type {self.measure_type}",
                 },
             )
->>>>>>> f78013b0
 
         return cleaned_data
 
@@ -1479,7 +1332,19 @@
 
 
 class MeasureReviewForm(forms.Form):
-    pass
+    def __init__(self, *args, **kwargs):
+        self.measure_type = kwargs.pop("measure_type", None)
+        self.commodities_data = kwargs.pop("commodities_data", None)
+        self.conditions_data = kwargs.pop("conditions_data", None)
+        super().__init__(*args, **kwargs)
+
+    def clean(self):
+        validate_components_applicability(
+            measure_type=self.measure_type,
+            commodities_data=self.commodities_data,
+            conditions_data=self.conditions_data,
+        )
+        return super().clean()
 
 
 MeasureDeleteForm = delete_form_for(models.Measure)
