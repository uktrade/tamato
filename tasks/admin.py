from django.contrib import admin
from django.urls import reverse
from django.utils.safestring import mark_safe

from tasks.models import Category
from tasks.models import ProgressState
from tasks.models import Task
from tasks.models import TaskAssignee
from tasks.models import TaskLog
<<<<<<< HEAD
from tasks.models import TaskTemplate
from tasks.models import TaskWorkflowTemplate
=======
from tasks.models import TaskWorkflow
>>>>>>> 9b994759


class TaskAdminMixin:
    def link_to_task(self, task: Task):
        task_url = reverse(
            "admin:tasks_task_change",
            args=(task.pk,),
        )
        return mark_safe(
            f'<a href="{task_url}">{task.pk}</a>',
        )

    def link_to_workbasket(self, workbasket):
        workbasket_url = reverse(
            "admin:workbaskets_workbasket_change",
            args=(workbasket.pk,),
        )
        return mark_safe(
            f'<a href="{workbasket_url}">{workbasket.pk}</a>',
        )


class SubtaskFilter(admin.SimpleListFilter):
    title = "Subtasks"
    parameter_name = "is_subtask"

    def lookups(self, request, model_admin):
        return (
            ("TRUE", "Subtasks"),
            ("FALSE", "Tasks"),
        )

    def queryset(self, request, queryset):
        value = self.value()
        if value == "TRUE":
            return queryset.subtasks()
        elif value == "FALSE":
            return queryset.parents()


class TaskAdmin(TaskAdminMixin, admin.ModelAdmin):
    list_display = [
        "id",
        "title",
        "is_subtask",
        "description",
        "category",
        "progress_state",
        "parent_task_id",
        "workbasket_id",
        "creator",
    ]
    search_fields = ["id", "title", "description"]
    list_filter = (
        SubtaskFilter,
        "category",
        "progress_state",
    )

    def parent_task_id(self, obj):
        if not obj.parent_task:
            return None
        return self.link_to_task(obj.parent_task)

    def workbasket_id(self, obj):
        if not obj.workbasket:
            return "-"
        return self.link_to_workbasket(obj.workbasket)


class CategoryAdmin(admin.ModelAdmin):
    search_fields = ["name"]


class ProgressStateAdmin(admin.ModelAdmin):
    search_fields = ["name"]


class TaskAssigneeAdmin(TaskAdminMixin, admin.ModelAdmin):
    list_display = ["id", "assignee", "assignment_type", "task_id", "unassigned_at"]
    search_fields = ["user__username", "assignment_type", "task__id"]

    @admin.display(description="User")
    def assignee(self, obj):
        if not obj.user:
            return "Missing user!"
        return obj.user.get_displayname()

    def task_id(self, obj):
        if not obj.task:
            return "Missing task!"
        return self.link_to_task(obj.task)


class TaskLogAdmin(admin.ModelAdmin):
    list_display = ["task", "action", "created_at"]
    list_filter = ["action"]
    readonly_fields = [
        "id",
        "action",
        "description",
        "task",
        "instigator",
        "created_at",
    ]


<<<<<<< HEAD
class TaskWorkflowTemplateAdmin(admin.ModelAdmin):
    list_display = (
        "id",
        "title",
        "description",
        "creator",
    )

    def has_add_permission(self, request):
        return False

    def has_change_permission(self, request, obj=None):
        return False

    def has_delete_permission(self, request, obj=None):
        return False


class TaskTemplateAdmin(admin.ModelAdmin):
    list_display = (
        "id",
        "title",
        "description",
        "taskworkflowtemplate_id",
    )

    @admin.display(description="Task Workflow Template")
    def taskworkflowtemplate_id(self, obj):
        if not obj.taskitemtemplate:
            return "-"
        return self.link_to_task_workflow_template(obj.taskitemtemplate)

    def link_to_task_workflow_template(self, task_item_template):
        workflow_template_pk = task_item_template.workflow_template.pk
        task_workflow_template_url = reverse(
            "admin:tasks_taskworkflowtemplate_change",
            args=(workflow_template_pk,),
        )
        return mark_safe(
            f'<a href="{task_workflow_template_url}">{workflow_template_pk}</a>',
        )

    def has_add_permission(self, request):
        return False

    def has_change_permission(self, request, obj=None):
        return False

    def has_delete_permission(self, request, obj=None):
        return False
=======
class TaskWorflowAdmin(admin.ModelAdmin):
    search_fields = ["summary_task__title"]
    list_display = [
        "id",
        "title",
        "description",
        "creator_template",
    ]
>>>>>>> 9b994759


admin.site.register(Task, TaskAdmin)

admin.site.register(Category, CategoryAdmin)

admin.site.register(ProgressState, ProgressStateAdmin)

admin.site.register(TaskAssignee, TaskAssigneeAdmin)

admin.site.register(TaskLog, TaskLogAdmin)

<<<<<<< HEAD
admin.site.register(TaskWorkflowTemplate, TaskWorkflowTemplateAdmin)

admin.site.register(TaskTemplate, TaskTemplateAdmin)
=======
admin.site.register(TaskWorkflow, TaskWorflowAdmin)
>>>>>>> 9b994759
<|MERGE_RESOLUTION|>--- conflicted
+++ resolved
@@ -7,12 +7,9 @@
 from tasks.models import Task
 from tasks.models import TaskAssignee
 from tasks.models import TaskLog
-<<<<<<< HEAD
 from tasks.models import TaskTemplate
+from tasks.models import TaskWorkflow
 from tasks.models import TaskWorkflowTemplate
-=======
-from tasks.models import TaskWorkflow
->>>>>>> 9b994759
 
 
 class TaskAdminMixin:
@@ -120,7 +117,6 @@
     ]
 
 
-<<<<<<< HEAD
 class TaskWorkflowTemplateAdmin(admin.ModelAdmin):
     list_display = (
         "id",
@@ -171,7 +167,8 @@
 
     def has_delete_permission(self, request, obj=None):
         return False
-=======
+
+
 class TaskWorflowAdmin(admin.ModelAdmin):
     search_fields = ["summary_task__title"]
     list_display = [
@@ -180,7 +177,6 @@
         "description",
         "creator_template",
     ]
->>>>>>> 9b994759
 
 
 admin.site.register(Task, TaskAdmin)
@@ -193,10 +189,7 @@
 
 admin.site.register(TaskLog, TaskLogAdmin)
 
-<<<<<<< HEAD
 admin.site.register(TaskWorkflowTemplate, TaskWorkflowTemplateAdmin)
 
 admin.site.register(TaskTemplate, TaskTemplateAdmin)
-=======
-admin.site.register(TaskWorkflow, TaskWorflowAdmin)
->>>>>>> 9b994759
+admin.site.register(TaskWorkflow, TaskWorflowAdmin)