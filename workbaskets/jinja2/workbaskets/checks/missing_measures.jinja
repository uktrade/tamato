{% extends "workbaskets/checks/layout.jinja" %}

{% from "components/breadcrumbs/macro.njk" import govukBreadcrumbs %}
{% from "components/table/macro.njk" import govukTable %}
{% from "components/warning-text/macro.njk" import govukWarningText %}
{% from "components/button/macro.njk" import govukButton %}
{% from "components/create_sortable_anchor.jinja" import create_sortable_anchor %}

{% set page_title %}Workbasket {{ workbasket.id if workbasket else request.user.current_workbasket.id }} - Commodity code check results {% endset %}

{% macro run_button(text="Run") %}
<form method="post">
  <input type="hidden" name="csrfmiddlewaretoken" value="{{ csrf_token }}">
  <input type="hidden" name="workbasket_id" value="{{ workbasket.id }}">
  {{ govukButton({
    "text": text ~ " missing measures check",
    "classes": "",
    "name": "form-action",
    "value": "start-check",
    "preventDoubleClick": true,
  }) }}
</form>
{% endmacro %}

{% set stop_button %}
<form
  style="float:right"
  method="post"
  class="govuk-!-display-inline-block govuk-!-margin-left-5"
>
  <input type="hidden" name="csrfmiddlewaretoken" value="{{ csrf_token }}">
  <input type="hidden" name="workbasket_id" value="{{ workbasket.id }}">
  {{ govukButton({
    "text": "Stop missing measures check",
    "classes": "govuk-button--warning govuk-!-margin-0",
    "name": "form-action",
    "value": "stop-check",
    "preventDoubleClick": true,
  }) }}
</form>
{% endset %}

{% block tab_content %}
  <h2 class="govuk-heading-s">Missing measures check</h2>
  {% if not workbasket.has_commodities %}
    <div class="govuk-grid-row">
      <div class="govuk-grid-column-two-thirds">
        <p class="govuk-body">Missing measures check is only required for workbaskets with commodity changes</p>
      </div>
    </div>
  {% else %}
    {% if missing_measures_check_in_progress %}
      <div class="govuk-grid-row">
        <div class="govuk-grid-column-two-thirds">
          <p class="govuk-body">Missing measures check is in progress. Come back later or refresh to see results</p>
        </div>
        <div class="govuk-grid-column-one-third">
          {{ stop_button }}
        </div>
      </div>
    {% else %}
    {# check is finished or has not been run yet #}
      {% if not missing_measures_check %}
      <div class="govuk-grid-row">
        <div class="govuk-grid-column-two-thirds">
          <p class="govuk-body">No missing measures check has been performed yet</p>
        </div>
        <div class="govuk-grid-column-one-third">
          {{ run_button() }}
        </div>
      </div>

      {% else %}
      {# check has been run #}
        {% if check_is_stale %}
          <div class="govuk-grid-row">
            <div class="govuk-grid-column-two-thirds">
              {{ govukWarningText({
                "text": "Workbasket contents have changed since last check.",
                "iconFallbackText": "Warning",
                "classes": "govuk-!-margin-bottom-5",
                }) }}
            </div>
            <div class="govuk-grid-column-one-third">
              <p class="govuk-body govuk-!-font-weight-bold text-align-right">Last run: {{ "{:%d %b %Y %H:%M}".format(missing_measures_check.updated_at) }}</p>
            </div>
          </div>
          {{ run_button(text="Re-run") }}

        {% else %}

          {% if missing_measures_check.successful %}
            <p class="govuk-body">Missing measures check finished.</p>
            <div class="success-summary govuk-!-margin-bottom-5">
              <div class="govuk-grid-row">
                <div class="govuk-grid-column-two-thirds">
                  <p class="govuk-body govuk-!-font-weight-bold govuk-!-margin-bottom-0">There are no missing 103 measures.</p>
                </div>
                <div class="govuk-grid-column-one-third">
                <p class="govuk-body govuk-!-font-weight-bold text-align-right govuk-!-margin-bottom-0">Last run: {{ "{:%d %b %Y %H:%M}".format(missing_measures_check.updated_at) }}</p>
                </div>
              </div>
            </div>
            {{ run_button(text="Re-run") }}

          {# check was not successful #}
          {% else %}
            <p class="govuk-body">Missing measures check finished.</p>
            <div class="govuk-error-summary">
              <div class="govuk-grid-row">
                <div class="govuk-grid-column-two-thirds">
                  {{ govukWarningText({
                    "text": "The following commodity codes are missing a 103 measure type:",
                    "iconFallbackText": "Warning",
                    "classes": "govuk-!-margin-bottom-0",
                  }) }}
                </div>
                <div class="govuk-grid-column-one-third">
                  <p class="govuk-body govuk-!-font-weight-bold text-align-right">Last run: {{ "{:%d %b %Y %H:%M}".format(missing_measures_check.updated_at) }}</p>
                </div>
              </div>
            </div>
<<<<<<< HEAD
          </div>

          {% set commodity_code %}
            {{ create_sortable_anchor(request, "Commodity code", sorting_urls["commodity"]) }}
          {% endset %}

          {% set table_rows = [] %}
          {% for check in object_list %}
            {% set link -%}
              <a class="govuk-link govuk-!-font-weight-bold" href="{{ url('commodity-ui-detail', kwargs={'sid': check.commodity.sid}) }}">{{ check.commodity.item_id }}</a>
            {%- endset %}
            {{ table_rows.append([
              {"html": link},
              {"text": check.commodity.get_description().description if check.commodity.get_description().description else "—"},
              {"text": "Measure type 103 missing"},
            ]) or "" }}
          {% endfor %}
          {{ govukTable({
            "head": [
              {"text": commodity_code},
              {"text": "Description"},
              {"text": "Issue"},
            ],
            "rows": table_rows
          }) }}

          {{ run_button(text="Re-run") }}
=======
>>>>>>> b1401a8b

            {% set base_url = url("workbaskets:workbasket-ui-missing-measures-check") %}

            {% set commodity_code %}
              {{ create_sortable_anchor(request, "commodity", "Commodity code", base_url) }}
            {% endset %}

            {% set table_rows = [] %}
            {% for check in object_list %}
              {% set link -%}
                <a class="govuk-link govuk-!-font-weight-bold" href="{{ url('commodity-ui-detail', kwargs={'sid': check.commodity.sid}) }}">{{ check.commodity.item_id }}</a>
              {%- endset %}
              {{ table_rows.append([
                {"html": link},
                {"text": check.commodity.get_description().description if check.commodity.get_description().description else "—"},
                {"text": "Measure type 103 missing"},
              ]) or "" }}
            {% endfor %}
            {{ govukTable({
              "head": [
                {"text": commodity_code},
                {"text": "Description"},
                {"text": "Issue"},
              ],
              "rows": table_rows
            }) }}

            {{ run_button(text="Re-run") }}

          {% endif %}
        {% endif %}

      {% endif %}
    {% endif %}
  {% endif %}
{% endblock %}<|MERGE_RESOLUTION|>--- conflicted
+++ resolved
@@ -120,41 +120,9 @@
                 </div>
               </div>
             </div>
-<<<<<<< HEAD
-          </div>
-
-          {% set commodity_code %}
-            {{ create_sortable_anchor(request, "Commodity code", sorting_urls["commodity"]) }}
-          {% endset %}
-
-          {% set table_rows = [] %}
-          {% for check in object_list %}
-            {% set link -%}
-              <a class="govuk-link govuk-!-font-weight-bold" href="{{ url('commodity-ui-detail', kwargs={'sid': check.commodity.sid}) }}">{{ check.commodity.item_id }}</a>
-            {%- endset %}
-            {{ table_rows.append([
-              {"html": link},
-              {"text": check.commodity.get_description().description if check.commodity.get_description().description else "—"},
-              {"text": "Measure type 103 missing"},
-            ]) or "" }}
-          {% endfor %}
-          {{ govukTable({
-            "head": [
-              {"text": commodity_code},
-              {"text": "Description"},
-              {"text": "Issue"},
-            ],
-            "rows": table_rows
-          }) }}
-
-          {{ run_button(text="Re-run") }}
-=======
->>>>>>> b1401a8b
-
-            {% set base_url = url("workbaskets:workbasket-ui-missing-measures-check") %}
 
             {% set commodity_code %}
-              {{ create_sortable_anchor(request, "commodity", "Commodity code", base_url) }}
+              {{ create_sortable_anchor(request, "Commodity code", sorting_urls["commodity"]) }}
             {% endset %}
 
             {% set table_rows = [] %}
