"""Factory classes for BDD tests."""
import string
from decimal import Decimal
from itertools import cycle
from itertools import product

import factory
from factory.fuzzy import FuzzyChoice
from faker import Faker

from common.models import TrackedModel
from common.models.transactions import TransactionPartition
from common.tests.models import TestModel1
from common.tests.models import TestModel2
from common.tests.models import TestModel3
from common.tests.models import TestModelDescription1
from common.tests.util import Dates
from common.tests.util import wrap_numbers_over_max_digits
from common.validators import ApplicabilityCode
from common.validators import UpdateType
from geo_areas.validators import AreaCode
from importer.models import ImporterChunkStatus
from measures.validators import DutyExpressionId
from measures.validators import ImportExportCode
from measures.validators import MeasureTypeCombination
from measures.validators import OrderNumberCaptureCode
from quotas.validators import QuotaEventType
from workbaskets.validators import WorkflowStatus


def short_description():
    return factory.Faker("text", max_nb_chars=500)


def string_generator(length=1, characters=string.ascii_uppercase + string.digits):
    g = cycle(product(characters, repeat=length))
    return lambda *_: "".join(next(g))[::-1]


def string_sequence(length=1, characters=string.ascii_uppercase + string.digits):
    return factory.Sequence(string_generator(length, characters))


def numeric_sid():
    return factory.Sequence(lambda x: x + 1)


def duty_amount():
    return factory.LazyFunction(
        lambda: Faker().pydecimal(left_digits=7, right_digits=3, positive=True),
    )


def date_ranges(name):
    return factory.LazyFunction(lambda: getattr(Dates(), name))


def end_date(name):
    return factory.LazyFunction(lambda: getattr(Dates(), name).upper)


def factory_relation(relation_type, transaction_order, model, **kwargs):
    return relation_type(
        model,
        transaction__order=factory.LazyAttribute(
            lambda o: o.factory_parent.factory_parent.transaction.order
            + transaction_order,
        ),
        transaction__partition=factory.LazyAttribute(
            lambda o: o.factory_parent.factory_parent.transaction.partition,
        ),
        transaction__workbasket=factory.LazyAttribute(
            lambda o: o.factory_parent.factory_parent.transaction.workbasket,
        ),
        **kwargs,
    )


def subfactory(model, **kwargs):
    """Any reference to another TrackedModel needs to be created in a
    transaction previous to this one."""

    return factory_relation(factory.SubFactory, -1, model, **kwargs)


def related_factory(model, **kwargs):
    return factory_relation(factory.RelatedFactory, +1, model, **kwargs)


class ValidityFactoryMixin(factory.django.DjangoModelFactory):
    valid_between = date_ranges("no_end")


class ValidityStartFactoryMixin(factory.django.DjangoModelFactory):
    validity_start = date_ranges("now")


class UserFactory(factory.django.DjangoModelFactory):
    """User factory."""

    class Meta:
        model = "auth.User"

    username = factory.sequence(lambda n: f"{factory.Faker('name')}{n}")


class UserGroupFactory(factory.django.DjangoModelFactory):
    """User Group factory."""

    class Meta:
        model = "auth.Group"

    name = factory.Faker("bs")


class WorkBasketFactory(factory.django.DjangoModelFactory):
    class Meta:
        model = "workbaskets.WorkBasket"

    author = factory.SubFactory(UserFactory)
    title = factory.Faker("sentence", nb_words=4)


class ApprovedWorkBasketFactory(WorkBasketFactory):
    class Meta:
        model = "workbaskets.WorkBasket"

    approver = factory.SubFactory(UserFactory)
    status = WorkflowStatus.APPROVED
    transaction = factory.RelatedFactory(
        "common.tests.factories.ApprovedTransactionFactory",
        factory_related_name="workbasket",
    )


class SimpleApprovedWorkBasketFactory(WorkBasketFactory):
    class Meta:
        model = "workbaskets.WorkBasket"

    approver = factory.SubFactory(UserFactory)
    status = WorkflowStatus.APPROVED


class TransactionFactory(factory.django.DjangoModelFactory):
    class Meta:
        model = "common.Transaction"

    order = factory.Sequence(lambda x: x + 10)
    import_transaction_id = factory.Sequence(lambda x: x + 10)
    workbasket = factory.SubFactory(SimpleApprovedWorkBasketFactory)
    composite_key = factory.Sequence(str)

    class Params:
        approved = factory.Trait(
            partition=TransactionPartition.REVISION,
        )

        seed = factory.Trait(
            partition=TransactionPartition.SEED_FILE,
        )

        draft = factory.Trait(
            partition=TransactionPartition.DRAFT,
            workbasket=factory.SubFactory(WorkBasketFactory),
        )


class SeedFileTransactionFactory(TransactionFactory):
    seed = True


class ApprovedTransactionFactory(TransactionFactory):
    approved = True


class UnapprovedTransactionFactory(TransactionFactory):
    draft = True


class VersionGroupFactory(factory.django.DjangoModelFactory):
    class Meta:
        model = "common.VersionGroup"


class TrackedModelMixin(factory.django.DjangoModelFactory):
    transaction = factory.SubFactory(ApprovedTransactionFactory)
    update_type = UpdateType.CREATE.value
    version_group = factory.SubFactory(VersionGroupFactory)

    @classmethod
    def _after_postgeneration(cls, instance: TrackedModel, create, results=None):
        """Save again the instance if creating and at least one hook ran."""
        if create and results:
            # Some post-generation hooks ran, and may have modified us.
            instance.save(force_write=True)


class FootnoteTypeFactory(TrackedModelMixin, ValidityFactoryMixin):
    """FootnoteType factory."""

    class Meta:
        model = "footnotes.FootnoteType"

    footnote_type_id = string_sequence(2, characters=string.ascii_uppercase)
    application_code = 2
    description = short_description()


class FootnoteFactory(TrackedModelMixin, ValidityFactoryMixin):
    """Footnote factory."""

    class Meta:
        model = "footnotes.Footnote"

    footnote_id = string_sequence(length=3, characters=string.digits)
    footnote_type = subfactory(FootnoteTypeFactory)

    description = factory.RelatedFactory(
        "common.tests.factories.FootnoteDescriptionFactory",
        factory_related_name="described_footnote",
        transaction=factory.SelfAttribute("..transaction"),
        validity_start=factory.SelfAttribute("..valid_between.lower"),
    )

    class Params:
        associated_with_measure = factory.Trait(
            footnoteassociationmeasure=related_factory(
                "common.tests.factories.FootnoteAssociationMeasureFactory",
                factory_related_name="associated_footnote",
            ),
        )
        associated_with_goods_nomenclature = factory.Trait(
            footnoteassociationgoodsnomenclature=related_factory(
                "common.tests.factories.FootnoteAssociationGoodsNomenclatureFactory",
                factory_related_name="associated_footnote",
            ),
        )
        associated_with_additional_code = factory.Trait(
            footnoteassociationadditionalcode=related_factory(
                "common.tests.factories.FootnoteAssociationAdditionalCodeFactory",
                factory_related_name="associated_footnote",
            ),
        )

    associated_with_additional_code = False
    associated_with_goods_nomenclature = False
    associated_with_measure = False


class FootnoteDescriptionFactory(TrackedModelMixin, ValidityStartFactoryMixin):
    class Meta:
        model = "footnotes.FootnoteDescription"

    description = short_description()
    described_footnote = subfactory(
        FootnoteFactory,
        description=None,
        transaction=factory.SelfAttribute("..transaction"),
    )
    sid = numeric_sid()


class RegulationGroupFactory(TrackedModelMixin, ValidityFactoryMixin):
    class Meta:
        model = "regulations.Group"

    group_id = string_sequence(3, characters=string.ascii_uppercase)
    description = short_description()


class RegulationFactory(TrackedModelMixin, ValidityFactoryMixin):
    class Meta:
        model = "regulations.Regulation"

    regulation_id = factory.Sequence(lambda n: f"R{Dates().now:%y}{n:04d}0")
    approved = True
    role_type = 1
    community_code = 1
    regulation_group = subfactory(RegulationGroupFactory)
    information_text = string_sequence(length=50)
    public_identifier = factory.sequence(lambda n: f"S.I. 2021/{n}")
    url = factory.sequence(lambda n: f"https://legislation.gov.uk/uksi/2021/{n}")


class BaseRegulationFactory(RegulationFactory):
    role_type = 1
    valid_between = date_ranges("no_end")


class ModificationRegulationFactory(RegulationFactory):
    role_type = 4
    valid_between = date_ranges("no_end")

    amendment = factory.RelatedFactory(
        "common.tests.factories.AmendmentFactory",
        transaction=factory.SelfAttribute("..transaction"),
        factory_related_name="enacting_regulation",
    )


class ModifiedBaseRegulationFactory(BaseRegulationFactory):
    amendment = factory.RelatedFactory(
        "common.tests.factories.AmendmentFactory",
        transaction=factory.SelfAttribute("..transaction"),
        factory_related_name="target_regulation",
    )


class UIRegulationFactory(BaseRegulationFactory):
    """
    Regulation factory used by our UI form tests.

    These are distinct from our other Regulation factories because the required
    status differs between Regulation model fields and form fields.
    """

    published_at = date_ranges("now")


class AmendmentFactory(TrackedModelMixin):
    class Meta:
        model = "regulations.Amendment"

    target_regulation = subfactory(BaseRegulationFactory)
    enacting_regulation = factory.SubFactory(
        ModificationRegulationFactory,
        amendment=None,
        # FIXME synthetic-record-order make this field transaction=factory.SelfAttribute("..transaction")
    )


class ExtensionFactory(TrackedModelMixin):
    class Meta:
        model = "regulations.Extension"

    target_regulation = subfactory(RegulationFactory)
    enacting_regulation = factory.SubFactory(
        RegulationFactory,
        # FIXME synthetic-record-order make this field transaction=factory.SelfAttribute("..transaction")
    )


class SuspensionFactory(TrackedModelMixin):
    class Meta:
        model = "regulations.Suspension"

    target_regulation = subfactory(RegulationFactory)
    enacting_regulation = factory.SubFactory(
        RegulationFactory,
        # FIXME synthetic-record-order make this field transaction=factory.SelfAttribute("..transaction")
    )


class TerminationFactory(TrackedModelMixin):
    class Meta:
        model = "regulations.Termination"

    target_regulation = subfactory(RegulationFactory)
    enacting_regulation = factory.SubFactory(
        RegulationFactory,
        # FIXME synthetic-record-order make this field transaction=factory.SelfAttribute("..transaction")
    )

    effective_date = Dates().datetime_now


class ReplacementFactory(TrackedModelMixin):
    class Meta:
        model = "regulations.Replacement"

    target_regulation = subfactory(RegulationFactory)
    enacting_regulation = factory.SubFactory(
        RegulationFactory,
        # FIXME synthetic-record-order make this field transaction=factory.SelfAttribute("..transaction")
    )
    measure_type_id = "123456"
    geographical_area_id = "GB"
    chapter_heading = "01"


class GeographicalAreaFactory(TrackedModelMixin, ValidityFactoryMixin):
    class Meta:
        model = "geo_areas.GeographicalArea"

    sid = numeric_sid()
    area_id = string_sequence(4)
    area_code = FuzzyChoice([0, 2])

    description = factory.RelatedFactory(
        "common.tests.factories.GeographicalAreaDescriptionFactory",
        factory_related_name="described_geographicalarea",
        transaction=factory.SelfAttribute("..transaction"),
        validity_start=factory.SelfAttribute("..valid_between.lower"),
    )


class CountryFactory(GeographicalAreaFactory):
    area_code = 0


class GeoGroupFactory(GeographicalAreaFactory):
    area_code = 1

    class Params:
        has_parent = factory.Trait(
            parent=subfactory("common.tests.factories.GeoGroupFactory"),
        )

    has_parent = False


class RegionFactory(GeographicalAreaFactory):
    area_code = 2


class GeographicalMembershipFactory(TrackedModelMixin, ValidityFactoryMixin):
    class Meta:
        model = "geo_areas.GeographicalMembership"

    geo_group = subfactory(GeoGroupFactory)
    member = factory.SubFactory(
        GeographicalAreaFactory,
        # FIXME synthetic-record-order make this field transaction=factory.SelfAttribute("..transaction")
    )


class GeographicalAreaDescriptionFactory(TrackedModelMixin, ValidityStartFactoryMixin):
    class Meta:
        model = "geo_areas.GeographicalAreaDescription"

    sid = numeric_sid()
    described_geographicalarea = subfactory(
        GeographicalAreaFactory,
        description=None,
        transaction=factory.SelfAttribute("..transaction"),
    )
    description = short_description()


class CertificateTypeFactory(TrackedModelMixin, ValidityFactoryMixin):
    class Meta:
        model = "certificates.CertificateType"

    sid = string_sequence(1)
    description = short_description()


class CertificateFactory(TrackedModelMixin, ValidityFactoryMixin):
    class Meta:
        model = "certificates.Certificate"

    certificate_type = subfactory(CertificateTypeFactory)
    sid = string_sequence(3)

    description = factory.RelatedFactory(
        "common.tests.factories.CertificateDescriptionFactory",
        factory_related_name="described_certificate",
        transaction=factory.SelfAttribute("..transaction"),
        validity_start=factory.SelfAttribute("..valid_between.lower"),
    )


class CertificateDescriptionFactory(TrackedModelMixin, ValidityStartFactoryMixin):
    class Meta:
        model = "certificates.CertificateDescription"

    sid = numeric_sid()

    described_certificate = subfactory(
        CertificateFactory,
        description=None,
        transaction=factory.SelfAttribute("..transaction"),
    )
    description = short_description()


class TestModel1Factory(TrackedModelMixin, ValidityFactoryMixin):
    __test__ = False

    class Meta:
        model = TestModel1

    name = factory.Faker("text", max_nb_chars=24)
    sid = numeric_sid()


class TestModelDescription1Factory(TrackedModelMixin, ValidityStartFactoryMixin):
    class Meta:
        model = TestModelDescription1

    described_record = subfactory(
        TestModel1Factory,
        transaction=factory.SelfAttribute("..transaction"),
    )
    description = factory.Faker("text", max_nb_chars=500)


class TestModel2Factory(TrackedModelMixin, ValidityFactoryMixin):
    __test__ = False

    class Meta:
        model = TestModel2

    description = factory.Faker("text", max_nb_chars=24)
    custom_sid = numeric_sid()


class TestModel3Factory(TrackedModelMixin, ValidityFactoryMixin):
    __test__ = False

    class Meta:
        model = TestModel3

    linked_model = subfactory(TestModel1Factory)
    sid = numeric_sid()


class AdditionalCodeTypeFactory(TrackedModelMixin, ValidityFactoryMixin):
    """AdditionalCodeType factory."""

    class Meta:
        model = "additional_codes.AdditionalCodeType"

    sid = string_sequence(1)
    description = short_description()
    application_code = 1


class AdditionalCodeFactory(TrackedModelMixin, ValidityFactoryMixin):
    """AdditionalCode factory."""

    class Meta:
        model = "additional_codes.AdditionalCode"

    sid = numeric_sid()
    type = subfactory(AdditionalCodeTypeFactory)
    code = string_sequence(3)


class AdditionalCodeDescriptionFactory(TrackedModelMixin, ValidityStartFactoryMixin):
    class Meta:
        model = "additional_codes.AdditionalCodeDescription"

    sid = numeric_sid()
    described_additionalcode = subfactory(
        AdditionalCodeFactory,
        transaction=factory.SelfAttribute("..transaction"),
    )
    description = short_description()


class FootnoteAssociationAdditionalCodeFactory(TrackedModelMixin, ValidityFactoryMixin):
    class Meta:
        model = "additional_codes.FootnoteAssociationAdditionalCode"

    additional_code = subfactory(AdditionalCodeFactory)
    associated_footnote = subfactory(FootnoteFactory)


class SimpleGoodsNomenclatureFactory(TrackedModelMixin, ValidityFactoryMixin):
    class Meta:
        model = "commodities.GoodsNomenclature"

    sid = numeric_sid()
    item_id = string_sequence(10, characters=string.digits)
    suffix = "80"
    statistical = False


class GoodsNomenclatureFactory(SimpleGoodsNomenclatureFactory):
    indent = factory.RelatedFactory(
        "common.tests.factories.GoodsNomenclatureIndentFactory",
        factory_related_name="indented_goods_nomenclature",
        transaction=factory.SelfAttribute("..transaction"),
        validity_start=factory.SelfAttribute("..valid_between.lower"),
    )

    description = factory.RelatedFactory(
        "common.tests.factories.GoodsNomenclatureDescriptionFactory",
        factory_related_name="described_goods_nomenclature",
        transaction=factory.SelfAttribute("..transaction"),
        validity_start=factory.SelfAttribute("..valid_between.lower"),
    )

    origin = factory.RelatedFactory(
        "common.tests.factories.GoodsNomenclatureOriginFactory",
        transaction=factory.SelfAttribute("..transaction"),
        factory_related_name="new_goods_nomenclature",
    )


SimpleGoodsNomenclatureFactory.reset_sequence(1)


class GoodsNomenclatureWithSuccessorFactory(GoodsNomenclatureFactory):
    successor = factory.RelatedFactory(
        "common.tests.factories.GoodsNomenclatureSuccessorFactory",
        transaction=factory.SelfAttribute("..transaction"),
        factory_related_name="replaced_goods_nomenclature",
    )


class SimpleGoodsNomenclatureIndentFactory(
    TrackedModelMixin,
    ValidityStartFactoryMixin,
):
    class Meta:
        model = "commodities.GoodsNomenclatureIndent"

    sid = numeric_sid()
    indented_goods_nomenclature = subfactory(SimpleGoodsNomenclatureFactory)
    indent = 0


class GoodsNomenclatureIndentFactory(SimpleGoodsNomenclatureIndentFactory):
    class Meta:
        model = "commodities.GoodsNomenclatureIndent"


class GoodsNomenclatureDescriptionFactory(TrackedModelMixin, ValidityStartFactoryMixin):
    class Meta:
        model = "commodities.GoodsNomenclatureDescription"

    sid = numeric_sid()
    described_goods_nomenclature = subfactory(
        GoodsNomenclatureFactory,
        description=None,
        transaction=factory.SelfAttribute("..transaction"),
    )
    description = short_description()


class GoodsNomenclatureOriginFactory(TrackedModelMixin):
    class Meta:
        model = "commodities.GoodsNomenclatureOrigin"

    new_goods_nomenclature = subfactory(SimpleGoodsNomenclatureFactory)
    derived_from_goods_nomenclature = subfactory(
        SimpleGoodsNomenclatureFactory,
        valid_between=date_ranges("big"),
    )


class GoodsNomenclatureSuccessorFactory(TrackedModelMixin):
    class Meta:
        model = "commodities.GoodsNomenclatureSuccessor"

    replaced_goods_nomenclature = subfactory(
        SimpleGoodsNomenclatureFactory,
        valid_between=date_ranges("adjacent_earlier"),
    )
    absorbed_into_goods_nomenclature = subfactory(SimpleGoodsNomenclatureFactory)


class FootnoteAssociationGoodsNomenclatureFactory(
    TrackedModelMixin,
    ValidityFactoryMixin,
):
    class Meta:
        model = "commodities.FootnoteAssociationGoodsNomenclature"

    goods_nomenclature = subfactory(GoodsNomenclatureFactory)
    associated_footnote = subfactory(FootnoteFactory)


class MeasurementUnitFactory(TrackedModelMixin, ValidityFactoryMixin):
    class Meta:
        model = "measures.MeasurementUnit"

    code = string_sequence(3, characters=string.ascii_uppercase)
    description = short_description()


class MeasurementUnitQualifierFactory(TrackedModelMixin, ValidityFactoryMixin):
    class Meta:
        model = "measures.MeasurementUnitQualifier"

    code = string_sequence(1, characters=string.ascii_uppercase)
    description = short_description()


class MeasurementFactory(TrackedModelMixin, ValidityFactoryMixin):
    class Meta:
        model = "measures.Measurement"

    measurement_unit = subfactory(MeasurementUnitFactory)
    measurement_unit_qualifier = subfactory(MeasurementUnitQualifierFactory)


class MonetaryUnitFactory(TrackedModelMixin, ValidityFactoryMixin):
    class Meta:
        model = "measures.MonetaryUnit"

    code = string_sequence(3, characters=string.ascii_uppercase)
    description = short_description()


class QuotaOrderNumberFactory(TrackedModelMixin, ValidityFactoryMixin):
    class Meta:
        model = "quotas.QuotaOrderNumber"

    sid = numeric_sid()
    order_number = string_sequence(6, characters=string.digits)
    mechanism = 0
    category = 1
    valid_between = date_ranges("normal")

    origin = factory.RelatedFactory(
        "common.tests.factories.QuotaOrderNumberOriginFactory",
        factory_related_name="order_number",
        transaction=factory.SelfAttribute("..transaction"),
        valid_between=factory.SelfAttribute("..valid_between"),
    )

    @factory.post_generation
    def required_certificates(self, create, extracted, **kwargs):
        if not create:
            return

        # Specifically checks for None so that empty arrays don't create
        if extracted is None and not any(kwargs):
            return

        # If the user just passed kwargs or just said
        # `required_certificates=True` then create a single certificate.
        if extracted is None or extracted is True:
            extracted = [
                CertificateFactory.create(
                    **{
                        "valid_between": self.valid_between,
                        "transaction": self.transaction,
                        **kwargs,
                    },
                ),
            ]
        else:
            # Else set any kwargs on the passed certificates.
            for cert in extracted:
                for field in kwargs:
                    setattr(cert, field, kwargs[field])
                cert.save(force_write=True)

        for cert in extracted:
            self.required_certificates.add(cert)


class QuotaOrderNumberOriginFactory(TrackedModelMixin, ValidityFactoryMixin):
    class Meta:
        model = "quotas.QuotaOrderNumberOrigin"

    sid = numeric_sid()
    order_number = subfactory(
        QuotaOrderNumberFactory,
        origin=None,
    )
    geographical_area = subfactory(
        GeographicalAreaFactory,
        valid_between=factory.SelfAttribute("..valid_between"),
    )


class QuotaOrderNumberOriginExclusionFactory(TrackedModelMixin):
    class Meta:
        model = "quotas.QuotaOrderNumberOriginExclusion"

    excluded_geographical_area = subfactory(
        GeographicalAreaFactory,
        area_code=AreaCode.GROUP,
    )
    origin = subfactory(
        QuotaOrderNumberOriginFactory,
        geographical_area=factory.SelfAttribute("..excluded_geographical_area"),
    )


class QuotaDefinitionFactory(TrackedModelMixin, ValidityFactoryMixin):
    class Meta:
        model = "quotas.QuotaDefinition"

    sid = numeric_sid()
    order_number = subfactory(
        QuotaOrderNumberFactory,
        valid_between=factory.SelfAttribute("..valid_between"),
    )
    volume = 0
    initial_volume = 0
    monetary_unit = None
    measurement_unit = None
    measurement_unit_qualifier = None
    maximum_precision = 0
    quota_critical = False
    quota_critical_threshold = 80
    description = short_description()

    class Params:
        is_monetary = factory.Trait(
            monetary_unit=subfactory(MonetaryUnitFactory),
        )
        is_physical = factory.Trait(
            measurement_unit=subfactory(MeasurementUnitFactory),
        )
        has_qualifier = factory.Trait(
            measurement_unit_qualifier=subfactory(MeasurementUnitQualifierFactory),
        )

    is_monetary = False
    is_physical = True
    has_qualifier = False


class QuotaDefinitionWithQualifierFactory(QuotaDefinitionFactory):
    has_qualifier = True


class QuotaAssociationFactory(TrackedModelMixin):
    class Meta:
        model = "quotas.QuotaAssociation"

    main_quota = subfactory(
        QuotaDefinitionFactory,
    )
    sub_quota = subfactory(
        QuotaDefinitionFactory,
    )
    sub_quota_relation_type = FuzzyChoice(["EQ", "NM"])
    coefficient = Decimal("1.00000")


class EquivalentQuotaAssociationFactory(QuotaAssociationFactory):
    coefficient = Decimal("0.50000")
    sub_quota_relation_type = "EQ"


class QuotaSuspensionFactory(TrackedModelMixin, ValidityFactoryMixin):
    class Meta:
        model = "quotas.QuotaSuspension"

    sid = numeric_sid()
    quota_definition = subfactory(
        QuotaDefinitionFactory,
    )
    description = short_description()
    valid_between = date_ranges("normal")


class QuotaBlockingFactory(TrackedModelMixin, ValidityFactoryMixin):
    class Meta:
        model = "quotas.QuotaBlocking"

    sid = numeric_sid()
    quota_definition = subfactory(
        QuotaDefinitionFactory,
    )
    blocking_period_type = FuzzyChoice(range(1, 9))
    valid_between = date_ranges("normal")


class QuotaEventFactory(TrackedModelMixin):
    class Meta:
        model = "quotas.QuotaEvent"

    subrecord_code = FuzzyChoice(QuotaEventType.values)
    quota_definition = subfactory(
        QuotaDefinitionFactory,
    )
    occurrence_timestamp = factory.LazyFunction(lambda: Dates().datetime_now)

    @factory.lazy_attribute
    def data(self):
        now = f"{Dates().now:%Y-%m-%d}"
        if self.subrecord_code == "00":
            return {
                "old.balance": "0.0",
                "new.balance": "0.0",
                "imported.amount": "0.0",
                "last.import.date.in.allocation": now,
            }
        if self.subrecord_code == "05":
            return {
                "unblocking.date": now,
            }
        if self.subrecord_code == "10":
            return {
                "critical.state": "Y",
                "critical.state.change.date": now,
            }
        if self.subrecord_code == "15":
            return {
                "exhaustion.date": now,
            }
        if self.subrecord_code == "20":
            return {
                "reopening.date": now,
            }
        if self.subrecord_code == "25":
            return {
                "unsuspension.date": now,
            }
        if self.subrecord_code == "30":
            return {
                "transfer.date": now,
                "quota.closed": "Y",
                "transferred.amount": "0.0",
                "target.quota.definition.sid": "1",
            }


class MeasureTypeSeriesFactory(TrackedModelMixin, ValidityFactoryMixin):
    class Meta:
        model = "measures.MeasureTypeSeries"

    sid = string_sequence(2, characters=string.ascii_uppercase)
    measure_type_combination = FuzzyChoice(MeasureTypeCombination.values)
    description = short_description()


class DutyExpressionFactory(TrackedModelMixin, ValidityFactoryMixin):
    class Meta:
        model = "measures.DutyExpression"

    sid = FuzzyChoice(DutyExpressionId.values)
    duty_amount_applicability_code = ApplicabilityCode.PERMITTED
    measurement_unit_applicability_code = ApplicabilityCode.PERMITTED
    monetary_unit_applicability_code = ApplicabilityCode.PERMITTED
    description = short_description()


class MeasureTypeFactory(TrackedModelMixin, ValidityFactoryMixin):
    class Meta:
        model = "measures.MeasureType"

    sid = string_sequence(3, characters=string.digits)
    trade_movement_code = FuzzyChoice(ImportExportCode.values)
    priority_code = FuzzyChoice(range(1, 10))
    measure_component_applicability_code = FuzzyChoice(ApplicabilityCode.values)
    origin_destination_code = FuzzyChoice(ImportExportCode.values)
    order_number_capture_code = OrderNumberCaptureCode.NOT_PERMITTED
    measure_explosion_level = 2
    description = short_description()
    measure_type_series = subfactory(MeasureTypeSeriesFactory)


class AdditionalCodeTypeMeasureTypeFactory(TrackedModelMixin, ValidityFactoryMixin):
    class Meta:
        model = "measures.AdditionalCodeTypeMeasureType"

    measure_type = subfactory(MeasureTypeFactory)
    additional_code_type = subfactory(AdditionalCodeTypeFactory)


class MeasureConditionCodeFactory(TrackedModelMixin, ValidityFactoryMixin):
    class Meta:
        model = "measures.MeasureConditionCode"

    code = string_sequence(2, characters=string.ascii_uppercase)
    description = short_description()


class MeasureActionFactory(TrackedModelMixin, ValidityFactoryMixin):
    """
    MeasureActions in the TaMaTo are essentially fixed, it would be more
    realistic to test using a fixed list, however it is convenient.

    As MeasureActionFactory is used in tests, it is possible to generate more
    than 999 MeasureActions, to avoid creating MeasureAction codes with four
    digits, which is not allowed, the code wraps back to 000 every 1000
    iterations.
    """

    class Meta:
        model = "measures.MeasureAction"

    # Code should only contain 3 digits, modulo 1000 is used to wrap it.
    code = factory.Sequence(lambda x: f"{wrap_numbers_over_max_digits(x + 1, 3):02d}")
    description = short_description()


class MeasureFactory(TrackedModelMixin, ValidityFactoryMixin):
    class Meta:
        model = "measures.Measure"

    sid = numeric_sid()
    geographical_area = subfactory(GeographicalAreaFactory)
    goods_nomenclature = subfactory(GoodsNomenclatureFactory)
    measure_type = subfactory(MeasureTypeFactory)
    additional_code = None
    order_number = None
    reduction = factory.Sequence(lambda x: x % 4 + 1)
    generating_regulation = subfactory(RegulationFactory)
    stopped = False
    export_refund_nomenclature_sid = None

    class Params:
        with_footnote = factory.Trait(
            association=factory.RelatedFactory(
                "common.tests.factories.FootnoteAssociationMeasureFactory",
                transaction=factory.SelfAttribute("..transaction"),
                factory_related_name="footnoted_measure",
            ),
        )

        with_exclusion = factory.Trait(
            exclusion=factory.RelatedFactory(
                "common.tests.factories.MeasureExcludedGeographicalAreaFactory",
                transaction=factory.SelfAttribute("..transaction"),
                factory_related_name="modified_measure",
            ),
        )

        with_condition = factory.Trait(
            condition=factory.RelatedFactory(
                "common.tests.factories.MeasureConditionFactory",
                transaction=factory.SelfAttribute("..transaction"),
                factory_related_name="dependent_measure",
            ),
        )

    @factory.lazy_attribute
    def terminating_regulation(self):
        if self.valid_between.upper is None:
            return None
        return self.generating_regulation

    @classmethod
    def _create(cls, model_class, *args, **kwargs):
        leave_measure = kwargs.pop("leave_measure", False)
        if "measure_type" in kwargs and not leave_measure:
            kwargs["measure_type"] = cls.measure_type_explosion(
                kwargs["measure_type"],
                kwargs.get("goods_nomenclature"),
            )
        obj = model_class(*args, **kwargs)
        obj.save()
        return obj

    @staticmethod
    def measure_type_explosion(measure_type, goods_nomenclature):
        if not goods_nomenclature:
            return measure_type
        item_id = goods_nomenclature.item_id
        explosion_level = 10
        while item_id.endswith("00"):
            explosion_level = max(2, explosion_level - 2)
            item_id = item_id[:-2]

        measure_type.measure_explosion_level = explosion_level
        measure_type.save(force_write=True)
        return measure_type


class MeasureWithAdditionalCodeFactory(MeasureFactory):
    additional_code = subfactory(AdditionalCodeFactory)


class MeasureWithQuotaFactory(MeasureFactory):
    measure_type = subfactory(
        MeasureTypeFactory,
        order_number_capture_code=OrderNumberCaptureCode.MANDATORY,
    )
    order_number = subfactory(
        QuotaOrderNumberFactory,
        origin__geographical_area=factory.SelfAttribute("...geographical_area"),
        valid_between=factory.SelfAttribute("..valid_between"),
    )


class MeasureComponentFactory(TrackedModelMixin):
    class Meta:
        model = "measures.MeasureComponent"

    component_measure = subfactory(MeasureFactory)
    duty_expression = subfactory(DutyExpressionFactory)
    duty_amount = None
    monetary_unit = None
    component_measurement = None


class MeasureComponentWithMonetaryUnitFactory(MeasureComponentFactory):
    monetary_unit = subfactory(MonetaryUnitFactory)


class MeasureComponentWithMeasurementFactory(MeasureComponentFactory):
    component_measurement = subfactory(MeasurementFactory)


class MeasureConditionFactory(TrackedModelMixin):
    class Meta:
        model = "measures.MeasureCondition"

    sid = numeric_sid()
    dependent_measure = subfactory(MeasureFactory)
    condition_code = subfactory(MeasureConditionCodeFactory)
    component_sequence_number = factory.Faker("random_int", min=1, max=999)
    duty_amount = duty_amount()
    monetary_unit = subfactory(MonetaryUnitFactory)
    condition_measurement = None
    action = subfactory(MeasureActionFactory)
    required_certificate = None


class MeasureConditionWithCertificateFactory(MeasureConditionFactory):
    required_certificate = subfactory(CertificateFactory)


class MeasureConditionWithMeasurementFactory(MeasureConditionFactory):
    condition_measurement = subfactory(MeasurementFactory)


class MeasureConditionComponentFactory(TrackedModelMixin):
    class Meta:
        model = "measures.MeasureConditionComponent"

    condition = subfactory(MeasureConditionFactory)
    duty_expression = subfactory(DutyExpressionFactory)
    duty_amount = duty_amount()
    monetary_unit = subfactory(MonetaryUnitFactory)
    component_measurement = None


class MeasureConditionComponentWithMeasurementFactory(MeasureConditionComponentFactory):
    component_measurement = subfactory(MeasurementFactory)


class MeasureExcludedGeographicalAreaFactory(TrackedModelMixin):
    class Meta:
        model = "measures.MeasureExcludedGeographicalArea"

    modified_measure = subfactory(
        MeasureFactory,
        geographical_area__area_code=1,
    )
    excluded_geographical_area = subfactory(
        GeographicalAreaFactory,
        area_code=0,
    )


class MeasureExcludedGeographicalMembershipFactory(
    MeasureExcludedGeographicalAreaFactory,
):
    class Meta:
        exclude = ["membership"]

    membership = subfactory(
        GeographicalMembershipFactory,
        geo_group=factory.SelfAttribute("..modified_measure.geographical_area"),
        member=factory.SelfAttribute("..excluded_geographical_area"),
    )


class FootnoteAssociationMeasureFactory(TrackedModelMixin):
    class Meta:
        model = "measures.FootnoteAssociationMeasure"

    footnoted_measure = subfactory(MeasureFactory)
    associated_footnote = subfactory(FootnoteFactory)


class EnvelopeFactory(factory.django.DjangoModelFactory):
    class Meta:
        model = "taric.Envelope"

    envelope_id = factory.Sequence(lambda x: f"{Dates().now:%y}{(x + 1):04d}")


class EnvelopeTransactionFactory(factory.django.DjangoModelFactory):
    class Meta:
        model = "taric.EnvelopeTransaction"

    order = factory.Sequence(lambda x: x + 1)
    transaction = factory.SubFactory(TransactionFactory)
    envelope = factory.SubFactory(EnvelopeFactory)


class UploadFactory(factory.django.DjangoModelFactory):
    class Meta:
        model = "exporter.Upload"

    envelope = factory.SubFactory(EnvelopeFactory)
    correlation_id = factory.Faker("uuid4")
    checksum = factory.Faker("md5")


class ImportBatchFactory(factory.django.DjangoModelFactory):
    class Meta:
        model = "importer.ImportBatch"

    name = factory.sequence(str)


class ImporterXMLChunkFactory(factory.django.DjangoModelFactory):
    class Meta:
        model = "importer.ImporterXMLChunk"

    batch = factory.SubFactory(ImportBatchFactory)
    chunk_number = 1
    status = ImporterChunkStatus.WAITING
    chunk_text = """\
<?xml version="1.0" encoding="UTF-8"?>
<env:envelope xmlns="urn:publicid:-:DGTAXUD:TARIC:MESSAGE:1.0" xmlns:env="urn:publicid:-:DGTAXUD:GENERAL:ENVELOPE:1.0" id="1">
</env:envelope>"""


class BatchDependenciesFactory(factory.django.DjangoModelFactory):
    class Meta:
        model = "importer.BatchDependencies"

    dependent_batch = factory.SubFactory(ImportBatchFactory)
    depends_on = factory.SubFactory(ImportBatchFactory)


<<<<<<< HEAD
class NotifiedUserFactory(factory.django.DjangoModelFactory):
    class Meta:
        model = "notifications.NotifiedUser"

    email = factory.Faker("email")
    enrol_packaging = True


class NotificationLogFactory(factory.django.DjangoModelFactory):
    class Meta:
        model = "notifications.NotificationLog"

    template_id = string_sequence(length=10)
    recipients = factory.Faker("text", max_nb_chars=24)
=======
class PackagedWorkBasketFactory(factory.django.DjangoModelFactory):
    """Creates a PackagedWorkBasket instance associated with an approved
    WorkBasket."""

    class Meta:
        model = "publishing.PackagedWorkBasket"

    workbasket = factory.SubFactory(SimpleApprovedWorkBasketFactory)
    theme = string_sequence(length=50)
    jira_url = "www.fakejiraticket.com"
>>>>>>> fb80fdb9
<|MERGE_RESOLUTION|>--- conflicted
+++ resolved
@@ -1209,7 +1209,6 @@
     depends_on = factory.SubFactory(ImportBatchFactory)
 
 
-<<<<<<< HEAD
 class NotifiedUserFactory(factory.django.DjangoModelFactory):
     class Meta:
         model = "notifications.NotifiedUser"
@@ -1224,7 +1223,8 @@
 
     template_id = string_sequence(length=10)
     recipients = factory.Faker("text", max_nb_chars=24)
-=======
+
+
 class PackagedWorkBasketFactory(factory.django.DjangoModelFactory):
     """Creates a PackagedWorkBasket instance associated with an approved
     WorkBasket."""
@@ -1234,5 +1234,4 @@
 
     workbasket = factory.SubFactory(SimpleApprovedWorkBasketFactory)
     theme = string_sequence(length=50)
-    jira_url = "www.fakejiraticket.com"
->>>>>>> fb80fdb9
+    jira_url = "www.fakejiraticket.com"