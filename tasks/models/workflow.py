--- conflicted
+++ resolved
@@ -33,7 +33,6 @@
         verbose_name = "workflow"
 
     def __str__(self):
-<<<<<<< HEAD
         return self.title
 
     @property
@@ -44,10 +43,6 @@
     def description(self) -> str:
         return self.summary_task.description
 
-=======
-        return self.summary_task.title
-
->>>>>>> 4540d83b
     def get_tasks(self) -> models.QuerySet:
         """Get a QuerySet of the Tasks associated through their TaskItem
         instances to this TaskWorkflow, ordered by the position of the
@@ -55,36 +50,15 @@
         return Task.objects.filter(taskitem__queue=self).order_by("taskitem__position")
 
     def get_url(self, action: str = "detail"):
-<<<<<<< HEAD
         if action == "detail":
             return reverse(
                 "workflow:task-workflow-ui-detail",
                 kwargs={"pk": self.pk},
             )
-        # elif action == "edit":
-        #     return reverse(
-        #         "workflow:task-workflow-ui-update",
-        #         kwargs={"pk": self.pk},
-        #     )
-        # elif action == "delete":
-        #     return reverse(
-        #         "workflow:task-workflow-ui-delete",
-        #         kwargs={"pk": self.pk},
-        #     )
         elif action == "create":
             return reverse(
                 "workflow:task-workflow-ui-create",
             )
-        # elif action == "list":
-        #     return reverse(
-        #         "workflow:task-workflow-ui-list",
-        #     )
-=======
-        if action == "create":
-            return reverse(
-                "workflow:task-workflow-ui-create",
-            )
->>>>>>> 4540d83b
 
         return "#NOT-IMPLEMENTED"
 
@@ -205,13 +179,6 @@
             return reverse(
                 "workflow:task-workflow-template-ui-create",
             )
-<<<<<<< HEAD
-        # elif action == "list":
-        #     return reverse(
-        #         "workflow:task-workflow-template-ui-list",
-        #     )
-=======
->>>>>>> 4540d83b
 
         return "#NOT-IMPLEMENTED"
 
