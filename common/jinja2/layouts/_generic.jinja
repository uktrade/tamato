{% extends "template.njk" %}

{# base govuk "template.njk" uses the variable name cspNonce so set it here #}
{% set cspNonce=request.csp_nonce %}

{% block head %}
  {% if settings.GOOGLE_ANALYTICS_ID %}
    <!-- Google tag (gtag.js) -->
<<<<<<< HEAD
      <script async src=https://www.googletagmanager.com/gtag/js?id={{ settings.GOOGLE_ANALYTICS_ID }}></script>
      <script>
=======
      <script nonce="{{ request.csp_nonce }}" async src=https://www.googletagmanager.com/gtag/js?id=UA-57533520-61></script>
      <script nonce="{{ request.csp_nonce }}">
>>>>>>> 68228154
        window.dataLayer = window.dataLayer || [];
        function gtag(){dataLayer.push(arguments);}
        gtag('js', new Date());
        gtag('config', '{{ settings.GOOGLE_ANALYTICS_ID }}');
      </script>
    <!-- Google Tag Manager -->
      <script nonce="{{ request.csp_nonce }}">
        (function(w,d,s,l,i){w[l]=w[l]||[];w[l].push({'gtm.start':
        new Date().getTime(),event:'gtm.js'});var f=d.getElementsByTagName(s)[0],
        j=d.createElement(s),dl=l!='dataLayer'?'&l='+l:'';j.async=true;j.src=
        'https://www.googletagmanager.com/gtm.js?id='+i+dl+'&gtm_preview=env-28&gtm_cookies_win=x
        &{{ "gtm_auth" ~ settings.GTM_AUTH if settings.GTM_AUTH }}';f.parentNode.insertBefore(j,f);
        })(window,document,'script','dataLayer', "{{ settings.GOOGLE_ANALYTICS_ID }}");
      </script>
    <!-- End Google Tag Manager -->
  {% endif %}
  
  <!--[if !IE 8]><!-->
    {{ render_bundle("main", "css") }}
  <!--<![endif]-->
  <!--[if IE 8]>
    {# render_bundle("ie8", "css") #}
  <![endif]-->
  {% block styles %}{% endblock %}
{% endblock %}

{% set htmlClasses = "" %}
{% set bodyClasses = "" %}
{% set containerClasses = "" %}
{% set mainClasses = 'govuk-main-wrapper--auto-spacing' %}

{% block bodyStart %}
  {% if settings.GOOGLE_ANALYTICS_ID %}
    <!-- Google Tag Manager (noscript) -->
      <noscript>
        <iframe src="
            https://www.googletagmanager.com/ns.html
            ?id={{ settings.GOOGLE_ANALYTICS_ID }}
            &gtm_cookies_win=x&gtm_preview=env-28
            &{{ "gtm_auth" ~ settings.GTM_AUTH if settings.GTM_AUTH }}"
        height="0" width="0" style="display:none;visibility:hidden"></iframe>
      </noscript>
    <!-- End Google Tag Manager (noscript) -->
  {% endif %}
{% endblock %}

{% block bodyEnd %}
  {% set csp_nonce -%}nonce="{{ cspNonce }}"{% endset %}
  {{ render_bundle("main", "js", attrs=csp_nonce) }}
{% endblock %}<|MERGE_RESOLUTION|>--- conflicted
+++ resolved
@@ -6,13 +6,8 @@
 {% block head %}
   {% if settings.GOOGLE_ANALYTICS_ID %}
     <!-- Google tag (gtag.js) -->
-<<<<<<< HEAD
-      <script async src=https://www.googletagmanager.com/gtag/js?id={{ settings.GOOGLE_ANALYTICS_ID }}></script>
-      <script>
-=======
       <script nonce="{{ request.csp_nonce }}" async src=https://www.googletagmanager.com/gtag/js?id=UA-57533520-61></script>
       <script nonce="{{ request.csp_nonce }}">
->>>>>>> 68228154
         window.dataLayer = window.dataLayer || [];
         function gtag(){dataLayer.push(arguments);}
         gtag('js', new Date());
