{% extends "layouts/layout.jinja" %}
{% from "components/breadcrumbs.jinja" import breadcrumbs %}
{% from "components/button/macro.njk" import govukButton %}

{% set page_title = "Task: " ~ object.title %}

{% if object.parent_task %}
  {% set edit_url = url("workflow:subtask-ui-update", kwargs={"pk": object.pk}) %}
  {% set title_caption = "Subtask" %}
  {% set parent_linked_id %}
    <div class="govuk-summary-list__row">
      <dt class="govuk-summary-list__key">
        Parent task
      </dt>
      <dd class="govuk-summary-list__value">
        <a
          class="govuk-link"
          href="{{ object.parent_task.get_url("detail") }}"
        >{{ object.parent_task.pk }}</a>
      </dd>
    </div>
  {% endset %}
{% else %}
  {% set edit_url = url("workflow:task-ui-update", kwargs={"pk": object.pk}) %}
{% endif %}

{% set workbasket_linked_id %}
  {% if object.workbasket -%}
    <a
      class="govuk-link"
      href="{{ url("workbaskets:workbasket-ui-detail", kwargs={"pk": object.workbasket.pk}) }}"
    >{{ object.workbasket.pk }}</a>
  {% else %}
    -
  {% endif -%}
{% endset %}

{% macro display_assignees(assignees) %}
  {% if not assignees %}
    <div class="govuk-!-margin-bottom-3">
      None
    </div>
  {% else %}
    {% for assignee in assignees %}
      <div class="govuk-!-margin-bottom-3">
      {{ assignee.name }}{% if not loop.last %}, {% endif %}
      </div>
    {% endfor %}
  {% endif %}
{% endmacro %}

{% block breadcrumb %}
  {{ breadcrumbs(request, [
      {"text": "Find and view tasks", "href": url("workflow:task-ui-list")},
      {"text": page_title}
    ],
    with_workbasket=False,
  ) }}
{% endblock %}

{% set workbasket_summary_link %}
  {% if object.workbasket %}
    <a
      class="govuk-link"
      href="{{ url('workbaskets:workbasket-ui-detail', kwargs={'pk': object.workbasket.pk}) }}"
    >{{ object.workbasket.pk }} ({{ object.workbasket.status }})</a>
  {% else %}
    None
  {% endif %}
{% endset %}

{% block content %}
<<<<<<< HEAD
  <div class="govuk-grid-row">
    <div class="govuk-grid-column-two-thirds">
      {% if title_caption %}
        {% block page_subtitle%}
          <span class="govuk-caption-xl">
            {{ title_caption }}
          </span>
        {% endblock %}
      {% endif %}
      <h1 class="govuk-heading-xl">{{ page_title }}</h1>
    </div>
=======
<div class="govuk-grid-row">
  <div class="govuk-grid-column-two-thirds">
    <h1 class="govuk-heading-xl">{{ page_title }}</h1>
>>>>>>> b1401a8b
  </div>
</div>

<h2 class="govuk-heading-m">Details</h2>

<dl class="govuk-summary-list">
  <div class="govuk-summary-list__row">
    <dt class="govuk-summary-list__key">
      ID
    </dt>
    <dd class="govuk-summary-list__value">
      {{ object.pk }}
    </dd>
    <dd class="govuk-summary-list__actions">
      <!-- Empty for column alignment -->
    </dd>
  </div>

  <div class="govuk-summary-list__row">
    <dt class="govuk-summary-list__key">
      Title
    </dt>
    <dd class="govuk-summary-list__value">
      {{ object.title }}
    </dd>
    <dd class="govuk-summary-list__actions">
      <a class="govuk-link" href="{{ edit_url }}">Change<span class="govuk-visually-hidden"> title</span></a>
    </dd>
  </div>

  <div class="govuk-summary-list__row">
    <dt class="govuk-summary-list__key">
      Description
    </dt>
    <dd class="govuk-summary-list__value">
      {{ object.description }}
    </dd>
    <dd class="govuk-summary-list__actions">
      <a class="govuk-link" href="{{ edit_url }}">Change<span class="govuk-visually-hidden"> description</span></a>
    </dd>
  </div>

  <div class="govuk-summary-list__row">
    <dt class="govuk-summary-list__key">
      Category
    </dt>
    <dd class="govuk-summary-list__value">
      {{ object.category or "-" }}
    </dd>
    <dd class="govuk-summary-list__actions">
      <a class="govuk-link" href="{{ edit_url }}">Change<span class="govuk-visually-hidden"> category</span></a>
    </dd>
  </div>

  <div class="govuk-summary-list__row">
    <dt class="govuk-summary-list__key">
      Status
    </dt>
    <dd class="govuk-summary-list__value">
      {{ object.progress_state }}
    </dd>
    <dd class="govuk-summary-list__actions">
      <a class="govuk-link" href="{{ edit_url }}">Change<span class="govuk-visually-hidden"> status</span></a>
    </dd>
  </div>

  <div class="govuk-summary-list__row">
    <dt class="govuk-summary-list__key">
      Workbasket
    </dt>
    <dd class="govuk-summary-list__value">
<<<<<<< HEAD
      {{ workbasket_linked_id }}
    </dd>
    <dd class="govuk-summary-list__actions">
      <a class="govuk-link" href="{{ edit_url }}">Change<span class="govuk-visually-hidden"> status</span></a>
    </dd>
  </div>

  {% if object.parent_task %}
    {{ parent_linked_id }}
  {% endif %}

=======
      {{ workbasket_summary_link }}
    </dd>
    <dd class="govuk-summary-list__actions">
      <a class="govuk-link" href="{{ edit_url }}">Change<span class="govuk-visually-hidden"> workbasket</span></a>
    </dd>
  </div>

>>>>>>> b1401a8b
  <div class="govuk-summary-list__row">
    <dt class="govuk-summary-list__key">
      Created
    </dt>
    <dd class="govuk-summary-list__value">
      {{ "{:%d %b %Y %H:%M}".format(object.created_at) }}
    </dd>
    <dd class="govuk-summary-list__actions">
      <!-- Empty for column alignment -->
    </dd>
  </div>

  <div class="govuk-summary-list__row">
    <dt class="govuk-summary-list__key">
      Created by
    </dt>
    <dd class="govuk-summary-list__value">
      {{ object.creator.get_displayname() if object.creator else "-" }}
    </dd>
    <dd class="govuk-summary-list__actions">
      <!-- Empty for column alignment -->
    </dd>
  </div>

  <div class="govuk-summary-list__row">
    <dt class="govuk-summary-list__key">
      Assignees
    </dt>
    <dd class="govuk-summary-list__value">
      <div id="assigned-users-content">
        {{ display_assignees(current_assignees) }}
      </div>
    </dd>
    <dd class="govuk-summary-list__actions">
      <ul class="govuk-summary-list__actions-list">
        <li class="govuk-summary-list__actions-list-item">
          <a
            id="assign-users"
            class="govuk-link"
            href="{{ url('workflow:task-ui-assign-users', kwargs={'pk': object.pk}) }}"
          >Assign<span class="govuk-visually-hidden"> users</span></a>
        </li>
        {% if current_assignees %}
        <li class="govuk-summary-list__actions-list-item">
          <a
            id="unassign-users"
            class="govuk-link"
            href="{{ url('workflow:task-ui-unassign-users', kwargs={'pk': object.pk}) }}"
          >Unassign<span class="govuk-visually-hidden"> users</span></a>
        </li>
        {% endif %}
      </ul>
    </dd>
  </div>
</dl>

<div class="govuk-button-group">
  {% if not object.parent_task %}
    {{ govukButton({
      "text": "Delete task",
      "href": url("workflow:task-ui-delete", kwargs={"pk": object.pk}),
      "classes": "govuk-button--warning"
    }) }}
  {% else %}
    {{ govukButton({
      "text": "Delete subtask",
      "href": url("workflow:subtask-ui-delete", kwargs={"pk": object.pk}),
      "classes": "govuk-button--warning"
    }) }}
  {% endif %}

  {{ govukButton({
    "text": "Find and view tasks",
    "href": url("workflow:task-ui-list"),
    "classes": "govuk-button--secondary"
  }) }}

  {% if not object.parent_task %}
    {{ govukButton({
      "text": "Create subtask",
      "href": url("workflow:subtask-ui-create", kwargs={"parent_task_pk": object.pk}),
      "classes": "govuk-button--secondary"
    }) }}
  {% endif %}
</div>

{% set assign_users_link = url("workflow:task-ui-assign-users", kwargs={"pk": object.pk}) %}
{% set unassign_users_link = url("workflow:task-ui-unassign-users", kwargs={"pk": object.pk}) %}

<script nonce="{{ request.csp_nonce }}">
  const CSRF_TOKEN = "{{ csrf_token }}";

  const currentAssignees = {{ current_assignees|safe }};
  const assignableUsers = {{ assignable_users|safe }};

  const assignUsersUrl = "{{ assign_users_link }}";
  const unassignUsersUrl = "{{ unassign_users_link }}";
</script>
{% endblock %}<|MERGE_RESOLUTION|>--- conflicted
+++ resolved
@@ -7,7 +7,7 @@
 {% if object.parent_task %}
   {% set edit_url = url("workflow:subtask-ui-update", kwargs={"pk": object.pk}) %}
   {% set title_caption = "Subtask" %}
-  {% set parent_linked_id %}
+  {% set parent_summary_list_row %}
     <div class="govuk-summary-list__row">
       <dt class="govuk-summary-list__key">
         Parent task
@@ -70,23 +70,16 @@
 {% endset %}
 
 {% block content %}
-<<<<<<< HEAD
-  <div class="govuk-grid-row">
-    <div class="govuk-grid-column-two-thirds">
-      {% if title_caption %}
-        {% block page_subtitle%}
-          <span class="govuk-caption-xl">
-            {{ title_caption }}
-          </span>
-        {% endblock %}
-      {% endif %}
-      <h1 class="govuk-heading-xl">{{ page_title }}</h1>
-    </div>
-=======
 <div class="govuk-grid-row">
   <div class="govuk-grid-column-two-thirds">
+    {% if title_caption %}
+      {% block page_subtitle %}
+        <span class="govuk-caption-xl">
+          {{ title_caption }}
+        </span>
+      {% endblock %}
+    {% endif %}
     <h1 class="govuk-heading-xl">{{ page_title }}</h1>
->>>>>>> b1401a8b
   </div>
 </div>
 
@@ -158,7 +151,6 @@
       Workbasket
     </dt>
     <dd class="govuk-summary-list__value">
-<<<<<<< HEAD
       {{ workbasket_linked_id }}
     </dd>
     <dd class="govuk-summary-list__actions">
@@ -167,18 +159,9 @@
   </div>
 
   {% if object.parent_task %}
-    {{ parent_linked_id }}
-  {% endif %}
-
-=======
-      {{ workbasket_summary_link }}
-    </dd>
-    <dd class="govuk-summary-list__actions">
-      <a class="govuk-link" href="{{ edit_url }}">Change<span class="govuk-visually-hidden"> workbasket</span></a>
-    </dd>
-  </div>
-
->>>>>>> b1401a8b
+    {{ parent_summary_list_row }}
+  {% endif %}
+
   <div class="govuk-summary-list__row">
     <dt class="govuk-summary-list__key">
       Created
