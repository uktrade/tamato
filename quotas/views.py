from datetime import date
from urllib.parse import urlencode

from django.urls import reverse
from django.utils.functional import cached_property
from django.views.generic.edit import FormMixin
from django.views.generic.list import ListView
from rest_framework import permissions
from rest_framework import viewsets

from common.serializers import AutoCompleteSerializer
from common.tariffs_api import get_quota_data
from common.tariffs_api import get_quota_definitions_data
from common.views import SortingMixin
from common.views import TamatoListView
from common.views import TrackedModelDetailMixin
from common.views import TrackedModelDetailView
from measures.models import Measure
from quotas import business_rules
from quotas import forms
from quotas import models
from quotas import serializers
from quotas.filters import OrderNumberFilterBackend
from quotas.filters import QuotaFilter
from quotas.forms import QuotaDefinitionFilterForm
from quotas.models import QuotaAssociation
from quotas.models import QuotaBlocking
from quotas.models import QuotaSuspension
from workbaskets.models import WorkBasket
from workbaskets.views.generic import CreateTaricDeleteView


class QuotaOrderNumberViewset(viewsets.ReadOnlyModelViewSet):
    """API endpoint that allows quota order numbers to be viewed."""

    serializer_class = AutoCompleteSerializer
    permission_classes = [permissions.IsAuthenticated]
    filter_backends = [OrderNumberFilterBackend]

    def get_queryset(self):
        tx = WorkBasket.get_current_transaction(self.request)
        return models.QuotaOrderNumber.objects.approved_up_to_transaction(tx)


class QuotaOrderNumberOriginViewset(viewsets.ReadOnlyModelViewSet):
    queryset = models.QuotaOrderNumberOrigin.objects.has_approved_state()
    serializer_class = serializers.QuotaOrderNumberOriginSerializer
    permission_classes = [permissions.IsAuthenticated]


class QuotaOrderNumberOriginExclusionViewset(viewsets.ReadOnlyModelViewSet):
    queryset = models.QuotaOrderNumberOriginExclusion.objects.has_approved_state()
    serializer_class = serializers.QuotaOrderNumberOriginExclusionSerializer
    permission_classes = [permissions.IsAuthenticated]


class QuotaDefinitionViewset(viewsets.ReadOnlyModelViewSet):
    queryset = models.QuotaDefinition.objects.has_approved_state()
    serializer_class = serializers.QuotaDefinitionSerializer
    permission_classes = [permissions.IsAuthenticated]
    search_fields = ["sid", "order_number__order_number", "description"]


class QuotaAssociationViewset(viewsets.ReadOnlyModelViewSet):
    queryset = models.QuotaAssociation.objects.has_approved_state()
    serializer_class = serializers.QuotaAssociationSerializer
    permission_classes = [permissions.IsAuthenticated]


class QuotaSuspensionViewset(viewsets.ReadOnlyModelViewSet):
    queryset = models.QuotaSuspension.objects.has_approved_state()
    serializer_class = serializers.QuotaSuspensionSerializer
    permission_classes = [permissions.IsAuthenticated]


class QuotaBlockingViewset(viewsets.ReadOnlyModelViewSet):
    queryset = models.QuotaBlocking.objects.has_approved_state()
    serializer_class = serializers.QuotaBlockingSerializer
    permission_classes = [permissions.IsAuthenticated]


class QuotaEventViewset(viewsets.ReadOnlyModelViewSet):
    queryset = models.QuotaEvent.objects.has_approved_state()
    serializer_class = serializers.QuotaEventSerializer
    permission_classes = [permissions.IsAuthenticated]


class QuotaMixin:
    model = models.QuotaOrderNumber

    def get_queryset(self):
        tx = WorkBasket.get_current_transaction(self.request)
        return models.QuotaOrderNumber.objects.approved_up_to_transaction(tx)


class QuotaList(QuotaMixin, TamatoListView):
    """Returns a list of QuotaOrderNumber objects."""

    template_name = "quotas/list.jinja"
    filterset_class = QuotaFilter


class QuotaDetail(QuotaMixin, TrackedModelDetailView, SortingMixin):
    template_name = "quotas/detail.jinja"
    sort_by_fields = ["goods_nomenclature"]

    @property
    def quota_data(self):
        data = get_quota_data(self.object.order_number)
        if not data or data["meta"]["pagination"]["total_count"] == 0:
            return None
        return data.get("data")[0]

    def get_context_data(self, *args, **kwargs):
        context = super().get_context_data(*args, **kwargs)

        definitions = self.object.definitions.current()

        current_definition = definitions.as_at_and_beyond(date.today()).first()
        context["current_definition"] = current_definition

        context[
            "quota_associations"
        ] = QuotaAssociation.objects.latest_approved().filter(
            main_quota=current_definition,
        )

        context["blocking_period"] = (
            QuotaBlocking.objects.filter(quota_definition=current_definition)
            .as_at_and_beyond(date.today())
            .first()
        )

        context["suspension_period"] = (
            QuotaSuspension.objects.filter(quota_definition=current_definition)
            .as_at_and_beyond(date.today())
            .first()
        )

        context["quota_data"] = self.quota_data

        order = self.get_ordering()
        if not order:
            order = "goods_nomenclature"

        context["measures"] = (
            Measure.objects.latest_approved()
            .filter(order_number=self.object)
            .as_at(date.today())
            .order_by(order)
        )
        url_params = urlencode({"order_number": self.object.pk})
        context["measures_url"] = f"{reverse('measure-ui-list')}?{url_params}"

        return context


class QuotaDefinitionList(FormMixin, SortingMixin, ListView):
    template_name = "quotas/definitions.jinja"
    model = models.QuotaDefinition
    sort_by_fields = ["sid", "valid_between"]
    form_class = QuotaDefinitionFilterForm

    def get_form_kwargs(self):
        kwargs = super().get_form_kwargs()
        kwargs["object_sid"] = self.quota.sid
        kwargs["form_initial"] = self.quota_type
        return kwargs

    def get_queryset(self):
<<<<<<< HEAD
        return models.QuotaDefinition.objects.current().filter(
            order_number=self.quota,
        )
=======
        self.queryset = models.QuotaDefinition.objects.filter(
            order_number__sid=self.quota.sid,
        ).current()
        return super().get_queryset()
>>>>>>> 833a68b8

    @property
    def blocking_periods(self):
        return QuotaBlocking.objects.filter(quota_definition__order_number=self.quota)

    @property
    def suspension_periods(self):
        return QuotaSuspension.objects.filter(quota_definition__order_number=self.quota)

    @property
    def sub_quotas(self):
        return QuotaAssociation.objects.filter(main_quota__order_number=self.quota)

    @cached_property
    def quota_data(self):
        if not self.quota_type:
            return get_quota_definitions_data(self.quota.order_number, self.object_list)
        return None

    @property
    def quota(self):
        return models.QuotaOrderNumber.objects.current().get(sid=self.kwargs["sid"])

    @property
    def quota_type(self):
        return (
            self.request.GET.get("quota_type")
            if self.request.GET.get("quota_type")
            in ["sub_quotas", "blocking_periods", "suspension_periods"]
            else None
        )

    def get_context_data(self, *args, **kwargs):
        return super().get_context_data(
            quota=self.quota,
            quota_type=self.quota_type,
            quota_data=self.quota_data,
            blocking_periods=self.blocking_periods,
            suspension_periods=self.suspension_periods,
            sub_quotas=self.sub_quotas,
            form_url=reverse("quota-definitions", kwargs={"sid": self.quota.sid}),
            *args,
            **kwargs,
        )


class QuotaDelete(QuotaMixin, TrackedModelDetailMixin, CreateTaricDeleteView):
    form_class = forms.QuotaDeleteForm
    success_path = "list"

    validate_business_rules = (business_rules.ON11,)<|MERGE_RESOLUTION|>--- conflicted
+++ resolved
@@ -168,16 +168,9 @@
         return kwargs
 
     def get_queryset(self):
-<<<<<<< HEAD
-        return models.QuotaDefinition.objects.current().filter(
-            order_number=self.quota,
-        )
-=======
-        self.queryset = models.QuotaDefinition.objects.filter(
+        return models.QuotaDefinition.objects.filter(
             order_number__sid=self.quota.sid,
         ).current()
-        return super().get_queryset()
->>>>>>> 833a68b8
 
     @property
     def blocking_periods(self):
