--- conflicted
+++ resolved
@@ -148,11 +148,8 @@
             return None
 
     def all_queued(self) -> "PackagedWorkBasketQuerySet":
-<<<<<<< HEAD
-=======
         """Return all PackagedWorkBasket instances whose processing_state is one
         of the actively queued / non-completed states."""
->>>>>>> b9cbbaf8
         return self.filter(
             processing_state__in=ProcessingState.queued_states(),
         )
