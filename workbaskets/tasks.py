from datetime import date
from typing import List

from celery import group
from celery import shared_task
from celery.utils.log import get_task_logger
from django.db.models import F
from django.db.transaction import atomic

from checks.models import MissingMeasureCommCode
from checks.models import MissingMeasuresCheck
from checks.tasks import check_transaction
from checks.tasks import check_transaction_sync
<<<<<<< HEAD
from commodities.models.orm import FootnoteAssociationGoodsNomenclature
from commodities.models.orm import GoodsNomenclature
from common.celery import app
from common.models.transactions import Transaction
=======
>>>>>>> 85261890
from common.util import TaricDateRange
from common.validators import UpdateType
from measures.models.tracked_models import Measure
from commodities.helpers import get_measures_on_declarable_commodities
from commodities.models.orm import GoodsNomenclature
from common.celery import app
from common.models import Transaction
from geo_areas.models import GeographicalArea
from workbaskets.models import WorkBasket
from workbaskets.validators import WorkflowStatus

# Celery logger adds the task id and status and outputs via the worker.
logger = get_task_logger(__name__)


@shared_task
@atomic
def transition(instance_id: int, state: str, *args):
    """
    Runs the named state transition on the passed workbasket instance.

    The task will fail if the transition raises any exception and the state
    transition will not be applied. Any extra arguments passed to the task will
    be passed along to the transition function.
    """
    instance = WorkBasket.objects.get(pk=instance_id)
    getattr(instance, state)(*args)
    instance.save()
    logger.info("Transitioned workbasket %s to state %s", instance_id, instance.status)


@app.task(bind=True)
def check_workbasket(self, workbasket_id: int):
    """Run and record transaction checks for the passed workbasket ID,
    asynchronously."""

    workbasket: WorkBasket = WorkBasket.objects.get(pk=workbasket_id)
    transactions = workbasket.transactions.values_list("pk", flat=True)

    logger.debug("Setup task to check workbasket %s", workbasket_id)
    return self.replace(group(check_transaction.si(id) for id in transactions))


def check_workbasket_sync(workbasket: WorkBasket):
    """
    Run and record transaction checks for the passed workbasket ID,
    synchronously.

    This method will run all of the checks one after the other and won't return
    until they are complete. This is useful for testing and debugging.
    """
    transactions = workbasket.transactions.all()

    logger.debug(
        "Start synchronous check of workbasket %s with % transactions",
        workbasket.pk,
        transactions.count(),
    )
    for transaction in transactions:
        check_transaction_sync(transaction)


@app.task(bind=True)
def call_check_workbasket_sync(self, workbasket_id: int):
    workbasket: WorkBasket = WorkBasket.objects.get(pk=workbasket_id)
    workbasket.delete_checks()
    check_workbasket_sync(workbasket)


@atomic
def promote_item_to_top(promoted_item, workbasket_transactions):
    """Set the transaction order of `promoted_measure` to be first in the
    workbasket, demoting the transactions that came before it."""

    top_transaction = workbasket_transactions.first()

    if not promoted_item or not top_transaction or promoted_item == top_transaction:
        return

    current_position = promoted_item.order
    top_position = top_transaction.order
    workbasket_transactions.filter(order__lt=current_position).update(
        order=F("order") + 1,
    )
    promoted_item.order = top_position
    promoted_item.save(update_fields=["order"])


@atomic
def end_objects(objects, workbasket):
    """Iterate through a queryset of objects on commodities, end-date those
    which have already began and delete those which have not yet started."""
    for object in objects:
        workbasket_transactions = Transaction.objects.filter(
            workbasket=workbasket,
            workbasket__status=WorkflowStatus.EDITING,
        ).order_by("order")
        commodity = (
            GoodsNomenclature.objects.all()
            .filter(
                sid=object.goods_nomenclature.sid,
                transaction__workbasket=workbasket,
            )
            .last()
        )
        if object.valid_between.lower > min(
            date.today(),
            commodity.valid_between.upper,
        ):
            new_version = object.new_version(
                workbasket=workbasket,
                update_type=UpdateType.DELETE,
            )
        else:
            new_version = object.new_version(
                workbasket=workbasket,
                update_type=UpdateType.UPDATE,
                valid_between=TaricDateRange(
                    object.valid_between.lower,
                    commodity.valid_between.upper,
                ),
            )
        promote_item_to_top(new_version.transaction, workbasket_transactions)


@app.task
def call_end_measures(measure_pks, footnote_association_pks, workbasket_pk):
    workbasket = WorkBasket.objects.all().get(pk=workbasket_pk)
    measures = Measure.objects.all().filter(pk__in=measure_pks)
<<<<<<< HEAD
    footnote_associations = FootnoteAssociationGoodsNomenclature.objects.all().filter(
        pk__in=footnote_association_pks,
    )
    end_objects(measures, workbasket)
    end_objects(footnote_associations, workbasket)
=======
    end_measures(measures, workbasket)


def get_comm_codes_with_missing_measures(tx_pk: int, comm_code_pks: List[int]):
    output = []

    for pk in comm_code_pks:
        code = GoodsNomenclature.objects.get(pk=pk)

        logger.info(f"Checking commodity {code.item_id}")

        if code.item_id.startswith("99") or code.item_id.startswith("98"):
            logger.info(f"Chapters 98 and 99 are exempt. Skipping.")
            continue

        tx = Transaction.objects.get(pk=tx_pk)

        applicable_measures = get_measures_on_declarable_commodities(
            tx,
            code.item_id,
            None,
        )

        if not applicable_measures:
            logger.info(
                f"Commodity {code.item_id} has no applicable measures of any type!",
            )
            output.append(code)
            continue

        filtered_measures = applicable_measures.filter(
            measure_type__sid=103,
            geographical_area=GeographicalArea.objects.erga_omnes().first(),
        )

        if not filtered_measures:
            logger.info(
                f"Commodity {code.item_id} has no applicable measures of type 103!",
            )
            output.append(code)

        logger.info(
            f"Commodity {code.item_id} has {filtered_measures.count()} applicable type 103 measure(s)",
        )

    return output


@app.task
def check_workbasket_for_missing_measures(
    workbasket_id: int,
    tx_pk: int,
    comm_code_pks: List[int],
):
    logger.info(
        f"Checking workbasket {workbasket_id} for missing measures on updated commodity codes",
    )
    commodities = get_comm_codes_with_missing_measures(tx_pk, comm_code_pks)
    workbasket: WorkBasket = WorkBasket.objects.get(pk=workbasket_id)
    logger.info(
        f"Deleting previous missing measure checks from workbasket {workbasket_id}",
    )
    workbasket.delete_missing_measure_comm_codes()

    missing_measures_check = getattr(workbasket, "missing_measures_check", None)
    if missing_measures_check is None:
        missing_measures_check = MissingMeasuresCheck.objects.create(
            workbasket=workbasket,
        )

    missing_measures_check.successful = not bool(commodities)

    for commodity in commodities:
        MissingMeasureCommCode.objects.create(
            commodity=commodity,
            missing_measures_check=missing_measures_check,
        )

    missing_measures_check.save()
>>>>>>> 85261890
<|MERGE_RESOLUTION|>--- conflicted
+++ resolved
@@ -11,21 +11,16 @@
 from checks.models import MissingMeasuresCheck
 from checks.tasks import check_transaction
 from checks.tasks import check_transaction_sync
-<<<<<<< HEAD
+from commodities.helpers import get_measures_on_declarable_commodities
 from commodities.models.orm import FootnoteAssociationGoodsNomenclature
 from commodities.models.orm import GoodsNomenclature
 from common.celery import app
+from common.models import Transaction
 from common.models.transactions import Transaction
-=======
->>>>>>> 85261890
 from common.util import TaricDateRange
 from common.validators import UpdateType
+from geo_areas.models import GeographicalArea
 from measures.models.tracked_models import Measure
-from commodities.helpers import get_measures_on_declarable_commodities
-from commodities.models.orm import GoodsNomenclature
-from common.celery import app
-from common.models import Transaction
-from geo_areas.models import GeographicalArea
 from workbaskets.models import WorkBasket
 from workbaskets.validators import WorkflowStatus
 
@@ -147,14 +142,11 @@
 def call_end_measures(measure_pks, footnote_association_pks, workbasket_pk):
     workbasket = WorkBasket.objects.all().get(pk=workbasket_pk)
     measures = Measure.objects.all().filter(pk__in=measure_pks)
-<<<<<<< HEAD
     footnote_associations = FootnoteAssociationGoodsNomenclature.objects.all().filter(
         pk__in=footnote_association_pks,
     )
     end_objects(measures, workbasket)
     end_objects(footnote_associations, workbasket)
-=======
-    end_measures(measures, workbasket)
 
 
 def get_comm_codes_with_missing_measures(tx_pk: int, comm_code_pks: List[int]):
@@ -232,5 +224,4 @@
             missing_measures_check=missing_measures_check,
         )
 
-    missing_measures_check.save()
->>>>>>> 85261890
+    missing_measures_check.save()