--- conflicted
+++ resolved
@@ -5,10 +5,7 @@
 from crispy_forms_gds.helper import FormHelper
 from crispy_forms_gds.layout import HTML
 from crispy_forms_gds.layout import Button
-<<<<<<< HEAD
 from crispy_forms_gds.layout import Div
-=======
->>>>>>> 6b8bb10a
 from crispy_forms_gds.layout import Field
 from crispy_forms_gds.layout import Fieldset
 from crispy_forms_gds.layout import Layout
@@ -595,8 +592,7 @@
     def save(self, user, task, commit=True):
         instance = super().save(commit=False)
         instance.author = user
-<<<<<<< HEAD
-        instance.task = Task.objects.get(id=task.id)
+        instance.task = task
         if commit:
             instance.save()
         return instance
@@ -652,10 +648,4 @@
                 ),
                 css_class="govuk-button-group",
             ),
-        )
-=======
-        instance.task = task
-        if commit:
-            instance.save()
-        return instance
->>>>>>> 6b8bb10a
+        )