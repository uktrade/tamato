{% extends "layouts/layout.jinja" %}

{% from "components/button/macro.njk" import govukButton %}
{% from "components/input/macro.njk" import govukInput %}
{% from "components/table/macro.njk" import govukTable %}

{% set form_url = "measure-ui-list" %}
{% set list_include = "includes/measures/list.jinja" %}
<<<<<<< HEAD
{%- include "layouts/list_vertical.jinja" -%}
=======

{% set page_title = "Find and edit " ~ object_list.model._meta.verbose_name_plural %}


{% block content %}
  <h1 class="govuk-heading-xl">{{ page_title }}</h1>

  <div class="full-width-search">
    <div class="govuk-!-margin-bottom-5">
      <h2 class="govuk-heading-m govuk-!-margin-bottom-5">Search and filter</h2>
      <p class="govuk-body">
        Select one or more options to search
      </p>
      <form method="get" action="{{ url(form_url) }}">
          {{ crispy(filter.form) }}
      </form>
    </div>


    <div class="govuk-!-margin-top-3">
      {% if results_count > 0 %}

        {% set objects_count = '{0:,}'.format(results_count) %}
        {% if results_limit_breached %}
            {% set objects_count = objects_count ~ '+' %}
        {% endif %}

        <p class="govuk-body-l">
            {{ objects_count }} results
        </p>

      {% endif %}
      {% if object_list %}
        {% include list_include %}
      {% else %}
        <p class="govuk-body">There are no results for your search, please:</p>
        <ul class="govuk-list govuk-list--bullet">
          <li>check the spelling of your keywords</li>
          <li>use more general keywords</li>
          <li>select or deselect different filters</li>
          <li>get help via our <a class="govuk-link" href="#">support and feedback form</a></li>
        </ul>
      {% endif %}
      
      {% if has_other_pages %}
        {% set objects_count = '{0:,}'.format(results_count) %}
        {% set page_count = '{0:,}'.format(page_count) %}
        {% if results_limit_breached %}
          {% set objects_count = 'more than ' ~ objects_count %}
          {% set page_count = 'more than ' ~ page_count %}
        {% endif %}

        <nav class="pagination tamato-clearfix" role="navigation" aria-label="Pagination Navigation">
            <div class="govuk-body">
                Showing {{ list_items_count }} of {{ objects_count }} measures
            </div>
            <div class="govuk-body align-left">
                Page {{page_number}} of {{ page_count }}
            </div>
            <ul class="govuk-list align-right">
                {% if has_previous_page %}
                <li>
                    <a
                    class="govuk-link govuk-!-margin-right-1"
                    href="?{{ query_transform(request, page=prev_page_number)}}"
                    rel="prev"
                    aria-label="Goto Page {{ prev_page_number }}"
                    >
                    Prev
                    </a>
                </li>
                {% endif %}
                {% for page_link in page_links %}
                {% set isCurrent = page_link == page_number%}
                <li
                    class="{{ 'govuk-!-margin-left-2 govuk-!-margin-right-2' if isCurrent else 'govuk-!-margin-right-1'}}"
                    {% if isCurrent %}aria-current="true"{% endif %}
                >
                    {% if page_link == '...' or page_link == page_number|string %}
                      {{ page_link }}
                    {% else %}
                      <a
                          class="govuk-link"
                          href="?{{ query_transform(request, page=page_link) }}"
                          aria-label="Goto Page {{ page_link }}"
                      >{{ '{0:,}'.format(page_link|int) }}</a>
                    {% endif %}
                </li>
                {% endfor %}
                {% if results_limit_breached %}
                <li class="govuk-!-margin-right-1" >...</li>
                {% endif %}
                {% if has_next_page %}
                <li>
                    <a
                    class="govuk-link"
                    href="?{{ query_transform(request, page=next_page_number) }}"
                    rel="next"
                    aria-label="Goto Page {{ next_page_number }}"
                    >
                    Next
                    </a>
                </li>
                {% endif %}
            </ul>
        </nav>
        {% endif %}

    </div>
  </div>
{% endblock %}
>>>>>>> 791e7b6e
<|MERGE_RESOLUTION|>--- conflicted
+++ resolved
@@ -6,9 +6,7 @@
 
 {% set form_url = "measure-ui-list" %}
 {% set list_include = "includes/measures/list.jinja" %}
-<<<<<<< HEAD
 {%- include "layouts/list_vertical.jinja" -%}
-=======
 
 {% set page_title = "Find and edit " ~ object_list.model._meta.verbose_name_plural %}
 
@@ -18,7 +16,6 @@
 
   <div class="full-width-search">
     <div class="govuk-!-margin-bottom-5">
-      <h2 class="govuk-heading-m govuk-!-margin-bottom-5">Search and filter</h2>
       <p class="govuk-body">
         Select one or more options to search
       </p>
@@ -119,5 +116,4 @@
 
     </div>
   </div>
-{% endblock %}
->>>>>>> 791e7b6e
+{% endblock %}