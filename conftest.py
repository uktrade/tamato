--- conflicted
+++ resolved
@@ -60,9 +60,6 @@
 from importer.models import ImportBatchStatus
 from importer.nursery import get_nursery
 from importer.taric import process_taric_xml_stream
-<<<<<<< HEAD
-from publishing.models import PackagedWorkBasket
-=======
 from measures.models import DutyExpression
 from measures.models import MeasureConditionComponent
 from measures.models import Measurement
@@ -70,7 +67,7 @@
 from measures.models import MeasurementUnitQualifier
 from measures.models import MonetaryUnit
 from measures.parsers import DutySentenceParser
->>>>>>> 145db4d8
+from publishing.models import PackagedWorkBasket
 from workbaskets.models import WorkBasket
 from workbaskets.models import get_partition_scheme
 from workbaskets.validators import WorkflowStatus
@@ -1563,140 +1560,6 @@
     )
 
 
-<<<<<<< HEAD
-@pytest.fixture()
-def mocked_send_emails_apply_async():
-    with patch(
-        "notifications.tasks.send_emails_task.apply_async",
-        return_value=MagicMock(id=factory.Faker("uuid4")),
-    ) as mocked_delay:
-        yield mocked_delay
-
-
-@pytest.fixture()
-def mocked_send_emails():
-    with patch(
-        "notifications.tasks.send_emails_task",
-        return_value=MagicMock(id=factory.Faker("uuid4")),
-    ) as mocked_delay:
-        yield mocked_delay
-
-
-@pytest.fixture(scope="function")
-def packaged_workbasket_factory(queued_workbasket_factory):
-    """
-    Factory fixture to create a packaged workbasket.
-
-    params:
-    workbasket defaults to queued_workbasket_factory() which creates a
-    Workbasket in the state QUEUED with an approved transaction and tracked models
-    """
-
-    def factory_method(workbasket=None, **kwargs):
-        if not workbasket:
-            workbasket = queued_workbasket_factory()
-        with patch(
-            "publishing.tasks.create_xml_envelope_file.apply_async",
-            return_value=MagicMock(id=factory.Faker("uuid4")),
-        ):
-            packaged_workbasket = factories.QueuedPackagedWorkBasketFactory(
-                workbasket=workbasket, **kwargs
-            )
-        return packaged_workbasket
-
-    return factory_method
-
-
-@pytest.fixture(scope="function")
-def published_envelope_factory(packaged_workbasket_factory, envelope_storage):
-    """
-    Factory fixture to create an envelope and update the packaged_workbasket
-    envelope field.
-
-    params:
-    packaged_workbasket defaults to packaged_workbasket_factory() which creates a
-    Packaged workbasket with a Workbasket in the state QUEUED
-    with an approved transaction and tracked models
-    """
-
-    def factory_method(packaged_workbasket=None, **kwargs):
-        if not packaged_workbasket:
-            packaged_workbasket = packaged_workbasket_factory()
-
-        with patch(
-            "publishing.storages.EnvelopeStorage.save",
-            wraps=MagicMock(side_effect=envelope_storage.save),
-        ) as mock_save:
-            envelope = factories.PublishedEnvelopeFactory(
-                packaged_work_basket=packaged_workbasket,
-                **kwargs,
-            )
-            mock_save.assert_called_once()
-
-        packaged_workbasket.envelope = envelope
-        packaged_workbasket.save()
-        return envelope
-
-    return factory_method
-
-
-@pytest.fixture(scope="function")
-def successful_envelope_factory(published_envelope_factory):
-    """
-    Factory fixture to create a successfully processed envelope and update the
-    packaged_workbasket envelope field.
-
-    params:
-    packaged_workbasket defaults to packaged_workbasket_factory() which creates a
-    Packaged workbasket with a Workbasket in the state QUEUED
-    with an approved transaction and tracked models
-    """
-
-    def factory_method(**kwargs):
-        envelope = published_envelope_factory(**kwargs)
-
-        packaged_workbasket = PackagedWorkBasket.objects.get(
-            envelope=envelope,
-        )
-
-        packaged_workbasket.begin_processing()
-        assert packaged_workbasket.position == 0
-        assert (
-            packaged_workbasket.pk
-            == PackagedWorkBasket.objects.currently_processing().pk
-        )
-        factories.LoadingReportFactory.create(packaged_workbasket=packaged_workbasket)
-        packaged_workbasket.processing_succeeded()
-        packaged_workbasket.save()
-        assert packaged_workbasket.position == 0
-        return envelope
-
-    return factory_method
-
-
-@pytest.fixture(scope="function")
-def crown_dependencies_envelope_factory(successful_envelope_factory):
-    """
-    Factory fixture to create a crown dependencies envelope.
-
-    params:
-    packaged_workbasket defaults to packaged_workbasket_factory() which creates a
-    Packaged workbasket with a Workbasket in the state QUEUED
-    with an approved transaction and tracked models
-    """
-
-    def factory_method(**kwargs):
-        envelope = successful_envelope_factory(**kwargs)
-
-        packaged_workbasket = PackagedWorkBasket.objects.get(
-            envelope=envelope,
-        )
-        return factories.CrownDependenciesEnvelopeFactory(
-            packaged_work_basket=packaged_workbasket,
-        )
-
-    return factory_method
-=======
 @pytest.fixture
 def duty_sentence_parser(
     duty_expressions: Dict[int, DutyExpression],
@@ -1959,4 +1822,137 @@
             (expected, [get_component_data(*args) for args in component_data]),
         )
     return history
->>>>>>> 145db4d8
+
+
+@pytest.fixture()
+def mocked_send_emails_apply_async():
+    with patch(
+        "notifications.tasks.send_emails_task.apply_async",
+        return_value=MagicMock(id=factory.Faker("uuid4")),
+    ) as mocked_delay:
+        yield mocked_delay
+
+
+@pytest.fixture()
+def mocked_send_emails():
+    with patch(
+        "notifications.tasks.send_emails_task",
+        return_value=MagicMock(id=factory.Faker("uuid4")),
+    ) as mocked_delay:
+        yield mocked_delay
+
+
+@pytest.fixture(scope="function")
+def packaged_workbasket_factory(queued_workbasket_factory):
+    """
+    Factory fixture to create a packaged workbasket.
+
+    params:
+    workbasket defaults to queued_workbasket_factory() which creates a
+    Workbasket in the state QUEUED with an approved transaction and tracked models
+    """
+
+    def factory_method(workbasket=None, **kwargs):
+        if not workbasket:
+            workbasket = queued_workbasket_factory()
+        with patch(
+            "publishing.tasks.create_xml_envelope_file.apply_async",
+            return_value=MagicMock(id=factory.Faker("uuid4")),
+        ):
+            packaged_workbasket = factories.QueuedPackagedWorkBasketFactory(
+                workbasket=workbasket, **kwargs
+            )
+        return packaged_workbasket
+
+    return factory_method
+
+
+@pytest.fixture(scope="function")
+def published_envelope_factory(packaged_workbasket_factory, envelope_storage):
+    """
+    Factory fixture to create an envelope and update the packaged_workbasket
+    envelope field.
+
+    params:
+    packaged_workbasket defaults to packaged_workbasket_factory() which creates a
+    Packaged workbasket with a Workbasket in the state QUEUED
+    with an approved transaction and tracked models
+    """
+
+    def factory_method(packaged_workbasket=None, **kwargs):
+        if not packaged_workbasket:
+            packaged_workbasket = packaged_workbasket_factory()
+
+        with patch(
+            "publishing.storages.EnvelopeStorage.save",
+            wraps=MagicMock(side_effect=envelope_storage.save),
+        ) as mock_save:
+            envelope = factories.PublishedEnvelopeFactory(
+                packaged_work_basket=packaged_workbasket,
+                **kwargs,
+            )
+            mock_save.assert_called_once()
+
+        packaged_workbasket.envelope = envelope
+        packaged_workbasket.save()
+        return envelope
+
+    return factory_method
+
+
+@pytest.fixture(scope="function")
+def successful_envelope_factory(published_envelope_factory):
+    """
+    Factory fixture to create a successfully processed envelope and update the
+    packaged_workbasket envelope field.
+
+    params:
+    packaged_workbasket defaults to packaged_workbasket_factory() which creates a
+    Packaged workbasket with a Workbasket in the state QUEUED
+    with an approved transaction and tracked models
+    """
+
+    def factory_method(**kwargs):
+        envelope = published_envelope_factory(**kwargs)
+
+        packaged_workbasket = PackagedWorkBasket.objects.get(
+            envelope=envelope,
+        )
+
+        packaged_workbasket.begin_processing()
+        assert packaged_workbasket.position == 0
+        assert (
+            packaged_workbasket.pk
+            == PackagedWorkBasket.objects.currently_processing().pk
+        )
+        factories.LoadingReportFactory.create(packaged_workbasket=packaged_workbasket)
+        packaged_workbasket.processing_succeeded()
+        packaged_workbasket.save()
+        assert packaged_workbasket.position == 0
+        return envelope
+
+    return factory_method
+
+
+@pytest.fixture(scope="function")
+def crown_dependencies_envelope_factory(successful_envelope_factory):
+    """
+    Factory fixture to create a crown dependencies envelope.
+
+    params:
+    packaged_workbasket defaults to packaged_workbasket_factory() which creates a
+    Packaged workbasket with a Workbasket in the state QUEUED
+    with an approved transaction and tracked models
+    """
+
+    def factory_method(**kwargs):
+        envelope = successful_envelope_factory(**kwargs)
+
+        packaged_workbasket = PackagedWorkBasket.objects.get(
+            envelope=envelope,
+        )
+        return factories.CrownDependenciesEnvelopeFactory(
+            packaged_work_basket=packaged_workbasket,
+        )
+
+    return factory_method