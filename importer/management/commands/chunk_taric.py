from typing import List

from django.contrib.auth.models import User
from django.core.exceptions import MultipleObjectsReturned
from django.core.exceptions import ObjectDoesNotExist
from django.core.management import BaseCommand

from importer import models
from importer.chunker import chunk_taric
from importer.namespaces import TARIC_RECORD_GROUPS


def setup_batch(
    batch_name: str,
    author: User,
    split_on_code: bool,
    dependency_ids: List[str],
) -> models.ImportBatch:
    """
    Sets up a batch import.

    creating the ImportBatch object, and links the ImportBatch to any provided dependencies

    Args:
      batch_name: (str) The name to be stored against the import
<<<<<<< HEAD
      split_on_code: (bool) Indicate if the import should be split on record code
      dependencies: (list(str)) A list of batch names that need to be imported before this batch can import.
      author: (User) The user to be listed as the creator of the file.
=======
      split_on_code: (bool) Indicate of the import should be split on record code
      dependency_ids: (list(str)) A list of batch ids(pks) that need to be imported before this batch can import.
      author: (User) The user that to be listed as the creator of the file.
>>>>>>> 6a293440

    Returns:
      ImportBatch instance, The created ImportBatch object.
    """

    batch = models.ImportBatch.objects.create(
        name=batch_name,
        author=author,
        split_job=split_on_code,
    )

    for dependency_id in dependency_ids or []:
        models.BatchDependencies.objects.create(
            depends_on=models.ImportBatch.objects.get(pk=dependency_id),
            dependent_batch=batch,
        )

    return batch


class Command(BaseCommand):
    help = "Chunk data from a TARIC XML file into chunks for import"

    def add_arguments(self, parser):
        parser.add_argument(
            "taric3_file",
            help="The TARIC3 file to be parsed.",
            type=str,
        )
        parser.add_argument(
            "batch_name",
            help="The name of the batch (Envelope ID is recommended).",
            type=str,
        )
        parser.add_argument(
            "author",
            help="The email of the user that will be the author of the batch.",
            type=str,
        )
        parser.add_argument(
            "-s",
            "--split-codes",
            help="Split the file based on record codes",
            action="store_true",
        )
        parser.add_argument(
            "-d",
            "--dependencies",
            help="List of batches ids(pk) that need to finish before the current batch can run",
            action="append",
        )
        parser.add_argument(
            "-C",
            "--commodities",
            help="Only import commodities",
            action="store_const",
            const=TARIC_RECORD_GROUPS["commodities"],
            default=None,
        )

    def handle(self, *args, **options):
        user = self.validate_user(options["author"])

        batch = setup_batch(
            batch_name=options["batch_name"],
            author=user,
            split_on_code=options["split_codes"],
            dependencies=options["dependencies"],
        )
        with open(options["taric3_file"], "rb") as taric3_file:
            chunk_taric(
                taric3_file=taric3_file,
                batch=batch,
                record_group=options["commodities"],
            )

    def validate_user(self, username):
        """Validation to check that the username (email) corresponds to a
        user."""
        try:
            user = User.objects.get(email=username)
        except ObjectDoesNotExist:
            self.stdout.write(
                self.style.ERROR(
                    f'User with email "{username}" not found. Exiting.',
                ),
            )
            exit(1)
        except MultipleObjectsReturned:
            self.stdout.write(
                self.style.ERROR(
                    f'Multiple users found with email "{username}". Exiting.',
                ),
            )
            exit(1)
        return user<|MERGE_RESOLUTION|>--- conflicted
+++ resolved
@@ -23,15 +23,9 @@
 
     Args:
       batch_name: (str) The name to be stored against the import
-<<<<<<< HEAD
       split_on_code: (bool) Indicate if the import should be split on record code
-      dependencies: (list(str)) A list of batch names that need to be imported before this batch can import.
+      dependency_ids: (list(str)) A list of batch ids(pks) that need to be imported before this batch can import.
       author: (User) The user to be listed as the creator of the file.
-=======
-      split_on_code: (bool) Indicate of the import should be split on record code
-      dependency_ids: (list(str)) A list of batch ids(pks) that need to be imported before this batch can import.
-      author: (User) The user that to be listed as the creator of the file.
->>>>>>> 6a293440
 
     Returns:
       ImportBatch instance, The created ImportBatch object.
