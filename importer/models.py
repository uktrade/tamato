--- conflicted
+++ resolved
@@ -9,14 +9,11 @@
 from django_fsm import transition
 
 from common.models import TimestampedMixin
-<<<<<<< HEAD
 from importer.storages import CommodityImporterStorage
-=======
 from workbaskets.util import clear_workbasket
 from workbaskets.validators import WorkflowStatus
 
 logger = getLogger(__name__)
->>>>>>> 9f69edf5
 
 
 class ImporterChunkStatus(models.IntegerChoices):
@@ -154,8 +151,11 @@
 
     @property
     def ready_chunks(self):
-        """Return a QuerySet of chunks that have neither a status of DONE
-        or ERRORED - i.e. they have a status of WAITING or RUNNING."""
+        """
+        Return a QuerySet of chunks that have neither a status of DONE.
+
+        or ERRORED - i.e. they have a status of WAITING or RUNNING.
+        """
         return self.chunks.exclude(
             Q(status=ImporterChunkStatus.DONE) | Q(status=ImporterChunkStatus.ERRORED),
         ).defer("chunk_text")
