--- conflicted
+++ resolved
@@ -265,7 +265,40 @@
         ].label_from_instance = lambda obj: f"{obj.area_id} - {obj.description}"
 
 
-<<<<<<< HEAD
+class QuotaDefinitionUpdateForm(
+    ValidityPeriodForm,
+    forms.ModelForm,
+):
+    class Meta:
+        model = models.QuotaDefinition
+        fields = [
+            "valid_between",
+        ]
+
+    def __init__(self, *args, **kwargs):
+        super().__init__(*args, **kwargs)
+        self.init_layout()
+
+    def init_layout(self):
+        self.helper = FormHelper(self)
+        self.helper.label_size = Size.SMALL
+        self.helper.legend_size = Size.SMALL
+
+        self.helper.layout = Layout(
+            Div(
+                "start_date",
+                "end_date",
+                css_class="govuk-!-width-two-thirds",
+            ),
+            Submit(
+                "submit",
+                "Save",
+                data_module="govuk-button",
+                data_prevent_double_click="true",
+            ),
+        )
+
+
 class QuotaOrderNumberOriginUpdateForm(
     QuotaOrderNumberOriginForm,
 ):
@@ -298,38 +331,4 @@
 
         initial[QUOTA_ORIGIN_EXCLUSIONS_FORMSET_PREFIX] = initial_exclusions
 
-        return initial
-=======
-class QuotaDefinitionUpdateForm(
-    ValidityPeriodForm,
-    forms.ModelForm,
-):
-    class Meta:
-        model = models.QuotaDefinition
-        fields = [
-            "valid_between",
-        ]
-
-    def __init__(self, *args, **kwargs):
-        super().__init__(*args, **kwargs)
-        self.init_layout()
-
-    def init_layout(self):
-        self.helper = FormHelper(self)
-        self.helper.label_size = Size.SMALL
-        self.helper.legend_size = Size.SMALL
-
-        self.helper.layout = Layout(
-            Div(
-                "start_date",
-                "end_date",
-                css_class="govuk-!-width-two-thirds",
-            ),
-            Submit(
-                "submit",
-                "Save",
-                data_module="govuk-button",
-                data_prevent_double_click="true",
-            ),
-        )
->>>>>>> da95aba6
+        return initial