import datetime
import json
from itertools import groupby
from operator import attrgetter
from typing import Any
from typing import Type
from urllib.parse import urlencode

from crispy_forms.helper import FormHelper
from django.contrib.auth.mixins import PermissionRequiredMixin
from django.db.transaction import atomic
from django.http import HttpRequest
from django.http import HttpResponse
from django.http import HttpResponseRedirect
from django.http import JsonResponse
from django.shortcuts import redirect
from django.shortcuts import render
from django.utils.decorators import method_decorator
from django.views import View
from django.views.generic.base import TemplateView
from django.views.generic.edit import FormView
from django.views.generic.list import ListView
from django_filters.views import FilterView
from formtools.wizard.views import NamedUrlSessionWizardView
from rest_framework import viewsets
from rest_framework.reverse import reverse

from common.forms import unprefix_formset_data
from common.models import TrackedModel
from common.serializers import AutoCompleteSerializer
from common.util import TaricDateRange
from common.validators import UpdateType
from common.views import TamatoListView
from common.views import TrackedModelDetailMixin
from common.views import TrackedModelDetailView
from measures import forms
from measures.constants import START
from measures.constants import MeasureEditSteps
from measures.filters import MeasureFilter
from measures.filters import MeasureTypeFilterBackend
from measures.forms import MEASURE_CONDITIONS_FORMSET_PREFIX
from measures.models import FootnoteAssociationMeasure
from measures.models import Measure
from measures.models import MeasureActionPair
from measures.models import MeasureConditionComponent
from measures.models import MeasureType
from measures.pagination import MeasurePaginator
from measures.parsers import DutySentenceParser
from measures.patterns import MeasureCreationPattern
from measures.util import diff_components
from workbaskets.forms import SelectableObjectsForm
from workbaskets.models import WorkBasket
from workbaskets.session_store import SessionStore
from workbaskets.views.decorators import require_current_workbasket
from workbaskets.views.generic import CreateTaricDeleteView
from workbaskets.views.generic import CreateTaricUpdateView
from workbaskets.views.generic import EditTaricView


class MeasureTypeViewSet(viewsets.ReadOnlyModelViewSet):
    """API endpoint that allows measure types to be viewed."""

    serializer_class = AutoCompleteSerializer
    filter_backends = [MeasureTypeFilterBackend]

    def get_queryset(self):
        tx = WorkBasket.get_current_transaction(self.request)
        return MeasureType.objects.approved_up_to_transaction(tx).order_by(
            "description",
        )


class MeasureMixin:
    model: Type[TrackedModel] = Measure

    def get_queryset(self):
        tx = WorkBasket.get_current_transaction(self.request)

        return Measure.objects.approved_up_to_transaction(tx)


class MeasureSessionStoreMixin:
    @property
    def session_store(self):
        return SessionStore(
            self.request,
            "MULTIPLE_MEASURE_SELECTIONS",
        )


class MeasureSelectionMixin(MeasureSessionStoreMixin):
    @property
    def measure_selections(self):
        """Get the IDs of measure that are candidates for editing/deletion."""
        return [
            SelectableObjectsForm.object_id_from_field_name(name)
            for name in [*self.session_store.data]
        ]

    @property
    def measure_selectors(self):
        """
        Used for JavaScript.

        Get the checkbox names of measure that are candidates for
        editing/deletion.
        """
        return list(self.session_store.data.keys())


class MeasureSelectionQuerysetMixin(MeasureSelectionMixin):
    def get_queryset(self):
        """Get the queryset for measures that are candidates for
        editing/deletion."""
        return Measure.objects.filter(pk__in=self.measure_selections)


class MeasureSearch(FilterView):
    """
    UI endpoint for filtering Measures.

    Does not list any measures. Redirects to MeasureList on form submit.
    """

    template_name = "measures/search.jinja"
    filterset_class = MeasureFilter

    def form_valid(self, form):
        return HttpResponseRedirect(reverse("measure-ui-list"))


class MeasureList(MeasureSelectionMixin, MeasureMixin, FormView, TamatoListView):
    """UI endpoint for viewing and filtering Measures."""

    template_name = "measures/list.jinja"
    filterset_class = MeasureFilter
    form_class = SelectableObjectsForm

    def dispatch(self, *args, **kwargs):
        if not self.request.GET:
            return HttpResponseRedirect(reverse("measure-ui-search"))
        return super().dispatch(*args, **kwargs)

    def get_form_kwargs(self):
        kwargs = super().get_form_kwargs()
        page = self.paginator.get_page(self.request.GET.get("page", 1))
        kwargs["objects"] = page.object_list
        return kwargs

    @property
    def paginator(self):
        filterset_class = self.get_filterset_class()
        self.filterset = self.get_filterset(filterset_class)
        return MeasurePaginator(self.filterset.qs, per_page=20)

    def get_context_data(self, **kwargs):
        context = super().get_context_data(**kwargs)
        measure_selections = [
            SelectableObjectsForm.object_id_from_field_name(name)
            for name in self.measure_selections
        ]
        context["measure_selections"] = Measure.objects.filter(
            pk__in=measure_selections,
        )
        return context

    def get_initial(self):
        return {**self.session_store.data}

    def form_valid(self, form):
        if form.data["form-action"] == "remove-selected":
            url = reverse("measure-ui-delete-multiple")
        elif form.data["form-action"] == "edit-selected":
            url = reverse("measure-ui-edit-multiple")
        elif form.data["form-action"] == "persist-selection":
            # keep selections from other pages. only update newly selected/removed measures from the current page
            selected_objects = {k: v for k, v in form.cleaned_data.items() if v}

            # clear this page from the session
            self.session_store.remove_items(form.cleaned_data)

            # then add the selected items
            self.session_store.add_items(selected_objects)

            params = urlencode(self.request.GET)
            url = f"{reverse('measure-ui-list')}?{params}"
        else:
            url = reverse("measure-ui-list")

        return HttpResponseRedirect(url)


class MeasureDetail(MeasureMixin, TrackedModelDetailView):
    model = Measure
    template_name = "measures/detail.jinja"
    queryset = Measure.objects.latest_approved()

    def get_context_data(self, **kwargs: Any):
        conditions = (
            self.object.conditions.current()
            .prefetch_related(
                "condition_code",
                "required_certificate",
                "required_certificate__certificate_type",
                "condition_measurement__measurement_unit",
                "condition_measurement__measurement_unit_qualifier",
                "action",
            )
            .order_by("condition_code__code", "component_sequence_number")
        )
        condition_groups = groupby(conditions, attrgetter("condition_code"))

        context = super().get_context_data(**kwargs)
        context["condition_groups"] = condition_groups
        context["has_conditions"] = bool(len(conditions))
        return context


@method_decorator(require_current_workbasket, name="dispatch")
class MeasureEditWizard(
    PermissionRequiredMixin,
    MeasureSelectionQuerysetMixin,
    NamedUrlSessionWizardView,
):
    """
    Multipart form wizard for editing multiple measures.

    https://django-formtools.readthedocs.io/en/latest/wizard.html
    """

    storage_name = "measures.wizard.MeasureEditSessionStorage"
    permission_required = ["common.change_trackedmodel"]

    form_list = [
        (START, forms.MeasuresEditFieldsForm),
        (MeasureEditSteps.START_DATE, forms.MeasureStartDateForm),
        (MeasureEditSteps.END_DATE, forms.MeasureEndDateForm),
        (MeasureEditSteps.QUOTA_ORDER_NUMBER, forms.MeasureQuotaOrderNumberForm),
        (MeasureEditSteps.REGULATION, forms.MeasureRegulationForm),
        (MeasureEditSteps.DUTIES, forms.MeasureDutiesForm),
    ]

    templates = {
        START: "measures/edit-multiple-start.jinja",
    }

    step_metadata = {
        START: {
            "title": "Edit measures",
        },
        MeasureEditSteps.START_DATE: {
            "title": "Edit the start date",
        },
        MeasureEditSteps.END_DATE: {
            "title": "Edit the end date",
        },
        MeasureEditSteps.REGULATION: {
            "title": "Edit the regulation",
        },
        MeasureEditSteps.QUOTA_ORDER_NUMBER: {
            "title": "Edit the quota order number",
            "link_text": "Quota order number",
        },
        MeasureEditSteps.DUTIES: {
            "title": "Edit the duties",
        },
    }

    def get_template_names(self):
        return self.templates.get(
            self.steps.current,
            "measures/edit-wizard-step.jinja",
        )

    def get_context_data(self, form, **kwargs):
        context = super().get_context_data(form=form, **kwargs)
        context["step_metadata"] = self.step_metadata
        if form:
            context["form"].is_bound = False
        context["no_form_tags"] = FormHelper()
        context["no_form_tags"].form_tag = False
        context["measures"] = self.get_queryset()
        return context

    def get_form_kwargs(self, step):
        kwargs = {}
        if step not in [START, MeasureEditSteps.QUOTA_ORDER_NUMBER]:
            kwargs["selected_measures"] = self.get_queryset()

        if step == MeasureEditSteps.DUTIES:
            start_date = (
                self.get_cleaned_data_for_step(MeasureEditSteps.START_DATE).get(
                    "start_date",
                )
                if self.get_cleaned_data_for_step(MeasureEditSteps.START_DATE)
                else None
            )
            kwargs["measures_start_date"] = start_date

        return kwargs

    def done(self, form_list, **kwargs):
        cleaned_data = self.get_all_cleaned_data()
        selected_measures = self.get_queryset()
        workbasket = WorkBasket.current(self.request)
        new_start_date = None
        new_end_date = None
        if cleaned_data.get("start_date"):
            new_start_date = datetime.date(
                cleaned_data["start_date"].year,
                cleaned_data["start_date"].month,
                cleaned_data["start_date"].day,
            )
        if cleaned_data.get("end_date"):
            new_end_date = datetime.date(
                cleaned_data["end_date"].year,
                cleaned_data["end_date"].month,
                cleaned_data["end_date"].day,
            )
        new_quota_order_number = cleaned_data.get("order_number", None)
        new_generating_regulation = cleaned_data.get("generating_regulation", None)
        new_duties = cleaned_data.get("duties", None)
        for measure in selected_measures:
            new_measure = measure.new_version(
                workbasket=workbasket,
                update_type=UpdateType.UPDATE,
                valid_between=TaricDateRange(
                    lower=new_start_date
                    if new_start_date
                    else measure.valid_between.lower,
                    upper=new_end_date if new_end_date else measure.valid_between.upper,
                ),
                order_number=new_quota_order_number
                if new_quota_order_number
                else measure.order_number,
                generating_regulation=new_generating_regulation
                if new_generating_regulation
                else measure.generating_regulation,
            )
            if new_duties:
                diff_components(
                    instance=new_measure,
                    duty_sentence=new_duties,
                    start_date=new_measure.valid_between.lower,
                    workbasket=workbasket,
                    transaction=workbasket.current_transaction,
                )
            footnote_associations = FootnoteAssociationMeasure.objects.current().filter(
                footnoted_measure=measure,
            )
            for fa in footnote_associations:
                fa.new_version(
                    workbasket=workbasket,
                    update_type=UpdateType.UPDATE,
                    footnoted_measure=new_measure,
                )
            self.session_store.clear()

        return redirect(reverse("workbaskets:review-workbasket"))


@method_decorator(require_current_workbasket, name="dispatch")
class MeasureCreateWizard(
    PermissionRequiredMixin,
    NamedUrlSessionWizardView,
):
    """
    Multipart form wizard for creating a single measure.

    https://django-formtools.readthedocs.io/en/latest/wizard.html
    """

    storage_name = "measures.wizard.MeasureCreateSessionStorage"

    permission_required = ["common.add_trackedmodel"]

    START = "start"
    MEASURE_DETAILS = "measure_details"
    REGULATION_ID = "regulation_id"
    QUOTA_ORDER_NUMBER = "quota_order_number"
    GEOGRAPHICAL_AREA = "geographical_area"
    COMMODITIES = "commodities"
    ADDITIONAL_CODE = "additional_code"
    CONDITIONS = "conditions"
    FOOTNOTES = "footnotes"
    SUMMARY = "summary"
    COMPLETE = "complete"

    form_list = [
        (START, forms.MeasureCreateStartForm),
        (MEASURE_DETAILS, forms.MeasureDetailsForm),
        (REGULATION_ID, forms.MeasureRegulationIdForm),
        (QUOTA_ORDER_NUMBER, forms.MeasureQuotaOrderNumberForm),
        (GEOGRAPHICAL_AREA, forms.MeasureGeographicalAreaForm),
        (COMMODITIES, forms.MeasureCommodityAndDutiesFormSet),
        (ADDITIONAL_CODE, forms.MeasureAdditionalCodeForm),
        (CONDITIONS, forms.MeasureConditionsWizardStepFormSet),
        (FOOTNOTES, forms.MeasureFootnotesFormSet),
        (SUMMARY, forms.MeasureReviewForm),
    ]

    templates = {
        START: "measures/create-start.jinja",
        MEASURE_DETAILS: "measures/create-wizard-step.jinja",
        REGULATION_ID: "measures/create-wizard-step.jinja",
        QUOTA_ORDER_NUMBER: "measures/create-wizard-step.jinja",
        GEOGRAPHICAL_AREA: "measures/create-wizard-step.jinja",
        COMMODITIES: "measures/create-comm-codes-formset.jinja",
        ADDITIONAL_CODE: "measures/create-wizard-step.jinja",
        CONDITIONS: "measures/create-formset.jinja",
        FOOTNOTES: "measures/create-formset.jinja",
        SUMMARY: "measures/create-review.jinja",
        COMPLETE: "measures/confirm-create-multiple.jinja",
    }

    step_metadata = {
        START: {
            "title": "Create a new measure",
            "link_text": "Start",
        },
        MEASURE_DETAILS: {
            "title": "Enter the basic data",
            "link_text": "Measure details",
        },
        REGULATION_ID: {
            "title": "Enter the regulation ID",
            "link_text": "Regulation ID",
        },
        QUOTA_ORDER_NUMBER: {
            "title": "Enter a quota order number (optional)",
            "link_text": "Quota order number",
        },
        GEOGRAPHICAL_AREA: {
            "title": "Select the geographical area",
            "link_text": "Geographical areas",
        },
        COMMODITIES: {
            "title": "Select commodities and enter the duties",
            "link_text": "Commodities and duties",
        },
        ADDITIONAL_CODE: {
            "title": "Assign an additional code (optional)",
            "link_text": "Additional code",
        },
        CONDITIONS: {
            "title": "Add any condition codes (optional)",
            "link_text": "Conditions",
            "info": """Add conditions and resulting actions to your measure(s). If a condition group is not met, the opposite action will be applied. 
            The opposite action is created automatically.
            """,
        },
        FOOTNOTES: {
            "title": "Add any footnotes (optional)",
            "link_text": "Footnotes",
        },
        SUMMARY: {
            "title": "Review your measure",
            "link_text": "Summary",
        },
        COMPLETE: {
            "title": "Finished",
            "link_text": "Success",
        },
    }

    @property
    def workbasket(self) -> WorkBasket:
        return WorkBasket.current(self.request)

    def create_measure_conditions(
        self,
        data,
        measure: Measure,
        measure_creation_pattern: MeasureCreationPattern,
        parser: DutySentenceParser,
    ):
        """
        Create's measure conditions, components, and their corresponding negative actions
        Args:
            data: object with the form wizards data
            measure: Current created measure
            measure_creation_pattern: MeasureCreationPattern
            parser: DutySentenceParser
        Returns:
            None
        """
        # component number not tied to position in formset as negative conditions are auto generated
        component_sequence_number = 1
        for index, condition_data in enumerate(
            data.get("formset-conditions", []),
        ):
            if not condition_data.get("DELETE"):
                # creates a list of tuples with condition and action code
                # this will be used to create the corresponding negative action
                measure_creation_pattern.create_condition_and_components(
                    condition_data,
                    component_sequence_number,
                    measure,
                    parser,
                    self.workbasket,
                )

                # set next code unless last item set None
                next_condition_code = (
                    data["formset-conditions"][index + 1]["condition_code"]
                    if (index + 1 < len(data["formset-conditions"]))
                    else None
                )
                # corresponding negative action to the postive one. None if the action code has no pair
                action_pair = MeasureActionPair.objects.filter(
                    positive_action__code=condition_data.get("action").code,
                ).first()

                negative_action = None

                if action_pair:
                    negative_action = action_pair.negative_action
                elif (
                    measure.measure_type
                    in measure_creation_pattern.autonomous_tariff_suspension_use_measure_types
                    and condition_data.get("action").code == "01"
                ):
                    """If measure type is an automatic suspension and an action
                    code 01 is selected then the negative action of code 07
                    (measure not applicable)is used."""
                    negative_action = measure_creation_pattern.measure_not_applicable

                # if the next condition code is different create the negative action for the current condition
                # only create a negative action if the action has a negative pair
                if (
                    negative_action
                    and data["formset-conditions"][index]["condition_code"]
                    != next_condition_code
                ):
                    component_sequence_number += 1
                    measure_creation_pattern.create_condition_and_components(
                        {
                            "condition_code": condition_data.get("condition_code"),
                            "duty_amount": None,
                            "required_certificate": None,
                            # corresponding negative action to the postive one.
                            "action": negative_action,
                            "DELETE": False,
                        },
                        component_sequence_number,
                        measure,
                        parser,
                        self.workbasket,
                    )

            # deletes also increment or well did when using the enumerated index
            component_sequence_number += 1

    @atomic
    def create_measures(self, data):
        """Returns a list of the created measures."""
        measure_start_date = data["valid_between"].lower

        measure_creation_pattern = MeasureCreationPattern(
            workbasket=self.workbasket,
            base_date=measure_start_date,
            defaults={
                "generating_regulation": data["generating_regulation"],
            },
        )

        measures_data = []

        for commodity_data in data.get("formset-commodities", []):
            if not commodity_data.get("DELETE"):
                for geo_area in data["geo_area_list"]:
                    measure_data = {
                        "measure_type": data["measure_type"],
                        "geographical_area": geo_area,
                        "exclusions": data.get("geo_area_exclusions", None) or [],
                        "goods_nomenclature": commodity_data["commodity"],
                        "additional_code": data["additional_code"],
                        "order_number": data["order_number"],
                        "validity_start": measure_start_date,
                        "validity_end": data["valid_between"].upper,
                        "footnotes": [
                            item["footnote"]
                            for item in data.get("formset-footnotes", [])
                            if not item.get("DELETE")
                        ],
                        # condition_sentence here, or handle separately and duty_sentence after?
                        "duty_sentence": commodity_data["duties"],
                    }

                    measures_data.append(measure_data)

        parser = DutySentenceParser.create(
            measure_start_date,
            component_output=MeasureConditionComponent,
        )

        created_measures = []

        for measure_data in measures_data:
            # creates measure in DB
            measure = measure_creation_pattern.create(**measure_data)
            self.create_measure_conditions(
                data,
                measure,
                measure_creation_pattern,
                parser,
            )

            created_measures.append(measure)

        return created_measures

    def done(self, form_list, **kwargs):
        cleaned_data = self.get_all_cleaned_data()

        created_measures = self.create_measures(cleaned_data)
        created_measures[0].transaction.workbasket.save_to_session(self.request.session)

        context = self.get_context_data(
            form=None,
            created_measures=created_measures,
            **kwargs,
        )

        return render(self.request, "measures/confirm-create-multiple.jinja", context)

    def get_all_cleaned_data(self):
        """
        Returns a merged dictionary of all step cleaned_data. If a step contains
        a `FormSet`, the key will be prefixed with 'formset-' and contain a list
        of the formset cleaned_data dictionaries, as expected in
        `create_measures()`.

        Note: This patched version of `super().get_all_cleaned_data()` takes advantage of retrieving previously-saved
        cleaned_data by summary page to avoid revalidating forms unnecessarily.
        """
        all_cleaned_data = {}
        for form_key in self.get_form_list():
            cleaned_data = self.get_cleaned_data_for_step(form_key)
            if isinstance(cleaned_data, (tuple, list)):
                all_cleaned_data.update(
                    {
                        f"formset-{form_key}": cleaned_data,
                    },
                )
            else:
                all_cleaned_data.update(cleaned_data)
        return all_cleaned_data

    def get_cleaned_data_for_step(self, step):
        """
        Returns cleaned data for a given `step`.

        Note: This patched version of `super().get_cleaned_data_for_step` temporarily saves the cleaned_data
        to provide quick retrieval should another call for it be made in the same request (as happens in
        `get_form_kwargs()` and qtemplate for summary page) to avoid revalidating forms unnecessarily.
        """
        self.cleaned_data = getattr(self, "cleaned_data", {})
        if step in self.cleaned_data:
            return self.cleaned_data[step]

        self.cleaned_data[step] = super().get_cleaned_data_for_step(step)
        return self.cleaned_data[step]

    def get_context_data(self, form, **kwargs):
        context = super().get_context_data(form=form, **kwargs)
        context["step_metadata"] = self.step_metadata
        if form:
            context["form"].is_bound = False
        context["no_form_tags"] = FormHelper()
        context["no_form_tags"].form_tag = False
        return context

    def get_form_kwargs(self, step):
        kwargs = {}
        if step == self.COMMODITIES:
            measure_start_date = None
            measure_type = None
            min_commodity_count = 0
            measure_details = self.get_cleaned_data_for_step(self.MEASURE_DETAILS)
            if measure_details:
                measure_start_date = measure_details.get("valid_between").lower
                measure_type = measure_type = measure_details.get("measure_type")
                min_commodity_count = measure_details.get("min_commodity_count")
            # Kwargs expected by formset
            kwargs.update(
                {
                    "min_commodity_count": min_commodity_count,
                    "measure_start_date": measure_start_date,
                },
            )
            # Kwargs expected by forms in formset
            kwargs["form_kwargs"] = {
                "measure_type": measure_type,
            }

        if step == self.CONDITIONS:
            measure_start_date = None
            measure_type = None
            measure_details = self.get_cleaned_data_for_step(self.MEASURE_DETAILS)
            if measure_details:
                measure_start_date = measure_details.get("valid_between").lower
                measure_type = measure_details.get("measure_type")
            kwargs["form_kwargs"] = {
                "measure_start_date": measure_start_date,
                "measure_type": measure_type,
            }

        if step == self.SUMMARY:
            measure_details = self.get_cleaned_data_for_step(self.MEASURE_DETAILS)
            measure_type = (
                measure_details.get("measure_type") if measure_details else None
            )
            kwargs.update(
                {
                    "measure_type": measure_type,
                    "commodities_data": self.get_cleaned_data_for_step(
                        self.COMMODITIES,
                    ),
                    "conditions_data": self.get_cleaned_data_for_step(self.CONDITIONS),
                },
            )

        return kwargs

    def get_form(self, step=None, data=None, files=None):
        form = super().get_form(step, data, files)
        tx = WorkBasket.get_current_transaction(self.request)
        forms = [form]
        if hasattr(form, "forms"):
            forms = form.forms
        for f in forms:
            if hasattr(f, "fields"):
                for field in f.fields.values():
                    if hasattr(field, "queryset"):
                        field.queryset = field.queryset.approved_up_to_transaction(tx)

        form.is_valid()
        if hasattr(form, "cleaned_data"):
            form.initial = form.cleaned_data

        return form

    def get_template_names(self):
        return self.templates.get(
            self.steps.current,
            "measures/create-wizard-step.jinja",
        )


class MeasureUpdateMixin(
    MeasureMixin,
    TrackedModelDetailMixin,
):
    form_class = forms.MeasureForm
    permission_required = "common.change_trackedmodel"
    queryset = Measure.objects.all()

    def get_template_names(self):
        return "measures/edit.jinja"

    def get_form_kwargs(self):
        kwargs = super().get_form_kwargs()
        kwargs["request"] = self.request
        return kwargs

    def get_form(self, form_class=None):
        form = super().get_form(form_class=form_class)
        tx = WorkBasket.get_current_transaction(self.request)

        if hasattr(form, "field"):
            for field in form.fields.values():
                if hasattr(field, "queryset"):
                    field.queryset = field.queryset.approved_up_to_transaction(tx)

        return form

    def get_footnotes(self, measure):
        tx = WorkBasket.get_current_transaction(self.request)
        associations = FootnoteAssociationMeasure.objects.approved_up_to_transaction(
            tx,
        ).filter(
            footnoted_measure__sid=measure.sid,
        )

        return [a.associated_footnote for a in associations]

    def get_conditions(self, measure):
        tx = WorkBasket.get_current_transaction(self.request)
        return (
            measure.conditions.with_reference_price_string().approved_up_to_transaction(
                tx,
            )
        )

    def get_context_data(self, **kwargs):
        context = super().get_context_data(**kwargs)
        initial = self.request.session.get(
            f"formset_initial_{self.kwargs.get('sid')}",
            [],
        )
        footnotes_formset = forms.MeasureUpdateFootnotesFormSet()
        footnotes_formset.initial = initial
        footnotes_formset.form_kwargs = {"path": self.request.path}
        context["footnotes_formset"] = footnotes_formset
        context["no_form_tags"] = FormHelper()
        context["no_form_tags"].form_tag = False
        context["footnotes"] = self.get_footnotes(context["measure"])

        conditions_initial = []

        if self.request.POST:
            conditions_initial = unprefix_formset_data(
                MEASURE_CONDITIONS_FORMSET_PREFIX,
                self.request.POST.copy(),
            )
            conditions_formset = forms.MeasureConditionsFormSet(
                self.request.POST,
                initial=conditions_initial,
                prefix="measure-conditions-formset",
            )
        else:
            conditions_formset = forms.MeasureConditionsFormSet(
                initial=conditions_initial,
                prefix="measure-conditions-formset",
            )
        conditions = self.get_conditions(context["measure"])
        form_fields = conditions_formset.form.Meta.fields
        conditions_formset.initial = []
        for condition in conditions:
            initial_dict = {}
            for field in form_fields:
                if hasattr(condition, field):
                    value = getattr(condition, field)
                    if hasattr(value, "pk"):
                        value = value.pk
                    initial_dict[field] = value

            initial_dict["applicable_duty"] = condition.condition_string
            initial_dict["reference_price"] = condition.reference_price_string
            initial_dict["condition_sid"] = condition.sid
            conditions_formset.initial.append(initial_dict)

        context["conditions_formset"] = conditions_formset
        return context

    def create_conditions(self, obj):
        """
        Gets condition formset from context data, loops over these forms and
        validates the data, checking for the condition_sid field in the data to
        indicate whether an existing condition is being updated or a new one
        created from scratch.

        Then deletes any existing conditions that are not being updated,
        before calling the MeasureCreationPattern.create_condition_and_components with the appropriate parser and condition data.
        """
        formset = self.get_context_data()["conditions_formset"]
        excluded_sids = []
        conditions_data = []
        workbasket = WorkBasket.current(self.request)
        existing_conditions = obj.conditions.approved_up_to_transaction(
            workbasket.get_current_transaction(self.request),
        )

        for f in formset.forms:
            f.is_valid()
            condition_data = f.cleaned_data
            # If the form has changed and "condition_sid" is in the changed data,
            # this means that the condition is preexisting and needs to updated
            # so that its dependent_measure points to the latest version of measure
            if f.has_changed() and "condition_sid" in f.changed_data:
                excluded_sids.append(f.initial["condition_sid"])
                update_type = UpdateType.UPDATE
                condition_data["version_group"] = existing_conditions.get(
                    sid=f.initial["condition_sid"],
                ).version_group
                condition_data["sid"] = f.initial["condition_sid"]
            # If changed and condition_sid not in changed_data, then this is a newly created condition
            elif f.has_changed() and "condition_sid" not in f.changed_data:
                update_type = UpdateType.CREATE

            condition_data["update_type"] = update_type
            conditions_data.append(condition_data)

        workbasket = WorkBasket.current(self.request)

        # Delete all existing conditions from the measure instance, except those that need to be updated
        for condition in existing_conditions.exclude(sid__in=excluded_sids):
            condition.new_version(
                workbasket=workbasket,
                update_type=UpdateType.DELETE,
                transaction=obj.transaction,
            )

        if conditions_data:
            measure_creation_pattern = MeasureCreationPattern(
                workbasket=workbasket,
                base_date=obj.valid_between.lower,
            )
            parser = DutySentenceParser.create(
                obj.valid_between.lower,
                component_output=MeasureConditionComponent,
            )

            # Loop over conditions_data, starting at 1 because component_sequence_number has to start at 1
            for component_sequence_number, condition_data in enumerate(
                conditions_data,
                start=1,
            ):
                # Create conditions and measure condition components, using instance as `dependent_measure`
                measure_creation_pattern.create_condition_and_components(
                    condition_data,
                    component_sequence_number,
                    obj,
                    parser,
                    workbasket,
                )


class MeasureUpdate(MeasureUpdateMixin, CreateTaricUpdateView):
    """UI endpoint for creating Measure UPDATE instances."""

    def get_result_object(self, form):
        obj = super().get_result_object(form)
        form.instance = obj
        self.create_conditions(obj)
        obj = form.save(commit=False)
<<<<<<< HEAD
        return obj


class MeasureUpdate(MeasureUpdateMixin):
    """UI endpoint for creating Measure UPDATE instances."""


class MeasureEditUpdate(MeasureUpdateMixin):
    """UI endpoint for editing Measure UPDATE instances."""


class MeasureEditCreate(MeasureUpdateMixin):
    """UI endpoint for editing Measure CREATE instances."""
=======
        return obj


class MeasureEditUpdate(MeasureUpdateMixin, EditTaricView):
    """UI endpoint for editing Measure UPDATE instances."""

    def get_result_object(self, form):
        obj = form.save()
        self.create_conditions(obj)
        return obj


class MeasureEditCreate(MeasureUpdateMixin, EditTaricView):
    """UI endpoint for editing Measure CREATE instances."""

    def get_result_object(self, form):
        obj = form.save()
        self.create_conditions(obj)
        return obj
>>>>>>> f78013b0


class MeasureConfirmUpdate(MeasureMixin, TrackedModelDetailView):
    template_name = "common/confirm_update.jinja"


class MeasureFootnotesUpdate(View):
    """Separate post-only view for adding or removing footnotes on an existing
    measure."""

    def get_delete_key(self, footnote_key: str) -> str:
        """
        Expects a string of format 'form-0-footnote' or 'form-1-footnote' etc.

        Outputs a string of format 'form-0-DELETE' or 'form-1-DELETE' etc.
        """
        form_prefix, _ = footnote_key.rsplit("-", 1)
        return f"{form_prefix}-DELETE"

    def post(self, request: HttpRequest, *args: str, **kwargs: Any) -> HttpResponse:
        """
        Checks for 'remove' key in request.POST.

        If found, updates request session with PK of footnote to be removed from
        measure. If not found, updates request session with footnote pks to
        populate formset, ignoring footnotes marked for deletion in the formset.
        """
        sid = self.kwargs.get("sid")

        if "remove" in request.POST:
            request.session[f"instance_footnotes_{sid}"].remove(
                int(request.POST.get("remove")),
            )
            request.session.save()
        else:
            keys = request.POST.keys()
            footnote_keys = [
                key
                for key in keys
                if "footnote" in key and "form" in key and "auto" not in key
            ]
            request.session[f"formset_initial_{sid}"] = [
                {"footnote": request.POST[footnote]}
                for footnote in footnote_keys
                if self.get_delete_key(footnote) not in keys and request.POST[footnote]
            ]

        return HttpResponseRedirect(reverse("measure-ui-edit", args=[sid]))


class MeasureDelete(
    MeasureMixin,
    TrackedModelDetailMixin,
    CreateTaricDeleteView,
):
    form_class = forms.MeasureDeleteForm
    success_path = "list"


class MeasureMultipleDelete(MeasureSelectionQuerysetMixin, TemplateView, ListView):
    """UI for user review and deletion of multiple Measures."""

    template_name = "measures/delete-multiple-measures.jinja"

    def get_context_data(self, **kwargs):
        store_objects = self.get_queryset()
        self.object_list = store_objects
        context = super().get_context_data(**kwargs)

        return context

    def post(self, request):
        if request.POST.get("action", None) != "delete":
            # The user has cancelled out of the deletion process.
            return redirect("home")

        object_list = self.get_queryset()

        for obj in object_list:
            # make a new version of the object with an update type of delete.
            obj.new_version(
                workbasket=WorkBasket.current(request),
                update_type=UpdateType.DELETE,
            )
        self.session_store.clear()

        return redirect(reverse("workbaskets:review-workbasket"))


class MeasureSelectionUpdate(MeasureSessionStoreMixin, View):
    def post(self, request, *args, **kwargs):
        self.session_store.clear()
        data = json.loads(request.body)
        cleaned_data = {k: v for k, v in data.items() if "selectableobject_" in k}
        selected_objects = {k: v for k, v in cleaned_data.items() if v == 1}
        self.session_store.add_items(selected_objects)
        return JsonResponse(self.session_store.data)<|MERGE_RESOLUTION|>--- conflicted
+++ resolved
@@ -916,16 +916,11 @@
                     workbasket,
                 )
 
-
-class MeasureUpdate(MeasureUpdateMixin, CreateTaricUpdateView):
-    """UI endpoint for creating Measure UPDATE instances."""
-
     def get_result_object(self, form):
         obj = super().get_result_object(form)
         form.instance = obj
         self.create_conditions(obj)
         obj = form.save(commit=False)
-<<<<<<< HEAD
         return obj
 
 
@@ -939,27 +934,6 @@
 
 class MeasureEditCreate(MeasureUpdateMixin):
     """UI endpoint for editing Measure CREATE instances."""
-=======
-        return obj
-
-
-class MeasureEditUpdate(MeasureUpdateMixin, EditTaricView):
-    """UI endpoint for editing Measure UPDATE instances."""
-
-    def get_result_object(self, form):
-        obj = form.save()
-        self.create_conditions(obj)
-        return obj
-
-
-class MeasureEditCreate(MeasureUpdateMixin, EditTaricView):
-    """UI endpoint for editing Measure CREATE instances."""
-
-    def get_result_object(self, form):
-        obj = form.save()
-        self.create_conditions(obj)
-        return obj
->>>>>>> f78013b0
 
 
 class MeasureConfirmUpdate(MeasureMixin, TrackedModelDetailView):
