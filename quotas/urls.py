from django.urls import include
from django.urls import path
from rest_framework import routers

from common.paths import get_ui_paths
from quotas import views

api_router = routers.DefaultRouter()
api_router.register(
    r"quota_order_numbers",
    views.QuotaOrderNumberViewset,
    basename="quotaordernumber",
)
api_router.register(
    r"quota_order_number_origins",
    views.QuotaOrderNumberOriginViewset,
)
api_router.register(
    r"quota_order_number_origin_exclusions",
    views.QuotaOrderNumberOriginExclusionViewset,
)
api_router.register(
    r"quota_definitions",
    views.QuotaDefinitionViewset,
)
api_router.register(
    r"quota_associations",
    views.QuotaAssociationViewset,
)
api_router.register(
    r"quota_suspensions",
    views.QuotaSuspensionViewset,
)
api_router.register(
    r"quota_blocking_periods",
    views.QuotaBlockingViewset,
)
api_router.register(
    r"quota_events",
    views.QuotaEventViewset,
)

ui_patterns = get_ui_paths(views, "<sid:sid>")

urlpatterns = [
    path("quotas/", include(ui_patterns)),
    path(
        f"quotas/create/",
        views.QuotaCreate.as_view(),
        name="quota-ui-create",
    ),
    path(
        f"quotas/<sid>/confirm-create/",
        views.QuotaConfirmCreate.as_view(),
        name="quota-ui-confirm-create",
    ),
    path(
        f"quotas/<sid>/quota_definitions/",
        views.QuotaDefinitionList.as_view(),
        name="quota_definition-ui-list",
    ),
    path(
        f"quotas/<sid>/quota_definitions/<quota_type>",
        views.QuotaDefinitionList.as_view(),
        name="quota_definition-ui-list-filter",
    ),
    path(
        f"quotas/<sid>/quota_definitions/create/",
        views.QuotaDefinitionCreate.as_view(),
        name="quota_definition-ui-create",
    ),
    path(
        f"quotas/duplicate_quota_definitions/<step>",
        views.DuplicateDefinitionsWizard.as_view(
            url_name="sub_quota_definitions-ui-create",
            done_step_name="complete",
        ),
        name="sub_quota_definitions-ui-create",
    ),
    path(
        f"quotas/duplicate_quota_definitions/",
        views.DuplicateDefinitionsWizard.as_view(
            url_name="sub_quota_definitions-ui-create",
            done_step_name="complete",
        ),
        name="sub_quota_definitions-ui-create",
    ),
    path(
<<<<<<< HEAD
        f"quotas/sub_quota_definition_updates/<sid>",  # renamed this temporarily so I can use that name
=======
        f"quotas/sub_quota_definition_updates/<pk>",
>>>>>>> fc61fefb
        views.QuotaDefinitionDuplicateUpdates.as_view(),
        name="sub_quota_definitions-ui-updates",
    ),
    path(
        f"quotas/sub_quotas_definition_update/<sid>",
        views.SubQuotaDefinitionAssociationEditCreate.as_view(),
        name="sub_quota_definition-edit",
    ),
    path(
        f"quotas/sub_quotas_definition_update-edit/<sid>",
        views.SubQuotaDefinitionAssociationEditUpdate.as_view(),
        name="sub_quota_definition-edit-update",
    ),
    path(
        f"quotas/sub_quotas_definition_confirm-update/<sid>",
        views.SubQuotaConfirmUpdate.as_view(),
        name="sub_quota_definition-confirm-update",
    ),
    path(
        f"quota_definitions/<sid>/confirm-create/",
        views.QuotaDefinitionConfirmCreate.as_view(),
        name="quota_definition-ui-confirm-create",
    ),
    path(
        f"quota_definitions/<sid>/confirm-delete/",
        views.QuotaDefinitionConfirmDelete.as_view(),
        name="quota_definition-ui-confirm-delete",
    ),
    path(
        f"quota_order_number_origins/<sid>/edit/",
        views.QuotaOrderNumberOriginUpdate.as_view(),
        name="quota_order_number_origin-ui-edit",
    ),
    path(
        f"quota_order_number_origins/<sid>/edit-create/",
        views.QuotaOrderNumberOriginUpdate.as_view(),
        name="quota_order_number_origin-ui-edit-create",
    ),
    path(
        f"quotas/<sid>/quota_order_number_origins/create/",
        views.QuotaOrderNumberOriginCreate.as_view(),
        name="quota_order_number_origin-ui-create",
    ),
    path(
        f"quota_order_number_origins/<sid>/confirm-create/",
        views.QuotaOrderNumberOriginConfirmCreate.as_view(),
        name="quota_order_number_origin-ui-confirm-create",
    ),
    path(
        f"quota_definitions/<sid>/edit/",
        views.QuotaDefinitionUpdate.as_view(),
        name="quota_definition-ui-edit",
    ),
    path(
        f"quota_definitions/<sid>/edit-update/",
        views.QuotaDefinitionUpdate.as_view(),
        name="quota_definition-ui-edit-update",
    ),
    path(
        f"quota_definitions/<sid>/delete/",
        views.QuotaDefinitionDelete.as_view(),
        name="quota_definition-ui-delete",
    ),
    path(
        f"quota_definitions/<sid>/confirm-update/",
        views.QuotaDefinitionConfirmUpdate.as_view(),
        name="quota_definition-ui-confirm-update",
    ),
    path(
        f"quota_order_number_origins/<sid>/edit/",
        views.QuotaOrderNumberOriginUpdate.as_view(),
        name="quota_order_number_origin-ui-edit-update",
    ),
    path(
        f"quota_order_number_origins/<sid>/confirm-update/",
        views.QuotaOrderNumberOriginConfirmUpdate.as_view(),
        name="quota_order_number_origin-ui-confirm-update",
    ),
    path(
        f"quotas/<sid>/blocking-or-suspension-periods/create/",
        views.QuotaSuspensionOrBlockingCreate.as_view(),
        name="quota_suspension_or_blocking-ui-create",
    ),
    path(
        f"quotas/suspension-periods/<sid>/confirm-create/",
        views.QuotaSuspensionConfirmCreate.as_view(),
        name="quota_suspension-ui-confirm-create",
    ),
    path(
        f"quotas/blocking-periods/<sid>/confirm-create/",
        views.QuotaBlockingConfirmCreate.as_view(),
        name="quota_blocking-ui-confirm-create",
    ),
    path("api/", include(api_router.urls)),
]<|MERGE_RESOLUTION|>--- conflicted
+++ resolved
@@ -86,11 +86,7 @@
         name="sub_quota_definitions-ui-create",
     ),
     path(
-<<<<<<< HEAD
-        f"quotas/sub_quota_definition_updates/<sid>",  # renamed this temporarily so I can use that name
-=======
         f"quotas/sub_quota_definition_updates/<pk>",
->>>>>>> fc61fefb
         views.QuotaDefinitionDuplicateUpdates.as_view(),
         name="sub_quota_definitions-ui-updates",
     ),
