--- conflicted
+++ resolved
@@ -135,18 +135,9 @@
 </dl>
 
 
-<<<<<<< HEAD
-  {{ govukButton({
-    "text": "Find and view tasks",
-    "href": url("workflow:task-ui-list"),
-    "classes": "govuk-button--secondary"
-  }) }}
-</div>
-=======
 <h2 class="govuk-heading-m">Actions</h2>
 {{workbasket_link}}
 
->>>>>>> 04d1a19a
 
 
 <script nonce="{{ request.csp_nonce }}">
