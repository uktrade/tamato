version: '3'
services:
  db:
    image: "postgres:12.8"
    environment:
      POSTGRES_HOST_AUTH_METHOD: "trust"
    volumes:
      - tamato-data-volume:/var/lib/postgresql/data
    ports:
      - "127.0.0.1:5431:5432"
    restart: "${DOCKER_RESTART_POLICY:-unless-stopped}"
    shm_size: 32g
    healthcheck:
      test: ["CMD-SHELL", "pg_isready -U postgres"]
      interval: 5s
      timeout: 5s
      retries: 5

  cache-redis:
    image: redis
    ports:
      - "127.0.0.1:6379:6379"
    restart: "${DOCKER_RESTART_POLICY:-unless-stopped}"  

  celery-redis:
    image: redis
    ports:
      - "127.0.0.1:6378:6379"
    restart: "${DOCKER_RESTART_POLICY:-unless-stopped}"

  celery:
    build:
      context: .
      args:
        - "ENV=${ENV:-prod}"
    volumes:
      - ./:/app/
    command: 
      [
        "celery", "-A" , "common.celery" ,"worker", "-O", "fair", "-l", "info", "-Q", "standard" 
      ]
    env_file: 
      - .env
      - settings/envs/docker.env
    restart: "${DOCKER_RESTART_POLICY:-unless-stopped}"
    depends_on:
      - celery-redis

  rule-check-celery:
    build:
      context: .
      args:
        - "ENV=${ENV:-prod}"
    volumes:
      - ./:/app/
    command: ["celery", "-A" , "common.celery" ,"worker", "-O", "fair", "-l", "info", "-Q", "rule-check"]
    env_file: 
      - .env
      - settings/envs/docker.env
    restart: "${DOCKER_RESTART_POLICY:-unless-stopped}"
    depends_on:
      - celery-redis
<<<<<<< HEAD

  celery-beat:
    build:
      context: .
      args:
        - "ENV=${ENV:-prod}"
    volumes:
      - ./:/app/
    command: ["celery", "-A" , "common.celery" ,"beat", "-l", "info"]
    env_file: 
      - .env
      - settings/envs/docker.env
    restart: "${DOCKER_RESTART_POLICY:-unless-stopped}"
    depends_on:
      - celery-redis
=======
>>>>>>> 8fa63d98

  s3:
    image: minio/minio
    ports:
      - "127.0.0.1:9000:9000"
      - "127.0.0.1:9001:9001"
    volumes:
      - tamato-s3-volume:/data
    env_file: .env
    entrypoint: sh
    restart: "${DOCKER_RESTART_POLICY:-unless-stopped}"
    command: ['-c', 'mkdir -p /data/hmrc-packaging && minio server --quiet /data --console-address ":9001"']
    healthcheck:
      test: ["CMD", "curl", "-f", "http://localhost:9000/minio/health/live"]
      interval: 30s
      timeout: 20s
      retries: 3

  tamato:
    build: 
      context: .
      args:
        - "ENV=${ENV:-prod}"
    image: tamato
    volumes:
      - "${DOCKER_WEB_VOLUME:-./:/app/}"
    ports:
      - "127.0.0.1:8000:8000"
    depends_on:
      - db
      - s3
      - cache-redis
      - celery-redis
    env_file:
      - .env
      - settings/envs/docker.env
    command: ["python", "manage.py", "runserver", "0.0.0.0:8000"]
    restart: "${DOCKER_RESTART_POLICY:-unless-stopped}"
    stdin_open: true
    tty: true  

volumes:
  tamato-data-volume: {}
  tamato-s3-volume: {}<|MERGE_RESOLUTION|>--- conflicted
+++ resolved
@@ -60,7 +60,6 @@
     restart: "${DOCKER_RESTART_POLICY:-unless-stopped}"
     depends_on:
       - celery-redis
-<<<<<<< HEAD
 
   celery-beat:
     build:
@@ -76,8 +75,6 @@
     restart: "${DOCKER_RESTART_POLICY:-unless-stopped}"
     depends_on:
       - celery-redis
-=======
->>>>>>> 8fa63d98
 
   s3:
     image: minio/minio
