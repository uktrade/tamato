--- conflicted
+++ resolved
@@ -8,12 +8,9 @@
 
 from commodities.models import GoodsNomenclature
 from commodities.models import GoodsNomenclatureDescription
-<<<<<<< HEAD
 from commodities.models import GoodsNomenclatureIndent
 from commodities.models import GoodsNomenclatureOrigin
-=======
 from common.util import TaricDateRange
->>>>>>> 4dcc4dc5
 from common.validators import UpdateType
 from geo_areas.models import GeographicalArea
 from geo_areas.validators import AreaCode
@@ -285,7 +282,7 @@
         GoodsNomenclatureDescription.objects.create(
             sid=900000 + taric_subheading,
             described_goods_nomenclature=good,
-            description=f"Description for {good.item_id}",
+            description=f"Performance test commodity {good.item_id}",
             validity_start=start_date,
             **common_kwargs,
         )
