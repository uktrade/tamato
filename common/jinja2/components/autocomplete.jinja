{% from "components/autocomplete/macro.jinja" import autocomplete %}

{{ autocomplete(
  {
    "name": widget.name,
    "initial_value": widget.value,
    "label": widget.label,
    "help_text": widget.help_text,
    "display_value": widget.display_value,
    "source_url": widget.source_url,
<<<<<<< HEAD
    "min_length": widget.min_length
=======
    "display_class": widget.display_class,
>>>>>>> 3eb885c3
  },
)}}<|MERGE_RESOLUTION|>--- conflicted
+++ resolved
@@ -8,10 +8,7 @@
     "help_text": widget.help_text,
     "display_value": widget.display_value,
     "source_url": widget.source_url,
-<<<<<<< HEAD
     "min_length": widget.min_length
-=======
     "display_class": widget.display_class,
->>>>>>> 3eb885c3
   },
 )}}