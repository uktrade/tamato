import datetime
from unittest.mock import patch

import pytest
from django.forms.models import model_to_dict

from common.forms import unprefix_formset_data
from common.models.transactions import Transaction
from common.models.utils import override_current_transaction
from common.tests import factories
from common.util import TaricDateRange
from common.validators import ApplicabilityCode
from geo_areas import constants
from geo_areas.validators import AreaCode
from measures import forms
from measures.forms import MEASURE_COMMODITIES_FORMSET_PREFIX
from measures.forms import MEASURE_CONDITIONS_FORMSET_PREFIX
from measures.forms import MeasureConditionsFormSet
from measures.forms import MeasureEndDateForm
from measures.forms import MeasureForm
from measures.forms import MeasureStartDateForm
from measures.models import Measure

pytestmark = pytest.mark.django_db

GEO_AREA_FORM_PREFIX = "geographical_area"
COUNTRY_REGION_FORM_PREFIX = "country_region"


@patch("measures.forms.diff_components")
def test_diff_components_not_called(
    diff_components,
    measure_form,
    duty_sentence_parser,
):
    with override_current_transaction(Transaction.objects.last()):
        measure_form.save(commit=False)

    assert diff_components.called == False


@patch("measures.forms.diff_components")
def test_diff_components_called(diff_components, measure_form, duty_sentence_parser):
    measure_form.data.update(duty_sentence="6.000%")
    with override_current_transaction(Transaction.objects.last()):
        measure_form.save(commit=False)

    assert diff_components.called == True


def test_measure_conditions_formset_invalid(
    measure_form_data,
    duty_sentence_parser,
):
    """Tests MeasureConditionsFormSet validation."""
    condition_code1 = factories.MeasureConditionCodeFactory.create()
    action1 = factories.MeasureActionFactory.create()

    data = {
        f"{MEASURE_CONDITIONS_FORMSET_PREFIX}-__prefix__-condition_code": condition_code1.pk,
        f"{MEASURE_CONDITIONS_FORMSET_PREFIX}-__prefix__-reference_price": "2%",
        f"{MEASURE_CONDITIONS_FORMSET_PREFIX}-__prefix__-action": action1.pk,
        f"{MEASURE_CONDITIONS_FORMSET_PREFIX}-__prefix__-applicable_duty": "invalid",
    }
    initial = [
        {
            "applicable_duty": "invalid",
            "condition_code": condition_code1.pk,
            "reference_price": "2%",
            "action": action1.pk,
        },
    ]
    form_data = {**data, **measure_form_data}
    form = MeasureConditionsFormSet(
        data=form_data,
        initial=initial,
    )

    assert not form.is_valid()
    assert {"applicable_duty": ["Enter a valid duty sentence."]} in form.errors


def test_measure_form_invalid_conditions_data(
    measure_form_data,
    session_with_workbasket,
    date_ranges,
    erga_omnes,
    duty_sentence_parser,
):
    """Tests that MeasureForm.is_valid() returns False when
    MeasureConditionsFormSet returns False."""
    condition_code1 = factories.MeasureConditionCodeFactory.create()
    action1 = factories.MeasureActionFactory.create()

    data = {
        f"{MEASURE_CONDITIONS_FORMSET_PREFIX}-__prefix__-applicable_duty": "invalid",
        f"{MEASURE_CONDITIONS_FORMSET_PREFIX}-__prefix__-condition_code": condition_code1.pk,
        f"{MEASURE_CONDITIONS_FORMSET_PREFIX}-__prefix__-reference_price": "2%",
        f"{MEASURE_CONDITIONS_FORMSET_PREFIX}-__prefix__-action": action1.pk,
        "submit": "submit",
    }
    form_data = {**data, **measure_form_data}
    measure = Measure.objects.first()
    with override_current_transaction(measure.transaction):
        measure_form = MeasureForm(
            data=form_data,
            initial=form_data,
            instance=measure,
            request=session_with_workbasket,
        )

        assert not measure_form.is_valid()
        # formset errors messages are test in view tests


def test_measure_forms_details_valid_data(measure_type):
    start_date = {
        "measure_type": measure_type.pk,
        "start_date_0": 1,
        "start_date_1": 1,
        "start_date_2": 2023,
        "min_commodity_count": 1,
    }
    start_and_end_dates = {
        "measure_type": measure_type.pk,
        "start_date_0": 1,
        "start_date_1": 1,
        "start_date_2": 2023,
        "end_date_0": 2,
        "end_date_1": 2,
        "end_date_2": 2024,
        "min_commodity_count": 99,
    }
    form = forms.MeasureDetailsForm(start_date, prefix="")
    assert form.is_valid()
    form = forms.MeasureDetailsForm(start_and_end_dates, prefix="")
    assert form.is_valid()


def test_measure_forms_regulation_id_valid_data(regulation):
    data = {
        "generating_regulation": regulation.pk,
    }
    form = forms.MeasureRegulationIdForm(data, prefix="")
    assert form.is_valid()


def test_measure_forms_quota_order_number_valid_data(quota_order_number):
    data = {
        "order_number": quota_order_number.pk,
    }
    form = forms.MeasureQuotaOrderNumberForm(data, prefix="")
    assert form.is_valid()
    assert form.cleaned_data["order_number"] == quota_order_number

    empty = {
        "order_number": "",
    }
    form = forms.MeasureQuotaOrderNumberForm(empty, prefix="")
    assert form.is_valid()
    assert form.cleaned_data["order_number"] == None


def test_measure_forms_geo_area_valid_data_erga_omnes(erga_omnes):
    data = {
        f"{GEO_AREA_FORM_PREFIX}-geo_area": constants.GeoAreaType.ERGA_OMNES,
    }
    with override_current_transaction(Transaction.objects.last()):
        form = forms.MeasureGeographicalAreaForm(
            data,
            initial=data,
            prefix=GEO_AREA_FORM_PREFIX,
        )
        assert form.is_valid()
        assert form.cleaned_data["geo_area_list"] == [erga_omnes]


def test_measure_forms_geo_area_valid_data_erga_omnes_exclusions(erga_omnes):
    geo_area1 = factories.GeographicalAreaFactory.create()
    geo_area2 = factories.GeographicalAreaFactory.create()
    formset_prefix = "erga_omnes_exclusions_formset"
    data = {
        f"{GEO_AREA_FORM_PREFIX}-geo_area": constants.GeoAreaType.ERGA_OMNES,
        "erga_omnes_exclusions_formset-0-erga_omnes_exclusion": geo_area1.pk,
        "erga_omnes_exclusions_formset-1-erga_omnes_exclusion": geo_area2.pk,
        "erga_omnes_exclusions_formset-__prefix__-erga_omnes_exclusion": "",
        "submit": "submit",
    }
    initial = [
        {
            "erga_omnes_exclusion": geo_area1.pk,
        },
        {
            "erga_omnes_exclusion": geo_area2.pk,
        },
    ]
    with override_current_transaction(Transaction.objects.last()):
        form = forms.MeasureGeographicalAreaForm(
            data,
            initial={**data, formset_prefix: initial},
            prefix=GEO_AREA_FORM_PREFIX,
        )
        assert form.is_valid()
        assert form.cleaned_data["geo_area_exclusions"] == [geo_area1, geo_area2]


def test_measure_forms_geo_area_valid_data_erga_omnes_exclusions_delete(erga_omnes):
    """Test that is_valid returns False when DELETE is in formset data, as per
    FormSet.is_valid()."""
    geo_area1 = factories.GeographicalAreaFactory.create()
    data = {
        f"{GEO_AREA_FORM_PREFIX}-geo_area": constants.GeoAreaType.ERGA_OMNES,
        "erga_omnes_exclusions_formset-0-erga_omnes_exclusion": geo_area1.pk,
        "erga_omnes_exclusions_formset-0-DELETE": "1",
        "submit": "submit",
    }
    initial = [
        {
            "erga_omnes_exclusion": geo_area1.pk,
        },
    ]
    with override_current_transaction(Transaction.objects.last()):
        form = forms.MeasureGeographicalAreaForm(
            data,
            initial={**data, "erga_omnes_exclusions_formset": initial},
            prefix=GEO_AREA_FORM_PREFIX,
        )
        assert not form.is_valid()


def test_measure_forms_geo_area_valid_data_geo_group_exclusions(erga_omnes):
    geo_group = factories.GeographicalAreaFactory.create(area_code=AreaCode.GROUP)
    geo_area1 = factories.GeographicalAreaFactory.create()
    data = {
        f"{GEO_AREA_FORM_PREFIX}-geo_area": constants.GeoAreaType.GROUP,
        f"{GEO_AREA_FORM_PREFIX}-geographical_area_group": geo_group.pk,
        "geo_group_exclusions_formset-0-geo_group_exclusion": geo_area1.pk,
        "submit": "submit",
    }
    initial = [
        {
            "geo_group_exclusion": geo_area1.pk,
        },
    ]
    with override_current_transaction(Transaction.objects.last()):
        form = forms.MeasureGeographicalAreaForm(
            data,
            initial={**data, "geo_group_exclusions_formset": initial},
            prefix=GEO_AREA_FORM_PREFIX,
        )
        assert form.is_valid()
        assert form.cleaned_data["geo_area_exclusions"] == [geo_area1]


def test_measure_forms_geo_area_valid_data_geo_group_exclusions_delete(erga_omnes):
    """Test that is_valid returns False when DELETE is in formset data, as per
    FormSet.is_valid()."""
    geo_area1 = factories.GeographicalAreaFactory.create()
    geo_group = factories.GeographicalAreaFactory.create(area_code=AreaCode.GROUP)
    data = {
        f"{GEO_AREA_FORM_PREFIX}-geo_area": constants.GeoAreaType.GROUP,
        "geographical_area_group-geographical_area_group": geo_group.pk,
        "geo_group_exclusions_formset-0-geo_group_exclusion": geo_area1.pk,
        "geo_group_exclusions_formset-0-DELETE": "1",
        "submit": "submit",
    }
    initial = [
        {
            "geo_group_exclusion": geo_area1.pk,
        },
    ]
    with override_current_transaction(Transaction.objects.last()):
        form = forms.MeasureGeographicalAreaForm(
            data,
            initial={**data, "geo_group_exclusions_formset": initial},
            prefix=GEO_AREA_FORM_PREFIX,
        )
        assert not form.is_valid()


def test_measure_forms_geo_area_valid_data_erga_omnes_exclusions_add(erga_omnes):
    """Test that is_valid returns False when ADD is in formset data, as per
    FormSet.is_valid()."""
    geo_area1 = factories.GeographicalAreaFactory.create()
    data = {
<<<<<<< HEAD
        "geo_area": constants.GeoAreaType.ERGA_OMNES,
=======
        "geo_area": forms.GeoAreaType.ERGA_OMNES,
>>>>>>> f47e7b53
        "erga_omnes_exclusions_formset-__prefix__-erga_omnes_exclusion": geo_area1.pk,
        "erga_omnes_exclusions_formset-ADD": "1",
        "submit": "submit",
    }
    with override_current_transaction(Transaction.objects.last()):
        form = forms.MeasureGeographicalAreaForm(
            data,
            initial={**data, "erga_omnes_exclusions_formset": []},
            prefix=GEO_AREA_FORM_PREFIX,
        )
        assert not form.is_valid()


def test_measure_forms_geo_area_valid_data_geo_group(erga_omnes):
    geo_group = factories.GeographicalAreaFactory.create(area_code=AreaCode.GROUP)
    data = {
        f"{GEO_AREA_FORM_PREFIX}-geo_area": constants.GeoAreaType.GROUP,
        f"{GEO_AREA_FORM_PREFIX}-geographical_area_group": geo_group.pk,
        "submit": "submit",
    }
    with override_current_transaction(Transaction.objects.last()):
        form = forms.MeasureGeographicalAreaForm(
            data,
            initial=data,
            prefix=GEO_AREA_FORM_PREFIX,
        )
        assert form.is_valid()
        # https://uktrade.atlassian.net/browse/TP2000-437 500 error where object instead of a list of objects
        assert form.cleaned_data["geo_area_list"] == [geo_group]


def test_measure_forms_geo_area_valid_data_countries_submit(erga_omnes):
    geo_area1 = factories.GeographicalAreaFactory.create()
    geo_area2 = factories.GeographicalAreaFactory.create()
    data = {
        f"{GEO_AREA_FORM_PREFIX}-geo_area": constants.GeoAreaType.COUNTRY,
        "country_region_formset-0-geographical_area_country_or_region": geo_area1.pk,
        "country_region_formset-1-geographical_area_country_or_region": geo_area2.pk,
        "submit": "submit",
    }
    initial = [
        {"geographical_area_country_or_region": geo_area1.pk},
        {"geographical_area_country_or_region": geo_area2.pk},
    ]
    with override_current_transaction(Transaction.objects.last()):
        form = forms.MeasureGeographicalAreaForm(
            data,
            initial={**data, "country_region_formset": initial},
            prefix=GEO_AREA_FORM_PREFIX,
        )
        assert form.is_valid()
        assert form.cleaned_data["geo_area_list"] == [geo_area1, geo_area2]
        # specific country selection should have empty exclusions
        assert not form.cleaned_data.get("geo_area_exclusions")


def test_measure_forms_geo_area_valid_data_countries_delete(erga_omnes):
    """Test that is_valid returns False when DELETE is in formset data, as per
    FormSet.is_valid()."""
    geo_area1 = factories.GeographicalAreaFactory.create()
    geo_area2 = factories.GeographicalAreaFactory.create()
    data = {
        f"{GEO_AREA_FORM_PREFIX}-geo_area": constants.GeoAreaType.COUNTRY,
        "country_region_formset-0-geographical_area_country_or_region": geo_area1.pk,
        "country_region_formset-1-geographical_area_country_or_region": geo_area2.pk,
        "country_region_formset-DELETE": "on",
    }
    initial = [
        {"geographical_area_country_or_region": geo_area1.pk},
        {"geographical_area_country_or_region": geo_area2.pk},
    ]
    with override_current_transaction(Transaction.objects.last()):
        form = forms.MeasureGeographicalAreaForm(
            data,
            initial={**data, "country_region_formset": initial},
            prefix=GEO_AREA_FORM_PREFIX,
        )
        assert not form.is_valid()
        # when we submit ADD or DELETE no errors are raised
        assert not form.errors


def test_measure_forms_geo_area_valid_data_countries_add(erga_omnes):
    """Test that is_valid returns False when ADD is in formset data, as per
    FormSet.is_valid()."""
    geo_area1 = factories.GeographicalAreaFactory.create()
    data = {
        f"{GEO_AREA_FORM_PREFIX}-geo_area": constants.GeoAreaType.COUNTRY,
        "country_region_formset-0-geographical_area_country_or_region": geo_area1.pk,
        "country_region_formset-ADD": "1",
        "submit": "submit",
    }
    with override_current_transaction(Transaction.objects.last()):
        form = forms.MeasureGeographicalAreaForm(
            data,
            initial=data,
            prefix=GEO_AREA_FORM_PREFIX,
        )
        assert not form.is_valid()


def test_measure_forms_geo_area_invalid_data_geo_group_missing_field(erga_omnes):
    """Test that GeoGroupForm raises a field required error when null value is
    passed to geographical_area_group field."""
    data = {
        f"{GEO_AREA_FORM_PREFIX}-geo_area": constants.GeoAreaType.GROUP,
        "geographical_area-geographical_area_group": None,
        "submit": "submit",
    }
    with override_current_transaction(Transaction.objects.last()):
        form = forms.MeasureGeographicalAreaForm(
            data,
            initial=data,
            prefix=GEO_AREA_FORM_PREFIX,
        )
        assert not form.is_valid()
        assert "A country group is required." in form.errors["geo_area"][0]


def test_measure_forms_geo_area_invalid_data_geo_group_invalid_choice(erga_omnes):
    """Test that GeoGroupForm raises an invalid choice error when passed an area
    whose area_code is not AreaCode.GROUP."""
    geo_area1 = factories.GeographicalAreaFactory.create(area_code=AreaCode.REGION)
    data = {
        f"{GEO_AREA_FORM_PREFIX}-geo_area": constants.GeoAreaType.GROUP,
        "geographical_area-geographical_area_group": geo_area1.pk,
        "submit": "submit",
    }
    with override_current_transaction(Transaction.objects.last()):
        form = forms.MeasureGeographicalAreaForm(
            data,
            initial=data,
            prefix=GEO_AREA_FORM_PREFIX,
        )
        assert not form.is_valid()
        assert (
            "Select a valid choice. That choice is not one of the available choices."
            in form.errors["geo_area"][0]
        )


@pytest.mark.parametrize(
    "data,error",
    [
        (
            {
                f"{GEO_AREA_FORM_PREFIX}-geo_area": constants.GeoAreaType.COUNTRY,
                "country_region_formset-0-geographical_area_country_or_region": "",
                "submit": "submit",
            },
            "Please submit at least 1 form.",
        ),
        (
            {
                f"{GEO_AREA_FORM_PREFIX}-geo_area": "",
                "country_region_formset-0-geographical_area_country_or_region": "",
                "submit": "submit",
            },
            "A Geographical area must be selected",
        ),
    ],
)
def test_measure_forms_geo_area_invalid_data_error_messages(data, error, erga_omnes):
    with override_current_transaction(Transaction.objects.last()):
        form = forms.MeasureGeographicalAreaForm(
            data,
            initial={
                **data,
                "country_region_formset": [],
            },
            prefix=GEO_AREA_FORM_PREFIX,
        )
        assert not form.is_valid()
        assert error in form.errors["geo_area"]


def test_measure_forms_details_invalid_data():
    data = {
        "measure_type": "foo",
        "start_date_0": 2,
        "start_date_1": 4,
        "start_date_2": 2021,
        "min_commodity_count": 100,
    }
    form = forms.MeasureDetailsForm(data, initial={}, prefix="")
    invalid_choice = [
        "Select a valid choice. That choice is not one of the available choices.",
    ]
    invalid_count = [
        "Enter a number between 1 and 99",
    ]
    assert form.errors["measure_type"] == invalid_choice
    assert form.errors["min_commodity_count"] == invalid_count
    assert not form.is_valid()


def test_measure_forms_regulation_id_invalid_data():
    data = {
        "generating_regulation": "bar",
    }
    form = forms.MeasureRegulationIdForm(data, initial={}, prefix="")
    error_string = [
        "Select a valid choice. That choice is not one of the available choices.",
    ]
    assert form.errors["generating_regulation"] == error_string
    assert not form.is_valid()


def test_measure_forms_quota_order_number_invalid_data():
    data = {
        "order_number": "foo",
    }
    form = forms.MeasureQuotaOrderNumberForm(data, initial={}, prefix="")
    error_string = [
        "Select a valid choice. That choice is not one of the available choices.",
    ]
    assert form.errors["order_number"] == error_string
    assert not form.is_valid()


def test_measure_forms_details_invalid_date_range(measure_type):
    data = {
        "measure_type": measure_type.pk,
        "start_date_0": 1,
        "start_date_1": 1,
        "start_date_2": 2000,
        "end_date_0": 1,
        "end_date_1": 1,
        "end_date_2": 1999,
    }
    form = forms.MeasureDetailsForm(data, initial={}, prefix="")
    # In the real wizard view the prefix will be populated with the name of the form. It's left blank here to make the mock form data simpler
    assert not form.is_valid()
    assert (
        form.errors["__all__"][0]
        == "The date range of the measure can't be outside that of the measure type: [2020-01-01, None) does not contain [2000-01-01, 1999-01-01]"
    )
    assert (
        form.errors["end_date"][0]
        == "The end date must be the same as or after the start date."
    )


def test_measure_forms_additional_code_valid_data(additional_code):
    data = {
        "additional_code": additional_code.pk,
    }
    form = forms.MeasureAdditionalCodeForm(data, prefix="")
    assert form.is_valid()


def test_measure_forms_additional_code_invalid_data():
    data = {
        "additional_code": "foo",
    }
    form = forms.MeasureAdditionalCodeForm(data, prefix="")
    assert form.errors["additional_code"] == [
        "Select a valid choice. That choice is not one of the available choices.",
    ]
    assert not form.is_valid()


@pytest.mark.parametrize(
    "duties,is_valid",
    [("33 GBP/100kg", True), ("some invalid duty expression", False)],
)
def test_measure_forms_duties_form(duties, is_valid, duty_sentence_parser, date_ranges):
    commodity = factories.GoodsNomenclatureFactory.create()
    data = {
        "duties": duties,
        "commodity": commodity,
    }
    form = forms.MeasureCommodityAndDutiesForm(
        data,
        prefix="",
        measure_start_date=date_ranges.normal,
    )
    assert form.is_valid() == is_valid
    if not form.is_valid():
        assert "Enter a valid duty sentence." in form.errors["duties"]


@pytest.mark.parametrize(
    "commodity, error_message",
    [
        (
            "test",
            "Select a valid choice. That choice is not one of the available choices.",
        ),
        ("", "Select a commodity code"),
    ],
)
def test_measure_forms_commodity_and_duties_form_invalid(
    commodity,
    error_message,
    duty_sentence_parser,
    date_ranges,
):
    data = {
        "commodity": commodity,
    }
    form = forms.MeasureCommodityAndDutiesForm(
        data,
        prefix="",
        measure_start_date=date_ranges.normal,
    )
    assert not form.is_valid()
    assert error_message in form.errors["commodity"]


<<<<<<< HEAD
def test_measure_forms_commodity_and_duties_form_duties_not_permitted():
    """Test that form is invalid when a duty is specified on a commodity but not
    permitted for measure type."""
    measure_type = factories.MeasureTypeFactory.create(
        measure_component_applicability_code=ApplicabilityCode.NOT_PERMITTED,
    )
    form = forms.MeasureCommodityAndDutiesForm(
        data={"duties": "123%"},
        prefix="",
        measure_type=measure_type,
    )

    assert not form.is_valid()
    assert (
        f"Duties cannot be added to a commodity for measure type {measure_type}"
        in form.errors["duties"]
    )


=======
>>>>>>> f47e7b53
@pytest.mark.parametrize(
    "data",
    [
        {
            f"{MEASURE_COMMODITIES_FORMSET_PREFIX}-0-commodity": "",
            f"{MEASURE_COMMODITIES_FORMSET_PREFIX}-0-duties": "",
            "submit": "submit",
        },
        {},
    ],
)
def test_measure_forms_commodity_and_duties_formset_no_data(data):
    formset = forms.MeasureCommodityAndDutiesFormSet(
        data=data,
        initial=unprefix_formset_data(MEASURE_CONDITIONS_FORMSET_PREFIX, data),
    )
    assert not formset.is_valid()
    assert "Select one or more commodity codes" in formset.non_form_errors()


def test_measure_forms_commodity_and_duties_formset_valid_data(
    date_ranges,
    duty_sentence_parser,
):
    commodity1, commodity2 = factories.GoodsNomenclatureFactory.create_batch(2)
    data = {
        f"{MEASURE_COMMODITIES_FORMSET_PREFIX}-0-commodity": commodity1.pk,
        f"{MEASURE_COMMODITIES_FORMSET_PREFIX}-0-duties": "33 GBP/100kg",
        f"{MEASURE_COMMODITIES_FORMSET_PREFIX}-1-commodity": commodity2.pk,
        f"{MEASURE_COMMODITIES_FORMSET_PREFIX}-1-duties": "40 GBP/100kg",
        "submit": "submit",
    }
    formset = forms.MeasureCommodityAndDutiesFormSet(
        data=data,
        initial=unprefix_formset_data(MEASURE_COMMODITIES_FORMSET_PREFIX, data),
        min_commodity_count=2,
        form_kwargs={"measure_start_date": date_ranges.normal.lower},
    )
    assert formset.is_valid()


def test_measure_forms_conditions_form_valid_data(date_ranges):
    """Tests that MeasureConditionsForm is valid when initialised with minimal
    required fields."""
    certificate = factories.CertificateFactory.create()
    code_with_certificate = factories.MeasureConditionCodeFactory(
        accepts_certificate=True,
    )
    action = factories.MeasureActionFactory.create()

    data = {
        "condition_code": code_with_certificate.pk,
        "action": action.pk,
        "required_certificate": certificate.pk,
    }
    # MeasureConditionsForm.__init__ expects prefix kwarg for instantiating crispy forms `Layout` object
    form = forms.MeasureConditionsForm(data, prefix="")

    with override_current_transaction(action.transaction):
        assert form.is_valid()


def test_measure_forms_conditions_wizard_form_valid_data(date_ranges):
    """Tests that MeasureConditionsWizardStepForm is valid when initialised with
    minimal required fields."""
    certificate = factories.CertificateFactory.create()
    factories.MeasureConditionCodeFactory.create()
    code_with_certificate = factories.MeasureConditionCodeFactory(
        accepts_certificate=True,
    )
    action = factories.MeasureActionFactory.create()

    data = {
        "condition_code": code_with_certificate.pk,
        "action": action.pk,
        "required_certificate": certificate.pk,
    }
    # MeasureConditionsForm.__init__ expects prefix kwarg for instantiating crispy forms `Layout` object
    form = forms.MeasureConditionsWizardStepForm(
        data,
        prefix="",
        measure_start_date=date_ranges.normal,
    )

    with override_current_transaction(action.transaction):
        form.is_valid()
        assert form.cleaned_data["condition_code"] == code_with_certificate
        assert form.cleaned_data["action"] == action
        assert form.cleaned_data["required_certificate"] == certificate


def test_measure_forms_conditions_form_invalid_data():
    """Tests that MeasureConditionsForm raises a validation error when a
    required field is missing."""
    action = factories.MeasureActionFactory.create()
    data = {
        "action": action.pk,
    }
    form = forms.MeasureConditionsForm(data, prefix="")

    assert not form.is_valid()
    assert form.errors["condition_code"][0] == "A condition code is required."


def test_measure_forms_conditions_wizard_form_invalid_data(date_ranges):
    """Tests that MeasureConditionsWizardStepForm raises a validation error when
    a required field is missing."""
    action = factories.MeasureActionFactory.create()
    data = {
        "action": action.pk,
    }
    form = forms.MeasureConditionsWizardStepForm(
        data,
        prefix="",
        measure_start_date=date_ranges.normal,
    )

    assert not form.is_valid()
    assert form.errors["condition_code"][0] == "A condition code is required."


def test_measure_forms_conditions_valid_duty(date_ranges, duty_sentence_parser):
    """Tests that, given a valid, non-compound duty (e.g. '11 GBP / 100 kg' as
    opposed to '11 GBP / 100 kg + 12 %') MeasureConditionsForm.clean() returns
    cleaned_data updated with values taken from unsaved measure component
    objects, as generated by the DutySentenceParser."""
    action = factories.MeasureActionFactory.create()
    condition_code = factories.MeasureConditionCodeFactory.create()
    start_date = date_ranges.normal.lower
    data = {
        "condition_code": condition_code.pk,
        "reference_price": "11 GBP / 100 kg",
        "action": action.pk,
        "start_date_0": start_date.day,
        "start_date_1": start_date.month,
        "start_date_2": start_date.year,
    }
    form = forms.MeasureConditionsForm(data, prefix="")
    form.is_valid()

    assert form.cleaned_data["duty_amount"] == 11
    assert form.cleaned_data["monetary_unit"].code == "GBP"
    assert (
        form.cleaned_data["condition_measurement"].measurement_unit.abbreviation
        == "100 kg"
    )


def test_measure_forms_conditions_wizard_valid_duty(date_ranges, duty_sentence_parser):
    action = factories.MeasureActionFactory.create()
    condition_code = factories.MeasureConditionCodeFactory.create()
    data = {
        "condition_code": condition_code.pk,
        "reference_price": "11 GBP / 100 kg",
        "action": action.pk,
    }
    form = forms.MeasureConditionsWizardStepForm(
        data,
        prefix="",
        measure_start_date=date_ranges.normal,
    )
    form.is_valid()

    assert form.cleaned_data["duty_amount"] == 11
    assert form.cleaned_data["monetary_unit"].code == "GBP"
    assert (
        form.cleaned_data["condition_measurement"].measurement_unit.abbreviation
        == "100 kg"
    )


@pytest.mark.parametrize(
    "reference_price, message",
    [
        ("invalid duty", "Enter a valid reference price or quantity."),
        (
            "3.5 % + 11 GBP / 100 kg",
            "A MeasureCondition cannot be created with a compound reference price (e.g. 3.5% + 11 GBP / 100 kg)",
        ),
    ],
)
def test_measure_forms_conditions_invalid_duty(
    reference_price,
    message,
    date_ranges,
    duty_sentence_parser,
):
    """Tests that, given an invalid or compound duty string,
    MeasureConditionsForm.clean raises a ValidationError with the appropriate
    error message."""
    action = factories.MeasureActionFactory.create()
    condition_code = factories.MeasureConditionCodeFactory.create()
    start_date = date_ranges.normal.lower
    data = {
        "condition_code": condition_code.pk,
        "reference_price": reference_price,
        "action": action.pk,
        "start_date_0": start_date.day,
        "start_date_1": start_date.month,
        "start_date_2": start_date.year,
    }
    form = forms.MeasureConditionsForm(data, prefix="")

    assert not form.is_valid()
    assert message in form.errors["reference_price"]


@pytest.mark.parametrize(
    "reference_price, message",
    [
        ("invalid duty", "Enter a valid reference price or quantity."),
        (
            "3.5 % + 11 GBP / 100 kg",
            "A MeasureCondition cannot be created with a compound reference price (e.g. 3.5% + 11 GBP / 100 kg)",
        ),
    ],
)
def test_measure_forms_conditions_wizard_invalid_duty(
    reference_price,
    message,
    date_ranges,
    duty_sentence_parser,
):
    """Tests that, given an invalid or compound duty string,
    MeasureConditionsWizardStepForm.clean raises a ValidationError with the
    appropriate error message."""
    action = factories.MeasureActionFactory.create()
    condition_code = factories.MeasureConditionCodeFactory.create()
    data = {
        "condition_code": condition_code.pk,
        "reference_price": reference_price,
        "action": action.pk,
    }
    initial_data = {"measure_start_date": date_ranges.normal}
    form = forms.MeasureConditionsWizardStepForm(
        data,
        prefix="",
        measure_start_date=date_ranges.normal,
        initial=initial_data,
    )

    assert not form.is_valid()
    assert message in form.errors["reference_price"]


@pytest.mark.parametrize(
    "applicable_duty, is_valid",
    [("33 GBP/100kg", True), ("3.5% + 11 GBP / 100 kg", True), ("invalid duty", False)],
)
def test_measure_forms_conditions_applicable_duty(
    applicable_duty,
    is_valid,
    date_ranges,
    duty_sentence_parser,
):
    """Tests that applicable_duty form field handles simple and complex duty
    sentence strings, raising an error, if an invalid string is passed."""
    action = factories.MeasureActionFactory.create()
    condition_code = factories.MeasureConditionCodeFactory.create()
    start_date = date_ranges.normal.lower
    data = {
        "reference_price": "11 GBP / 100 kg",
        "condition_code": condition_code.pk,
        "action": action.pk,
        "applicable_duty": applicable_duty,
        "start_date_0": start_date.day,
        "start_date_1": start_date.month,
        "start_date_2": start_date.year,
    }
    initial_data = {"measure_start_date": date_ranges.normal}
    form = forms.MeasureConditionsForm(data, prefix="", initial=initial_data)

    assert form.is_valid() == is_valid

    if not is_valid:
        assert "Enter a valid duty sentence." in form.errors["applicable_duty"]


@pytest.mark.parametrize(
    "applicable_duty, is_valid",
    [("33 GBP/100kg", True), ("3.5% + 11 GBP / 100 kg", True), ("invalid duty", False)],
)
def test_measure_forms_conditions_wizard_applicable_duty(
    applicable_duty,
    is_valid,
    date_ranges,
    duty_sentence_parser,
):
    """Tests that applicable_duty form field handles simple and complex duty
    sentence strings, raising an error, if an invalid string is passed."""
    action = factories.MeasureActionFactory.create()
    condition_code = factories.MeasureConditionCodeFactory.create()
    data = {
        "condition_code": condition_code.pk,
        "action": action.pk,
        "applicable_duty": applicable_duty,
        "reference_price": "11 GBP / 100 kg",
    }
    form = forms.MeasureConditionsWizardStepForm(
        data,
        prefix="",
        measure_start_date=date_ranges.normal,
    )

    assert form.is_valid() == is_valid

    if not is_valid:
        assert "Enter a valid duty sentence." in form.errors["applicable_duty"]


def test_measure_forms_conditions_wizard_applicable_duty_not_permitted():
    """Test that form is invalid when a duty is specified on a condition but not
    permitted for measure type."""
    measure_type = factories.MeasureTypeFactory.create(
        measure_component_applicability_code=ApplicabilityCode.NOT_PERMITTED,
    )
    form = forms.MeasureConditionsWizardStepForm(
        data={"applicable_duty": "123%"},
        prefix="",
        measure_type=measure_type,
    )

    assert not form.is_valid()
    assert (
        f"Duties cannot be added to a condition for measure type {measure_type}"
        in form.errors["applicable_duty"]
    )


def test_measure_forms_conditions_clears_unneeded_certificate(date_ranges):
    """Tests that MeasureConditionsForm removes certificates that are not
    expected by the measure condition code."""
    certificate = factories.CertificateFactory.create()
    code_with_certificate = factories.MeasureConditionCodeFactory(
        accepts_certificate=True,
    )
    code_without_certificate = factories.MeasureConditionCodeFactory(
        accepts_certificate=False,
    )
    action = factories.MeasureActionFactory.create()
    initial_data = {"measure_start_date": date_ranges.normal}

    data = {
        "required_certificate": certificate.pk,
        "action": action.pk,
    }
    form_expects_certificate = forms.MeasureConditionsForm(
        dict(data, **{"condition_code": code_with_certificate.pk}),
        prefix="",
        initial=initial_data,
    )
    with override_current_transaction(action.transaction):
        form_expects_certificate.is_valid()
        assert (
            form_expects_certificate.cleaned_data["required_certificate"] == certificate
        )

        form_expects_no_certificate = forms.MeasureConditionsForm(
            dict(data, **{"condition_code": code_without_certificate.pk}),
            prefix="",
            initial=initial_data,
        )
        assert form_expects_no_certificate.is_valid()
        assert form_expects_no_certificate.cleaned_data["required_certificate"] is None


def test_measure_forms_conditions_wizard_clears_unneeded_certificate(date_ranges):
    """Tests that MeasureConditionsWizardStepForm removes certificates that are
    not expected by the measure condition code."""
    certificate = factories.CertificateFactory.create()
    code_with_certificate = factories.MeasureConditionCodeFactory(
        accepts_certificate=True,
    )
    code_without_certificate = factories.MeasureConditionCodeFactory(
        accepts_certificate=False,
    )
    action = factories.MeasureActionFactory.create()

    data = {
        "required_certificate": certificate.pk,
        "action": action.pk,
    }
    form_expects_certificate = forms.MeasureConditionsWizardStepForm(
        dict(data, **{"condition_code": code_with_certificate.pk}),
        prefix="",
        measure_start_date=date_ranges.normal,
    )
    with override_current_transaction(action.transaction):
        form_expects_certificate.is_valid()
        assert (
            form_expects_certificate.cleaned_data["required_certificate"] == certificate
        )

        form_expects_no_certificate = forms.MeasureConditionsWizardStepForm(
            dict(data, **{"condition_code": code_without_certificate.pk}),
            prefix="",
            measure_start_date=date_ranges.normal,
        )
        assert form_expects_no_certificate.is_valid()
        assert form_expects_no_certificate.cleaned_data["required_certificate"] is None


def test_measure_form_valid_data(erga_omnes, session_with_workbasket):
    """Test that MeasureForm.is_valid returns True when passed required fields
    and geographical_area and sid fields in cleaned data."""
    measure = factories.MeasureFactory.create()
    data = model_to_dict(measure)
    data["geo_area"] = "COUNTRY"
    data["country_region-geographical_area_country_or_region"] = data[
        "geographical_area"
    ]
    start_date = data["valid_between"].lower
    data.update(
        start_date_0=start_date.day,
        start_date_1=start_date.month,
        start_date_2=start_date.year,
    )
    with override_current_transaction(Transaction.objects.last()):
        form = forms.MeasureForm(
            data=data,
            initial={},
            instance=Measure.objects.first(),
            request=session_with_workbasket,
        )
        assert form.is_valid()
        assert (
            form.cleaned_data["geographical_area"].pk
            == data["country_region-geographical_area_country_or_region"]
        )
        assert form.cleaned_data["sid"] == measure.sid


@pytest.mark.parametrize("initial_option", [("ERGA_OMNES"), ("GROUP"), ("COUNTRY")])
def test_measure_form_initial_data_geo_area(
    initial_option,
    erga_omnes,
    session_with_workbasket,
):
    group = factories.GeographicalAreaFactory.create(area_code=AreaCode.GROUP)
    country = factories.GeographicalAreaFactory.create()
    choice_to_geo_area = {
        "ERGA_OMNES": erga_omnes,
        "GROUP": group,
        "COUNTRY": country,
    }
    geo_area_to_choice = {v: k for k, v in choice_to_geo_area.items()}
    measure = factories.MeasureFactory.create(
        geographical_area=choice_to_geo_area[initial_option],
    )
    data = model_to_dict(measure)
    start_date = data["valid_between"].lower
    data.update(
        start_date_0=start_date.day,
        start_date_1=start_date.month,
        start_date_2=start_date.year,
    )
    form = forms.MeasureForm(
        data=data,
        initial={},
        instance=Measure.objects.first(),
        request=session_with_workbasket,
    )
    assert form.initial["geo_area"] == geo_area_to_choice[measure.geographical_area]


def test_measure_form_cleaned_data_geo_exclusions_group(
    erga_omnes,
    session_with_workbasket,
):
    """Test that MeasureForm accepts geo_area form group data and returns
    excluded countries in cleaned data."""
    group = factories.GeographicalAreaFactory.create(area_code=AreaCode.GROUP)
    excluded_country1 = factories.GeographicalAreaFactory.create()
    excluded_country2 = factories.GeographicalAreaFactory.create()
    measure = factories.MeasureFactory.create(geographical_area=group)
    data = model_to_dict(measure)
    start_date = data["valid_between"].lower
    data.update(
        start_date_0=start_date.day,
        start_date_1=start_date.month,
        start_date_2=start_date.year,
    )
    exclusions_data = {
        "geo_area": "GROUP",
        "geographical_area_group-geographical_area_group": group.pk,
        "geo_group_exclusions_formset-0-geo_group_exclusion": excluded_country1.pk,
        "geo_group_exclusions_formset-1-geo_group_exclusion": excluded_country2.pk,
        "submit": "submit",
    }
    data.update(exclusions_data)
    with override_current_transaction(Transaction.objects.last()):
        form = forms.MeasureForm(
            data=data,
            initial=data,
            instance=Measure.objects.first(),
            request=session_with_workbasket,
        )
        assert form.is_valid()
        assert form.cleaned_data["exclusions"] == [excluded_country1, excluded_country2]


def test_measure_form_cleaned_data_geo_exclusions_erga_omnes(
    erga_omnes,
    session_with_workbasket,
):
    """Test that MeasureForm accepts geo_area form erga omnes data and returns
    excluded countries in cleaned data."""
    excluded_country1 = factories.GeographicalAreaFactory.create()
    excluded_country2 = factories.GeographicalAreaFactory.create()
    factories.GeographicalAreaFactory.create()
    measure = factories.MeasureFactory.create(geographical_area=erga_omnes)
    data = model_to_dict(measure)
    start_date = data["valid_between"].lower
    data.update(
        start_date_0=start_date.day,
        start_date_1=start_date.month,
        start_date_2=start_date.year,
    )
    exclusions_data = {
        "geo_area": "ERGA_OMNES",
        "erga_omnes_exclusions_formset-0-erga_omnes_exclusion": excluded_country1.pk,
        "erga_omnes_exclusions_formset-1-erga_omnes_exclusion": excluded_country2.pk,
        "submit": "submit",
    }
    data.update(exclusions_data)
    with override_current_transaction(Transaction.objects.last()):
        form = forms.MeasureForm(
            data=data,
            initial=data,
            instance=Measure.objects.first(),
            request=session_with_workbasket,
        )
        assert form.is_valid()
        assert form.cleaned_data["exclusions"] == [excluded_country1, excluded_country2]


def test_measure_start_date_validation_fail():
    valid_between = TaricDateRange(
        lower=datetime.date(2000, 1, 1),
        upper=datetime.date(2100, 1, 1),
    )
    selected_measures = factories.MeasureFactory.create_batch(
        3,
        valid_between=valid_between,
    )
    form = MeasureStartDateForm(
        data={
            "start_date_0": "01",
            "start_date_1": "01",
            "start_date_2": "2200",
        },
        selected_measures=selected_measures,
    )

    assert not form.is_valid()
    assert (
        "The start date cannot be after the end date: Start date 01/01/2200 does not start before 01/01/2100"
        in form.errors["__all__"]
    )


def test_measure_end_date_validation_fail():
    valid_between = TaricDateRange(
        lower=datetime.date(2000, 1, 1),
        upper=datetime.date(2100, 1, 1),
    )
    selected_measures = factories.MeasureFactory.create_batch(
        3,
        valid_between=valid_between,
    )
    form = MeasureEndDateForm(
        data={
            "end_date_0": "01",
            "end_date_1": "01",
            "end_date_2": "1999",
        },
        selected_measures=selected_measures,
    )

    assert not form.is_valid()
    assert (
        "The end date cannot be before the start date: Start date 01/01/2000 does not start before 01/01/1999"
        in form.errors["__all__"]
    )


def test_measure_forms_footnotes_valid():
    footnote = factories.FootnoteFactory.create()
    data = {
        "footnote": footnote.pk,
    }
    form = forms.MeasureFootnotesForm(data, prefix="")
    assert form.is_valid()
    assert form.cleaned_data["footnote"] == footnote


def test_measure_forms_footnotes_invalid_footnote_choice():
    data = {
        "footnote": "foo",
    }
    form = forms.MeasureFootnotesForm(data, prefix="")
    assert form.errors["footnote"] == [
        "Select a valid choice. That choice is not one of the available choices.",
    ]
    assert not form.is_valid()


def test_measure_forms_footnotes_invalid_duplicate_footnote():
    footnote = factories.FootnoteFactory.create()
    data = {
        "form-0-footnote": footnote.pk,
        "form-1-footnote": footnote.pk,
    }
    initial = [
        {
            "footnote": footnote.pk,
        },
        {
            "footnote": footnote.pk,
        },
    ]
    formset = forms.MeasureFootnotesFormSet(data, initial=initial)
    assert not formset.is_valid()
    assert (
        "The same footnote cannot be added more than once" in formset.non_form_errors()
    )


def measure_conditions_different_actions_data():
    condition_code1 = factories.MeasureConditionCodeFactory.create()
    action1, action2 = factories.MeasureActionFactory.create_batch(2)

    return {
        f"{MEASURE_CONDITIONS_FORMSET_PREFIX}-0-condition_code": condition_code1.pk,
        f"{MEASURE_CONDITIONS_FORMSET_PREFIX}-0-reference_price": "2%",
        f"{MEASURE_CONDITIONS_FORMSET_PREFIX}-0-action": action1.pk,
        f"{MEASURE_CONDITIONS_FORMSET_PREFIX}-0-applicable_duty": "8.80 % + 1.70 EUR / 100 kg",
        f"{MEASURE_CONDITIONS_FORMSET_PREFIX}-1-condition_code": condition_code1.pk,
        f"{MEASURE_CONDITIONS_FORMSET_PREFIX}-1-reference_price": "3%",
        f"{MEASURE_CONDITIONS_FORMSET_PREFIX}-1-action": action2.pk,
        f"{MEASURE_CONDITIONS_FORMSET_PREFIX}-1-applicable_duty": "8.80 % + 1.70 EUR / 100 kg",
    }


def measure_conditions_duplicate_price_data():
    condition_code1 = factories.MeasureConditionCodeFactory.create()
    action1 = factories.MeasureActionFactory.create()
    return {
        f"{MEASURE_CONDITIONS_FORMSET_PREFIX}-0-condition_code": condition_code1.pk,
        f"{MEASURE_CONDITIONS_FORMSET_PREFIX}-0-reference_price": "2%",
        f"{MEASURE_CONDITIONS_FORMSET_PREFIX}-0-action": action1.pk,
        f"{MEASURE_CONDITIONS_FORMSET_PREFIX}-0-applicable_duty": "8.80 % + 1.70 EUR / 100 kg",
        f"{MEASURE_CONDITIONS_FORMSET_PREFIX}-1-condition_code": condition_code1.pk,
        f"{MEASURE_CONDITIONS_FORMSET_PREFIX}-1-reference_price": "2%",
        f"{MEASURE_CONDITIONS_FORMSET_PREFIX}-1-action": action1.pk,
        f"{MEASURE_CONDITIONS_FORMSET_PREFIX}-1-applicable_duty": "8.80 % + 1.70 EUR / 100 kg",
    }


def measure_conditions_incorrect_order_data():
    condition_code1 = factories.MeasureConditionCodeFactory.create(code="A")
    condition_code2 = factories.MeasureConditionCodeFactory.create(code="B")
    action1, action2 = factories.MeasureActionFactory.create_batch(2)

    return {
        f"{MEASURE_CONDITIONS_FORMSET_PREFIX}-0-condition_code": condition_code2.pk,
        f"{MEASURE_CONDITIONS_FORMSET_PREFIX}-0-reference_price": "2%",
        f"{MEASURE_CONDITIONS_FORMSET_PREFIX}-0-action": action1.pk,
        f"{MEASURE_CONDITIONS_FORMSET_PREFIX}-1-condition_code": condition_code1.pk,
        f"{MEASURE_CONDITIONS_FORMSET_PREFIX}-1-reference_price": "3%",
        f"{MEASURE_CONDITIONS_FORMSET_PREFIX}-1-action": action2.pk,
    }


@pytest.mark.parametrize(
    ("data", "error_expected", "error_message"),
    (
        (
            measure_conditions_different_actions_data,
            True,
            "All conditions of the same condition code must have the same resulting action, except for the negative action code pair.",
        ),
        (
            measure_conditions_duplicate_price_data,
            True,
            "The same price cannot be added more than once to the same condition code.",
        ),
        (
            measure_conditions_incorrect_order_data,
            True,
            "All conditions codes must be added in alphabetical order.",
        ),
    ),
)
def test_measure_formset_conditions_invalid(
    data,
    error_expected,
    error_message,
    date_ranges,
    duty_sentence_parser,
):
    """Test for all formset level errors across the form in Measure
    conditions."""

    # setup
    data = data()
    # execution
    formset = forms.MeasureConditionsWizardStepFormSet(
        data,
        initial=unprefix_formset_data(MEASURE_CONDITIONS_FORMSET_PREFIX, data),
        form_kwargs={"measure_start_date": date_ranges.normal},
    )

    # validation
    if error_expected:
        assert not formset.is_valid()
        assert error_message in formset.non_form_errors()
    else:
        assert formset.is_valid()


def test_measure_formset_invalid_duplicate_certs(date_ranges, duty_sentence_parser):
    certificate = factories.CertificateFactory.create()
    code_with_certificate = factories.MeasureConditionCodeFactory(
        accepts_certificate=True,
    )
    action = factories.MeasureActionFactory.create()
    data = {
        f"{MEASURE_CONDITIONS_FORMSET_PREFIX}-0-condition_code": code_with_certificate.pk,
        f"{MEASURE_CONDITIONS_FORMSET_PREFIX}-0-required_certificate": certificate.pk,
        f"{MEASURE_CONDITIONS_FORMSET_PREFIX}-0-action": action.pk,
        f"{MEASURE_CONDITIONS_FORMSET_PREFIX}-0-applicable_duty": "8.80 % + 1.70 EUR / 100 kg",
        f"{MEASURE_CONDITIONS_FORMSET_PREFIX}-1-condition_code": code_with_certificate.pk,
        f"{MEASURE_CONDITIONS_FORMSET_PREFIX}-1-required_certificate": certificate.pk,
        f"{MEASURE_CONDITIONS_FORMSET_PREFIX}-1-action": action.pk,
        f"{MEASURE_CONDITIONS_FORMSET_PREFIX}-1-applicable_duty": "8.80 % + 1.70 EUR / 100 kg",
    }
    formset2 = forms.MeasureConditionsWizardStepFormSet(
        data,
        initial=unprefix_formset_data(MEASURE_CONDITIONS_FORMSET_PREFIX, data),
        prefix="",
        form_kwargs={"measure_start_date": date_ranges.normal},
    )
    with override_current_transaction(action.transaction):
        assert not formset2.is_valid()
        assert (
            "The same certificate cannot be added more than once to the same condition code."
            in formset2.non_form_errors()
        )


def test_measure_formset_conditions_action_field_queryset(
    date_ranges,
):
    """Tests measure actions select field for create & edit measure conditons
    Create measure conditions should not return negative action codes While Edit
    measure conditions should return all aciton codes."""
    (
        positive_action,
        negative_action,
        single_action,
    ) = factories.MeasureActionFactory.create_batch(3)

    factories.MeasureActionPairFactory(
        positive_action=positive_action,
        negative_action=negative_action,
    )

    form = forms.MeasureConditionsWizardStepForm(
        data={},
        prefix=MEASURE_CONDITIONS_FORMSET_PREFIX,
        measure_start_date=date_ranges.normal,
        instance=None,
    )

    assert form
    assert positive_action in form["action"].field.queryset
    assert single_action in form["action"].field.queryset
    assert negative_action not in form["action"].field.queryset

    edit_form = forms.MeasureConditionsForm(
        data={},
        prefix=MEASURE_CONDITIONS_FORMSET_PREFIX,
        instance=None,
    )

    assert edit_form
    assert positive_action in edit_form["action"].field.queryset
    assert single_action in edit_form["action"].field.queryset
    assert negative_action in edit_form["action"].field.queryset


@pytest.mark.parametrize(
    "commodities_data, conditions_data, expected_valid",
    [
        ([{"duties": "123%"}], [{"applicable_duty": ""}], True),
        ([{"duties": ""}], [{"applicable_duty": "321%"}], True),
        ([{"duties": ""}], [{"applicable_duty": ""}], False),
    ],
)
def test_measure_review_form_validates_components_applicability_mandatory(
    commodities_data,
    conditions_data,
    expected_valid,
):
    """Test that form validates at least one duty is specified on either a
    commodity or a condition where component is mandatory for measure type."""
    measure_type = factories.MeasureTypeFactory.create(
        measure_component_applicability_code=ApplicabilityCode.MANDATORY,
    )
    form = forms.MeasureReviewForm(
        data={},
        measure_type=measure_type,
        commodities_data=commodities_data,
        conditions_data=conditions_data,
    )
    assert form.is_valid() == expected_valid
    if not expected_valid:
        assert (
            f"You must specify at least one duty on either a commodity or a condition for measure type {measure_type}"
            in form.errors["__all__"]
        )


def test_measure_review_form_validates_components_applicability_exclusivity(
    measure_type,
):
    """Test that the form is invalid when a duty has been specified on both a
    commodity and a condition."""
    form = forms.MeasureReviewForm(
        data={},
        measure_type=measure_type,
        commodities_data=[{"duties": "123%"}],
        conditions_data=[{"applicable_duty": "321%"}],
    )
    assert not form.is_valid()
    assert (
        "A duty cannot be specified on both commodities and conditions"
        in form.errors["__all__"]
    )<|MERGE_RESOLUTION|>--- conflicted
+++ resolved
@@ -9,8 +9,6 @@
 from common.models.utils import override_current_transaction
 from common.tests import factories
 from common.util import TaricDateRange
-from common.validators import ApplicabilityCode
-from geo_areas import constants
 from geo_areas.validators import AreaCode
 from measures import forms
 from measures.forms import MEASURE_COMMODITIES_FORMSET_PREFIX
@@ -163,7 +161,7 @@
 
 def test_measure_forms_geo_area_valid_data_erga_omnes(erga_omnes):
     data = {
-        f"{GEO_AREA_FORM_PREFIX}-geo_area": constants.GeoAreaType.ERGA_OMNES,
+        f"{GEO_AREA_FORM_PREFIX}-geo_area": forms.GeoAreaType.ERGA_OMNES,
     }
     with override_current_transaction(Transaction.objects.last()):
         form = forms.MeasureGeographicalAreaForm(
@@ -180,7 +178,7 @@
     geo_area2 = factories.GeographicalAreaFactory.create()
     formset_prefix = "erga_omnes_exclusions_formset"
     data = {
-        f"{GEO_AREA_FORM_PREFIX}-geo_area": constants.GeoAreaType.ERGA_OMNES,
+        f"{GEO_AREA_FORM_PREFIX}-geo_area": forms.GeoAreaType.ERGA_OMNES,
         "erga_omnes_exclusions_formset-0-erga_omnes_exclusion": geo_area1.pk,
         "erga_omnes_exclusions_formset-1-erga_omnes_exclusion": geo_area2.pk,
         "erga_omnes_exclusions_formset-__prefix__-erga_omnes_exclusion": "",
@@ -209,7 +207,7 @@
     FormSet.is_valid()."""
     geo_area1 = factories.GeographicalAreaFactory.create()
     data = {
-        f"{GEO_AREA_FORM_PREFIX}-geo_area": constants.GeoAreaType.ERGA_OMNES,
+        f"{GEO_AREA_FORM_PREFIX}-geo_area": forms.GeoAreaType.ERGA_OMNES,
         "erga_omnes_exclusions_formset-0-erga_omnes_exclusion": geo_area1.pk,
         "erga_omnes_exclusions_formset-0-DELETE": "1",
         "submit": "submit",
@@ -232,7 +230,7 @@
     geo_group = factories.GeographicalAreaFactory.create(area_code=AreaCode.GROUP)
     geo_area1 = factories.GeographicalAreaFactory.create()
     data = {
-        f"{GEO_AREA_FORM_PREFIX}-geo_area": constants.GeoAreaType.GROUP,
+        f"{GEO_AREA_FORM_PREFIX}-geo_area": forms.GeoAreaType.GROUP,
         f"{GEO_AREA_FORM_PREFIX}-geographical_area_group": geo_group.pk,
         "geo_group_exclusions_formset-0-geo_group_exclusion": geo_area1.pk,
         "submit": "submit",
@@ -258,7 +256,7 @@
     geo_area1 = factories.GeographicalAreaFactory.create()
     geo_group = factories.GeographicalAreaFactory.create(area_code=AreaCode.GROUP)
     data = {
-        f"{GEO_AREA_FORM_PREFIX}-geo_area": constants.GeoAreaType.GROUP,
+        f"{GEO_AREA_FORM_PREFIX}-geo_area": forms.GeoAreaType.GROUP,
         "geographical_area_group-geographical_area_group": geo_group.pk,
         "geo_group_exclusions_formset-0-geo_group_exclusion": geo_area1.pk,
         "geo_group_exclusions_formset-0-DELETE": "1",
@@ -283,11 +281,7 @@
     FormSet.is_valid()."""
     geo_area1 = factories.GeographicalAreaFactory.create()
     data = {
-<<<<<<< HEAD
-        "geo_area": constants.GeoAreaType.ERGA_OMNES,
-=======
         "geo_area": forms.GeoAreaType.ERGA_OMNES,
->>>>>>> f47e7b53
         "erga_omnes_exclusions_formset-__prefix__-erga_omnes_exclusion": geo_area1.pk,
         "erga_omnes_exclusions_formset-ADD": "1",
         "submit": "submit",
@@ -304,7 +298,7 @@
 def test_measure_forms_geo_area_valid_data_geo_group(erga_omnes):
     geo_group = factories.GeographicalAreaFactory.create(area_code=AreaCode.GROUP)
     data = {
-        f"{GEO_AREA_FORM_PREFIX}-geo_area": constants.GeoAreaType.GROUP,
+        f"{GEO_AREA_FORM_PREFIX}-geo_area": forms.GeoAreaType.GROUP,
         f"{GEO_AREA_FORM_PREFIX}-geographical_area_group": geo_group.pk,
         "submit": "submit",
     }
@@ -323,7 +317,7 @@
     geo_area1 = factories.GeographicalAreaFactory.create()
     geo_area2 = factories.GeographicalAreaFactory.create()
     data = {
-        f"{GEO_AREA_FORM_PREFIX}-geo_area": constants.GeoAreaType.COUNTRY,
+        f"{GEO_AREA_FORM_PREFIX}-geo_area": forms.GeoAreaType.COUNTRY,
         "country_region_formset-0-geographical_area_country_or_region": geo_area1.pk,
         "country_region_formset-1-geographical_area_country_or_region": geo_area2.pk,
         "submit": "submit",
@@ -350,7 +344,7 @@
     geo_area1 = factories.GeographicalAreaFactory.create()
     geo_area2 = factories.GeographicalAreaFactory.create()
     data = {
-        f"{GEO_AREA_FORM_PREFIX}-geo_area": constants.GeoAreaType.COUNTRY,
+        f"{GEO_AREA_FORM_PREFIX}-geo_area": forms.GeoAreaType.COUNTRY,
         "country_region_formset-0-geographical_area_country_or_region": geo_area1.pk,
         "country_region_formset-1-geographical_area_country_or_region": geo_area2.pk,
         "country_region_formset-DELETE": "on",
@@ -375,7 +369,7 @@
     FormSet.is_valid()."""
     geo_area1 = factories.GeographicalAreaFactory.create()
     data = {
-        f"{GEO_AREA_FORM_PREFIX}-geo_area": constants.GeoAreaType.COUNTRY,
+        f"{GEO_AREA_FORM_PREFIX}-geo_area": forms.GeoAreaType.COUNTRY,
         "country_region_formset-0-geographical_area_country_or_region": geo_area1.pk,
         "country_region_formset-ADD": "1",
         "submit": "submit",
@@ -393,7 +387,7 @@
     """Test that GeoGroupForm raises a field required error when null value is
     passed to geographical_area_group field."""
     data = {
-        f"{GEO_AREA_FORM_PREFIX}-geo_area": constants.GeoAreaType.GROUP,
+        f"{GEO_AREA_FORM_PREFIX}-geo_area": forms.GeoAreaType.GROUP,
         "geographical_area-geographical_area_group": None,
         "submit": "submit",
     }
@@ -412,7 +406,7 @@
     whose area_code is not AreaCode.GROUP."""
     geo_area1 = factories.GeographicalAreaFactory.create(area_code=AreaCode.REGION)
     data = {
-        f"{GEO_AREA_FORM_PREFIX}-geo_area": constants.GeoAreaType.GROUP,
+        f"{GEO_AREA_FORM_PREFIX}-geo_area": forms.GeoAreaType.GROUP,
         "geographical_area-geographical_area_group": geo_area1.pk,
         "submit": "submit",
     }
@@ -434,7 +428,7 @@
     [
         (
             {
-                f"{GEO_AREA_FORM_PREFIX}-geo_area": constants.GeoAreaType.COUNTRY,
+                f"{GEO_AREA_FORM_PREFIX}-geo_area": forms.GeoAreaType.COUNTRY,
                 "country_region_formset-0-geographical_area_country_or_region": "",
                 "submit": "submit",
             },
@@ -598,28 +592,6 @@
     assert error_message in form.errors["commodity"]
 
 
-<<<<<<< HEAD
-def test_measure_forms_commodity_and_duties_form_duties_not_permitted():
-    """Test that form is invalid when a duty is specified on a commodity but not
-    permitted for measure type."""
-    measure_type = factories.MeasureTypeFactory.create(
-        measure_component_applicability_code=ApplicabilityCode.NOT_PERMITTED,
-    )
-    form = forms.MeasureCommodityAndDutiesForm(
-        data={"duties": "123%"},
-        prefix="",
-        measure_type=measure_type,
-    )
-
-    assert not form.is_valid()
-    assert (
-        f"Duties cannot be added to a commodity for measure type {measure_type}"
-        in form.errors["duties"]
-    )
-
-
-=======
->>>>>>> f47e7b53
 @pytest.mark.parametrize(
     "data",
     [
@@ -930,25 +902,6 @@
         assert "Enter a valid duty sentence." in form.errors["applicable_duty"]
 
 
-def test_measure_forms_conditions_wizard_applicable_duty_not_permitted():
-    """Test that form is invalid when a duty is specified on a condition but not
-    permitted for measure type."""
-    measure_type = factories.MeasureTypeFactory.create(
-        measure_component_applicability_code=ApplicabilityCode.NOT_PERMITTED,
-    )
-    form = forms.MeasureConditionsWizardStepForm(
-        data={"applicable_duty": "123%"},
-        prefix="",
-        measure_type=measure_type,
-    )
-
-    assert not form.is_valid()
-    assert (
-        f"Duties cannot be added to a condition for measure type {measure_type}"
-        in form.errors["applicable_duty"]
-    )
-
-
 def test_measure_forms_conditions_clears_unneeded_certificate(date_ranges):
     """Tests that MeasureConditionsForm removes certificates that are not
     expected by the measure condition code."""
@@ -1300,7 +1253,7 @@
         (
             measure_conditions_different_actions_data,
             True,
-            "All conditions of the same condition code must have the same resulting action, except for the negative action code pair.",
+            "All conditions of the same condition code must have the same resulting action.",
         ),
         (
             measure_conditions_duplicate_price_data,
@@ -1371,12 +1324,9 @@
         )
 
 
-def test_measure_formset_conditions_action_field_queryset(
+def test_measure_formset_conditions_field_queryset(
     date_ranges,
 ):
-    """Tests measure actions select field for create & edit measure conditons
-    Create measure conditions should not return negative action codes While Edit
-    measure conditions should return all aciton codes."""
     (
         positive_action,
         negative_action,
@@ -1398,65 +1348,4 @@
     assert form
     assert positive_action in form["action"].field.queryset
     assert single_action in form["action"].field.queryset
-    assert negative_action not in form["action"].field.queryset
-
-    edit_form = forms.MeasureConditionsForm(
-        data={},
-        prefix=MEASURE_CONDITIONS_FORMSET_PREFIX,
-        instance=None,
-    )
-
-    assert edit_form
-    assert positive_action in edit_form["action"].field.queryset
-    assert single_action in edit_form["action"].field.queryset
-    assert negative_action in edit_form["action"].field.queryset
-
-
-@pytest.mark.parametrize(
-    "commodities_data, conditions_data, expected_valid",
-    [
-        ([{"duties": "123%"}], [{"applicable_duty": ""}], True),
-        ([{"duties": ""}], [{"applicable_duty": "321%"}], True),
-        ([{"duties": ""}], [{"applicable_duty": ""}], False),
-    ],
-)
-def test_measure_review_form_validates_components_applicability_mandatory(
-    commodities_data,
-    conditions_data,
-    expected_valid,
-):
-    """Test that form validates at least one duty is specified on either a
-    commodity or a condition where component is mandatory for measure type."""
-    measure_type = factories.MeasureTypeFactory.create(
-        measure_component_applicability_code=ApplicabilityCode.MANDATORY,
-    )
-    form = forms.MeasureReviewForm(
-        data={},
-        measure_type=measure_type,
-        commodities_data=commodities_data,
-        conditions_data=conditions_data,
-    )
-    assert form.is_valid() == expected_valid
-    if not expected_valid:
-        assert (
-            f"You must specify at least one duty on either a commodity or a condition for measure type {measure_type}"
-            in form.errors["__all__"]
-        )
-
-
-def test_measure_review_form_validates_components_applicability_exclusivity(
-    measure_type,
-):
-    """Test that the form is invalid when a duty has been specified on both a
-    commodity and a condition."""
-    form = forms.MeasureReviewForm(
-        data={},
-        measure_type=measure_type,
-        commodities_data=[{"duties": "123%"}],
-        conditions_data=[{"applicable_duty": "321%"}],
-    )
-    assert not form.is_valid()
-    assert (
-        "A duty cannot be specified on both commodities and conditions"
-        in form.errors["__all__"]
-    )+    assert negative_action not in form["action"].field.queryset