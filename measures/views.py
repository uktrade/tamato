--- conflicted
+++ resolved
@@ -976,22 +976,21 @@
         serializable_data = self.all_serializable_form_data()
         serializable_form_kwargs = self.all_serializable_form_kwargs()
 
-<<<<<<< HEAD
         measures_bulk_creator = MeasuresBulkCreator.objects.create(
             form_data=serializable_data,
             form_kwargs=serializable_form_kwargs,
             current_transaction=get_current_transaction(),
         )
         bulk_create_measures.delay(measures_bulk_creator.pk)
-        # TODO: redirect from summary page to done page.
+        # TODO:
+        # - check whether there are actions on the master branch to apply at
+        #   this point, or on the Celery side of measure creation. (The current
+        #   user is assigned to the measures workbasket, but is that redundant?)
+        # - Redirect from summary page to done page.
 
     def all_serializable_form_data(self) -> Dict:
         """
         Returns serializable data for all wizard steps.
-=======
-        created_measures = self.create_measures(cleaned_data)
-        created_measures[0].transaction.workbasket.assign_to_user(self.request.user)
->>>>>>> 867eda2d
 
         This is a re-implementation of
         MeasureCreateWizard.get_all_cleaned_data(), but using self.data after
