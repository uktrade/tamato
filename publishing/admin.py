--- conflicted
+++ resolved
@@ -116,25 +116,16 @@
     list_display = (
         "id",
         "envelope_id",
-<<<<<<< HEAD
         "processing_state",
         "packaged_workbasket_id",
         "workbasket_id",
-=======
-        "packagedworkbaskets_processing_state",
-        "packagedworkbaskets_workbasket_id",
         "published_to_tariffs_api",
->>>>>>> 33e8c335
         "deleted",
     )
     list_filter = (
         EnvelopeDeletedFilter,
-<<<<<<< HEAD
         EnvelopeProcessingStateFilter,
-=======
-        CustomEnvelopeProcessingStateFilter,
         "published_to_tariffs_api",
->>>>>>> 33e8c335
     )
 
     def processing_state(self, obj):
