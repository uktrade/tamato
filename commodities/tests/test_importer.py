--- conflicted
+++ resolved
@@ -709,10 +709,6 @@
 )
 def test_sync_indent_node_end_dates_on_indent_import(
     run_xml_import,
-<<<<<<< HEAD
-    mocked_responses,
-=======
->>>>>>> b1e32247
     current_indent_start_date,
     imported_indent_start_date,
     curent_node_end_date,
@@ -758,7 +754,6 @@
         assert current_node.valid_between.upper == curent_node_end_date
 
     imported_node = imported_indent.nodes.first()
-<<<<<<< HEAD
     assert imported_node.valid_between.upper == imported_node_end_date
 
 
@@ -790,7 +785,4 @@
     reports = CommodityChangeReports(workbasket)
     affected_measures = reports.affected_measures
     affected_measures_sids = [m.sid for m in affected_measures]
-    assert future_measure in affected_measures_sids
-=======
-    assert imported_node.valid_between.upper == imported_node_end_date
->>>>>>> b1e32247
+    assert future_measure in affected_measures_sids