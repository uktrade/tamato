from datetime import datetime
from typing import Self

from django.conf import settings
from django.contrib import admin
from django.contrib.auth import get_user_model
from django.db import models
from django.db import transaction
from django.db.models import OuterRef
from django.db.models import Q
from django.db.models import Subquery
from django.urls import reverse
from django.utils.timezone import make_aware
from django_fsm import FSMField
from django_fsm import transition

from common.models.mixins import TimestampedMixin
from common.models.mixins import WithSignalManagerMixin
from common.models.mixins import WithSignalQuerysetMixin

User = get_user_model()


class ProgressState(models.TextChoices):
    TO_DO = "TO_DO", "To do"
    IN_PROGRESS = "IN_PROGRESS", "In progress"
    DONE = "DONE", "Done"


class TaskManager(WithSignalManagerMixin, models.Manager):
    pass


class TaskQueryset(WithSignalQuerysetMixin, models.QuerySet):
    def non_workflow(self) -> "TaskQueryset":
        """Return a queryset of standalone Task instances that are not part of a
        workflow and are not subtasks."""
        return self.filter(
            models.Q(parent_task__isnull=True)
            & models.Q(taskitem__isnull=True)
            & models.Q(taskworkflow__isnull=True),
        )

    def workflow_summary(self) -> "TaskQueryset":
        """
        Return a queryset of summary Task instances of TaskWorkflows, i.e. those
        with a non-null related_name=taskworkflow.

        Summary Task instances are never subtasks.
        """
        return self.filter(
            models.Q(taskworkflow__isnull=False),
        )

    def top_level(self) -> "TaskQueryset":
        """
        Return a queryset of Task instances that are not subtasks and are
        either:
        1. Stand-alone Task instances that are not part of a Workflow tasks
        2. Workflow.summary_task instances.

        The intent is to provide a top-level filtering of Task instances,
        permitting a combined at-a-glance view of Tasks and Workflow instances.
        """
        return self.filter(
            (models.Q(taskitem__isnull=True) | models.Q(taskworkflow__isnull=False))
            & models.Q(parent_task__isnull=True),
        )

    def parents(self):
        """Returns a queryset of tasks who do not have subtasks linked to
        them."""
        return self.filter(
            models.Q(parent_task=None),
        )

    def subtasks(self):
        """Returns a queryset of tasks who have parent tasks linked to them."""
        return self.exclude(models.Q(parent_task=None))

    def incomplete(self):
        """Returns a queryset of tasks excluding those marked as complete."""
        return self.exclude(progress_state__name=ProgressState.DONE)

    def not_assigned_workflow(self):
        """Returns a queryset of summary Task instances that have never been assigned
        - with no associated TaskAssignee at all."""
        return self.filter(
            assignees__isnull=True,
        )

    def assigned(self):
        """Return the queryset of `Task` instances that have currently active
        assignees."""
        return self.filter(
            Q(assignees__isnull=False) & Q(assignees__unassigned_at__isnull=True),
        )

    def not_assigned(self):
        """
        Return the queryset of `Task` instances that currently have no active
        assignees. That is, they have either:

        - never had an assignee, or
        - had assignees, but they have now been unassigned.
        """
        active_assignees = TaskAssignee.objects.filter(unassigned_at__isnull=True)
        return self.exclude(assignees__in=active_assignees)

    def actively_assigned_to(self, user):
        """Returns a queryset of `Task` instances that have `user` currently
        assigned to them."""
        return self.filter(
            Q(assignees__user=user) & Q(assignees__unassigned_at__isnull=True),
        )

    def with_latest_assignees(self):
        """
        Returns a queryset of tasks annotated with the first_name of the most
        recent active TaskAssignee assigned to the Task.

        This allows for alphabetical ordering by Task assignee first_name
        """
        latest_assignees = TaskAssignee.objects.filter(
            task=OuterRef("pk"),
            unassigned_at__isnull=True,
        ).values("user__first_name")

        return self.annotate(assigned_user=Subquery(latest_assignees[:1]))


class TaskBase(TimestampedMixin):
    """Abstract model mixin containing model fields common to TaskTemplate and
    Task models."""

    class Meta:
        abstract = True

    title = models.CharField(max_length=255)
    description = models.TextField()
    category = models.ForeignKey(
        "Category",
        blank=True,
        null=True,
        on_delete=models.PROTECT,
    )


class Task(TaskBase):
    progress_state = FSMField(
        default=ProgressState.TO_DO,
        choices=ProgressState.choices,
        db_index=True,
        protected=True,
    )
    parent_task = models.ForeignKey(
        "self",
        blank=True,
        null=True,
        on_delete=models.CASCADE,
        related_name="subtasks",
    )
    workbasket = models.ForeignKey(
        "workbaskets.WorkBasket",
        blank=True,
        null=True,
        on_delete=models.PROTECT,
        related_name="tasks",
    )
    creator = models.ForeignKey(
        settings.AUTH_USER_MODEL,
        null=True,
        on_delete=models.PROTECT,
        related_name="created_tasks",
    )

    objects = TaskManager.from_queryset(TaskQueryset)()

    class Meta(TaskBase.Meta):
        abstract = False
        ordering = ["id"]

    @property
    def has_automation(self) -> bool:
        """Return True if this task has an associated Automation instance, False
        otherwise."""
        return hasattr(self, "automation")

    @property
    @admin.display(boolean=True)
    def is_subtask(self) -> bool:
        return bool(self.parent_task)

    @property
    def is_summary_task(self) -> bool:
        return hasattr(self, "taskworkflow")

    def get_current_assignee(self) -> "TaskAssignee":
        """Returns the currently active`TaskAssignee` instance associated to
        this `Task` instance."""
        try:
            return self.assignees.assigned().get()
        except TaskAssignee.DoesNotExist:
            return TaskAssignee.objects.none()

<<<<<<< HEAD
    @transition(
        field=progress_state,
        source=[ProgressState.TO_DO, ProgressState.DONE],
        target=ProgressState.IN_PROGRESS,
    )
    def in_progress(self):
        """Mark a task as in progress."""

    @transition(
        field=progress_state,
        source=[ProgressState.TO_DO, ProgressState.IN_PROGRESS],
        target=ProgressState.DONE,
    )
    def done(self):
        """Mark a task as done."""

    @transition(
        field=progress_state,
        source=[ProgressState.DONE, ProgressState.IN_PROGRESS],
        target=ProgressState.TO_DO,
    )
    def to_do(self):
        """Mark a task as to do."""
=======
    def get_workflow(self):
        """Return this task's TaskWorkflow instance if it has one, or otherwise
        returns None."""
        if self.is_summary_task:
            return self.taskworkflow
        elif hasattr(self, "taskitem"):
            return self.taskitem.workflow
        return None

    def __repr__(self):
        return f"{self.__class__}(pk={self.pk}, name={self.title})"
>>>>>>> 07e9daf6

    def __str__(self):
        return self.title

    def get_url(self, action: str = "detail"):
        if action == "detail":
            return reverse("workflow:task-ui-detail", kwargs={"pk": self.pk})

        return "#NOT-IMPLEMENTED"


class Category(models.Model):
    name = models.CharField(
        max_length=255,
        unique=True,
    )

    class Meta:
        ordering = ["name"]
        verbose_name_plural = "categories"

    def __str__(self):
        return self.name


class TaskAssigneeManager(WithSignalManagerMixin, models.Manager):
    pass


class TaskAssigneeQueryset(WithSignalQuerysetMixin, models.QuerySet):
    def assigned(self):
        return self.exclude(unassigned_at__isnull=False)

    def unassigned(self):
        return self.exclude(unassigned_at__isnull=True)

    def workbasket_workers(self):
        return self.filter(
            assignment_type=TaskAssignee.AssignmentType.WORKBASKET_WORKER,
        )

    def workbasket_reviewers(self):
        return self.filter(
            assignment_type=TaskAssignee.AssignmentType.WORKBASKET_REVIEWER,
        )


class TaskAssignee(TimestampedMixin):
    """
    Model used to assocate Task instances with one or more Users.

    The original intent was to associate two mandatory user roles to a workbasket:
    - Worker who creates data in the workbasket - instances have
      `assignment_type = AssignmentType.WORKBASKET_WORKER`
    - Reviewer of workbasket data - instances have
      `assignment_type = AssignmentType.WORKBASKET_REVIEWER`

    In retrospect, these users should be assigned directly to the workbasket,
    not via a Task, which includes an unnecessary level of indirection.

    Current Task management introduces AssignmentType.GENERAL. TaskAssignee
    instances with
      `assignment_type = AssignmentType.GENERAL`
    are actual task assignments, rather than the legacy approach to assigning
    users to worker or reviewer roles.

    Workbasket and new task assignment should be separated by introducing a new
    Django Model, say, WorkBasketAssignee, and old assignments should be
    migrated to instances of the new, replacement model.

        class WorkBasketAssignee(TimestampedMixin):
            class AssignmentType(models.TextChoices):
                WORKBASKET_WORKER = "WORKBASKET_WORKER", "Workbasket worker"
                WORKBASKET_REVIEWER = "WORKBASKET_REVIEWER", "Workbasket reviewer"

            workbasket = models.ForeignKey(
                WorkBasket,
                blank=True,
                null=True,
                on_delete=models.CASCADE,
                related_name="workbasketassignees",
            )
            user = models.ForeignKey(
                settings.AUTH_USER_MODEL,
                on_delete=models.PROTECT,
                related_name="assigned_to",
            )
            assignment_type = models.CharField(
                choices=AssignmentType.choices,
                max_length=50,
            )
            unassigned_at = models.DateTimeField(
                auto_now=False,
                blank=True,
                null=True,
            )

            @property
            def is_assigned(self) -> bool:
                return True if not self.unassigned_at else False

            @classmethod
            def unassign_user(cls, user, workbasket) -> bool:
                try:
                    assignment = cls.objects.get(user=user, workbasket=workbasket)
                except cls.DoesNotExist:
                    return False

                if assignment.unassigned_at:
                    return False

                with transaction.atomic():
                    assignment.unassigned_at = make_aware(datetime.now())
                    assignment.save(update_fields=["unassigned_at"])
                    return True

    AssignmentType can then be stripped from TaskAssignee, since there'll only
    be one type of assignee against tasks.
    """

    class AssignmentType(models.TextChoices):
        WORKBASKET_WORKER = "WORKBASKET_WORKER", "Workbasket worker"
        WORKBASKET_REVIEWER = "WORKBASKET_REVIEWER", "Workbasket reviewer"
        GENERAL = "GENERAL", "General"

    user = models.ForeignKey(
        settings.AUTH_USER_MODEL,
        on_delete=models.PROTECT,
        related_name="assigned_to",
    )
    assignment_type = models.CharField(
        choices=AssignmentType.choices,
        max_length=50,
    )
    task = models.ForeignKey(
        Task,
        on_delete=models.CASCADE,
        editable=False,
        related_name="assignees",
    )
    unassigned_at = models.DateTimeField(
        auto_now=False,
        blank=True,
        null=True,
    )

    objects = TaskAssigneeManager.from_queryset(TaskAssigneeQueryset)()

    def __str__(self):
        return (
            f"User: {self.user} ({self.assignment_type}), " f"Task ID: {self.task.id}"
        )

    @property
    def is_assigned(self):
        return True if not self.unassigned_at else False

    @classmethod
    def unassign_user(cls, user, task, instigator) -> bool:
        """Unassigns the user from the given task by setting the
        TaskAssignee.unassigned_at field."""
        from tasks.signals import set_current_instigator

        try:
            assignment = cls.objects.assigned().get(user=user, task=task)
            set_current_instigator(instigator)
            with transaction.atomic():
                assignment.unassigned_at = make_aware(datetime.now())
                assignment.save(update_fields=["unassigned_at"])
            return True
        except cls.DoesNotExist:
            return False

    @classmethod
    def assign_user(cls, user, task: Task, instigator) -> Self:
        """Assigns a new user to the given task and unassigns the current
        assignee if one exists."""
        from tasks.signals import set_current_instigator

        set_current_instigator(instigator)

        current_assignee = task.get_current_assignee()

        if current_assignee:
            if current_assignee.user == user:
                return TaskAssignee.objects.none()

            cls.unassign_user(
                user=current_assignee.user,
                task=task,
                instigator=instigator,
            )

        return cls.objects.create(
            task=task,
            user=user,
            assignment_type=cls.AssignmentType.GENERAL,
        )


class Comment(TimestampedMixin):
    author = models.ForeignKey(
        settings.AUTH_USER_MODEL,
        on_delete=models.PROTECT,
        editable=False,
        related_name="authored_comments",
    )
    content = models.TextField(
        max_length=1000 * 5,  # Max words * average character word length.
    )
    task = models.ForeignKey(
        Task,
        on_delete=models.CASCADE,
        editable=False,
        related_name="comments",
    )<|MERGE_RESOLUTION|>--- conflicted
+++ resolved
@@ -203,7 +203,6 @@
         except TaskAssignee.DoesNotExist:
             return TaskAssignee.objects.none()
 
-<<<<<<< HEAD
     @transition(
         field=progress_state,
         source=[ProgressState.TO_DO, ProgressState.DONE],
@@ -227,7 +226,7 @@
     )
     def to_do(self):
         """Mark a task as to do."""
-=======
+
     def get_workflow(self):
         """Return this task's TaskWorkflow instance if it has one, or otherwise
         returns None."""
@@ -239,7 +238,6 @@
 
     def __repr__(self):
         return f"{self.__class__}(pk={self.pk}, name={self.title})"
->>>>>>> 07e9daf6
 
     def __str__(self):
         return self.title
