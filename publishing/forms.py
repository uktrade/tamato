--- conflicted
+++ resolved
@@ -1,20 +1,50 @@
 from crispy_forms_gds.helper import FormHelper
-<<<<<<< HEAD
+from crispy_forms_gds.layout import HTML
 from crispy_forms_gds.layout import Div
-from crispy_forms_gds.layout import HTML
 from crispy_forms_gds.layout import Field
 from crispy_forms_gds.layout import Fluid
 from crispy_forms_gds.layout import Layout
 from crispy_forms_gds.layout import Size
 from crispy_forms_gds.layout import Submit
 from django import forms
+from django.forms import ModelForm
 
 from common.forms import DateInputFieldFixed
 from common.forms import DescriptionHelpBox
 from publishing import models
 
 
-class PackagedWorkBasketCreateForm(forms.ModelForm):
+class LoadingReportForm(ModelForm):
+    class Meta:
+        model = models.LoadingReport
+        fields = ("report_file", "comment")
+
+    def __init__(self, *args, **kwargs):
+        super().__init__(*args, **kwargs)
+
+        self.helper = FormHelper(self)
+        self.helper.label_size = Size.SMALL
+        self.helper.legend_size = Size.SMALL
+        self.helper.layout = Layout(
+            Field("report_file"),
+            Field.textarea("comment", rows=5),
+            HTML.warning("Submitting this form sends a notification email to users."),
+            Submit(
+                "submit",
+                "Submit",
+                data_module="govuk-button",
+                data_prevent_double_click="true",
+            ),
+        )
+
+        self.fields["report_file"].label = "Loading report file"
+        self.fields["comment"].label = "Comments"
+
+
+class PackagedWorkBasketCreateForm(ModelForm):
+    class Meta:
+        model = models.PackagedWorkBasket
+        fields = ("theme", "description", "eif", "embargo", "jira_url")
 
     theme = forms.CharField(
         label="Theme",
@@ -24,7 +54,10 @@
 
     description = forms.CharField(
         label="Note",
-        help_text="Add your notes here. You may enter HTML formatting if required. See the guide below for more information.",
+        help_text=(
+            "Add your notes here. You may enter HTML formatting if required. "
+            "See the guide below for more information."
+        ),
         widget=forms.Textarea,
         required=False,
     )
@@ -47,22 +80,6 @@
         widget=forms.TextInput,
         required=True,
     )
-=======
-from crispy_forms_gds.layout import HTML
-from crispy_forms_gds.layout import Field
-from crispy_forms_gds.layout import Layout
-from crispy_forms_gds.layout import Size
-from crispy_forms_gds.layout import Submit
-from django.forms import ModelForm
-
-from publishing import models
-
-
-class LoadingReportForm(ModelForm):
-    class Meta:
-        model = models.LoadingReport
-        fields = ("report_file", "comment")
->>>>>>> e0af3793
 
     def __init__(self, *args, **kwargs):
         super().__init__(*args, **kwargs)
@@ -71,7 +88,6 @@
         self.helper.label_size = Size.SMALL
         self.helper.legend_size = Size.SMALL
         self.helper.layout = Layout(
-<<<<<<< HEAD
             Field.text("theme", field_width=Fluid.TWO_THIRDS),
             Field.textarea("description", rows=5),
             DescriptionHelpBox(),
@@ -80,34 +96,20 @@
             Field.text("jira_url", field_width=Fluid.TWO_THIRDS),
             Div(
                 HTML(
-                    '<span class="govuk-warning-text__icon" aria-hidden="true">!</span>'
+                    '<span class="govuk-warning-text__icon" aria-hidden="true">!</span>',
                 ),
                 HTML(
-                    '<strong class="govuk-warning-text__text"><span class="govuk-warning-text__assistive">Warning</span>The workbasket will be added to the queue ready to send to CDS.</strong>'
+                    '<strong class="govuk-warning-text__text">'
+                    '<span class="govuk-warning-text__assistive">Warning</span>'
+                    "The workbasket will be added to the queue ready to send to CDS."
+                    "</strong>",
                 ),
-                css_class= "govuk-warning-text",
+                css_class="govuk-warning-text",
             ),
             Submit(
                 "submit",
                 "Add to queue",
-=======
-            Field("report_file"),
-            Field.textarea("comment", rows=5),
-            HTML.warning("Submitting this form sends a notification email to users."),
-            Submit(
-                "submit",
-                "Submit",
->>>>>>> e0af3793
                 data_module="govuk-button",
                 data_prevent_double_click="true",
             ),
-        )
-
-<<<<<<< HEAD
-    class Meta:
-        model = models.PackagedWorkBasket
-        fields = ("theme", "description", "eif", "embargo", "jira_url")
-=======
-        self.fields["report_file"].label = "Loading report file"
-        self.fields["comment"].label = "Comments"
->>>>>>> e0af3793
+        )