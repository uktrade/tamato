import datetime

import pytest
from bs4 import BeautifulSoup
from django.core.exceptions import ValidationError
from django.urls import reverse

from common.models.transactions import Transaction
from common.models.utils import override_current_transaction
from common.tests import factories
from common.util import TaricDateRange
from geo_areas.models import GeographicalArea
from quotas import forms
from quotas import validators

pytestmark = pytest.mark.django_db


def test_update_quota_form_safeguard_invalid(session_request_with_workbasket):
    """When a QuotaOrderNumber with the category safeguard is edited the
    category cannot be changed."""
    quota = factories.QuotaOrderNumberFactory.create(
        category=validators.QuotaCategory.SAFEGUARD,
    )
    data = {
        "category": validators.QuotaCategory.WTO.value,
        "start_date_0": 1,
        "start_date_1": 1,
        "start_date_2": 2000,
    }
    with override_current_transaction(quota.transaction):
        form = forms.QuotaUpdateForm(
            data=data,
            instance=quota,
            request=session_request_with_workbasket,
            initial={},
            geo_area_options=[],
            existing_origins=[],
        )
        assert not form.is_valid()
        assert forms.SAFEGUARD_HELP_TEXT in form.errors["category"]


def test_update_quota_form_safeguard_disabled(session_request_with_workbasket):
    """When a QuotaOrderNumber with the category safeguard is edited the
    category cannot be changed."""
    quota = factories.QuotaOrderNumberFactory.create(
        category=validators.QuotaCategory.SAFEGUARD,
    )
    data = {
        # if the widget is disabled the data is not submitted
        "start_date_0": 1,
        "start_date_1": 1,
        "start_date_2": 2000,
    }
    with override_current_transaction(quota.transaction):
        form = forms.QuotaUpdateForm(
            data=data,
            instance=quota,
            request=session_request_with_workbasket,
            initial={},
            geo_area_options=[],
            existing_origins=[],
        )
        assert form.is_valid()
        assert quota.category == validators.QuotaCategory.SAFEGUARD


def test_update_quota_form_safeguard_disabled(client_with_current_workbasket):
    """When a QuotaOrderNumber with the category safeguard is edited the
    category cannot be changed and the form field is disabled."""
    quota = factories.QuotaOrderNumberFactory.create(
        category=validators.QuotaCategory.SAFEGUARD,
    )
    response = client_with_current_workbasket.get(
        reverse("quota-ui-edit", kwargs={"sid": quota.sid}),
    )
    html = response.content.decode(response.charset)
    soup = BeautifulSoup(html, "html.parser")
    assert "disabled" in soup.find(id="id_category").attrs.keys()


def test_quota_definition_errors(date_ranges):
    quota_definition = factories.QuotaDefinitionFactory.create(
        valid_between=date_ranges.big_no_end,
    )
    measurement_unit = factories.MeasurementUnitFactory()

    data = {
        "start_date_0": date_ranges.normal.lower.day,
        "start_date_1": date_ranges.normal.lower.month,
        "start_date_2": date_ranges.normal.lower.year,
        "end_date_0": date_ranges.normal.upper.day,
        "end_date_1": date_ranges.normal.upper.month,
        "end_date_2": date_ranges.normal.upper.year,
        "description": "Lorem ipsum.",
        "volume": "foo",
        "initial_volume": "bar",
        "measurement_unit": measurement_unit.pk,
        "measurement_unit_qualifier": "",
        "quota_critical_threshold": "foo",
        "quota_critical": "",
    }

    tx = Transaction.objects.last()

    def check_error_messages(form):
        assert not form.is_valid()
        assert form.errors["volume"][0] == "Volume must be a number"
        assert form.errors["initial_volume"][0] == "Initial volume must be a number"
        assert (
            form.errors["quota_critical_threshold"][0]
            == "Critical threshold must be a number"
        )
        assert form.errors["quota_critical"][0] == "Critical state must be set"

    with override_current_transaction(tx):
        form = forms.QuotaDefinitionUpdateForm(data=data, instance=quota_definition)
        check_error_messages(form)

    with override_current_transaction(tx):
        form = forms.QuotaDefinitionCreateForm(data=data)
        check_error_messages(form)


def test_quota_definition_volume_validation(date_ranges):
    quota_definition = factories.QuotaDefinitionFactory.create(
        valid_between=date_ranges.big_no_end,
    )
    measurement_unit = factories.MeasurementUnitFactory()

    data = {
        "start_date_0": date_ranges.normal.lower.day,
        "start_date_1": date_ranges.normal.lower.month,
        "start_date_2": date_ranges.normal.lower.year,
        "end_date_0": date_ranges.normal.upper.day,
        "end_date_1": date_ranges.normal.upper.month,
        "end_date_2": date_ranges.normal.upper.year,
        "description": "Lorem ipsum.",
        "volume": "600.000",
        "initial_volume": "500.000",
        "measurement_unit": measurement_unit.pk,
        "measurement_unit_qualifier": "",
        "quota_critical_threshold": "90",
        "quota_critical": "False",
    }

    tx = Transaction.objects.last()

    with override_current_transaction(tx):
        form = forms.QuotaDefinitionUpdateForm(data=data, instance=quota_definition)
        assert not form.is_valid()
        assert (
            form.errors["__all__"][0]
            == "Current volume cannot be higher than initial volume"
        )

    with override_current_transaction(tx):
        form = forms.QuotaDefinitionCreateForm(data=data)
        assert not form.is_valid()
        assert (
            form.errors["__all__"][0]
            == "Current volume cannot be higher than initial volume"
        )


def test_quota_update_react_form_cleaned_data(session_request_with_workbasket):
    quota = factories.QuotaOrderNumberFactory.create()
    geo_group = factories.GeoGroupFactory.create()
    area_1 = factories.GeographicalMembershipFactory.create(geo_group=geo_group).member
    area_2 = factories.GeographicalMembershipFactory.create(geo_group=geo_group).member
    area_3 = factories.GeographicalMembershipFactory.create(geo_group=geo_group).member
    # create geo area group with members to be excluded
    data = {
        "category": quota.category,
        "start_date_0": 1,
        "start_date_1": 1,
        "start_date_2": 2000,
        "end_date_0": 1,
        "end_date_1": 1,
        "end_date_2": 2010,
        "origins-0-geographical_area": quota.quotaordernumberorigin_set.first().geographical_area.pk,
        "origins-0-start_date_0": 1,
        "origins-0-start_date_1": 1,
        "origins-0-start_date_2": 2000,
        "origins-0-end_date_0": 1,
        "origins-0-end_date_1": 1,
        "origins-0-end_date_2": 2010,
        "origins-0-exclusions-0-geographical_area": area_1.pk,
        "origins-0-exclusions-1-geographical_area": area_2.pk,
        "submit": "Save",
    }
<<<<<<< HEAD
    with override_current_transaction(quota.transaction):
=======

    tx = Transaction.objects.last()

    with override_current_transaction(tx):
>>>>>>> c913202f
        geo_area_options = (
            GeographicalArea.objects.all()
            .prefetch_related("descriptions")
            .with_latest_description()
            .as_at_today_and_beyond()
            .order_by("description")
        )
        existing_origins = (
            quota.quotaordernumberorigin_set.current().with_latest_geo_area_description()
        )
        form = forms.QuotaUpdateForm(
            data=data,
            instance=quota,
            initial={},
            request=session_request_with_workbasket,
            geo_area_options=geo_area_options,
            existing_origins=existing_origins,
        )
        assert form.is_valid()

        assert "valid_between" in form.cleaned_data["origins"][0].keys()
        assert "exclusions" in form.cleaned_data["origins"][0].keys()
        assert "geographical_area" in form.cleaned_data["origins"][0].keys()

        assert form.cleaned_data["origins"][0]["valid_between"] == TaricDateRange(
            datetime.date(2000, 1, 1),
            datetime.date(2010, 1, 1),
        )

        assert (
            form.cleaned_data["origins"][0]["geographical_area"]
            == quota.quotaordernumberorigin_set.first().geographical_area
        )

        assert len(form.cleaned_data["origins"][0]["exclusions"]) == 2


@pytest.mark.parametrize(
    "field_name, error",
    [
        ("some_field", "There is a problem"),
        ("some_field", ValidationError("There is a problem")),
        (None, {"some_field": "There is a problem"}),
    ],
)
def test_quota_update_add_extra_error(
    field_name,
    error,
    session_request_with_workbasket,
):
    quota = factories.QuotaOrderNumberFactory.create()
    data = {
        "category": quota.category,
        "start_date_0": 1,
        "start_date_1": 1,
        "start_date_2": 2000,
        "submit": "Save",
    }
    with override_current_transaction(quota.transaction):
        geo_area_options = (
            GeographicalArea.objects.all()
            .prefetch_related("descriptions")
            .with_latest_description()
            .as_at_today_and_beyond()
            .order_by("description")
        )
        existing_origins = (
            quota.quotaordernumberorigin_set.current().with_latest_geo_area_description()
        )
        form = forms.QuotaUpdateForm(
            data=data,
            instance=quota,
            initial={},
            request=session_request_with_workbasket,
            geo_area_options=geo_area_options,
            existing_origins=existing_origins,
        )
        form.add_extra_error(field_name, error)

        assert "There is a problem" in form.errors["some_field"]


def test_quota_update_add_extra_error_type_error(session_request_with_workbasket):
    quota = factories.QuotaOrderNumberFactory.create()
    data = {
        "category": quota.category,
        "start_date_0": 1,
        "start_date_1": 1,
        "start_date_2": 2000,
        "submit": "Save",
    }
    with override_current_transaction(quota.transaction):
        geo_area_options = (
            GeographicalArea.objects.all()
            .prefetch_related("descriptions")
            .with_latest_description()
            .as_at_today_and_beyond()
            .order_by("description")
        )
        existing_origins = (
            quota.quotaordernumberorigin_set.current().with_latest_geo_area_description()
        )
        form = forms.QuotaUpdateForm(
            data=data,
            instance=quota,
            initial={},
            request=session_request_with_workbasket,
            geo_area_options=geo_area_options,
            existing_origins=existing_origins,
        )
        with pytest.raises(TypeError):
            form.add_extra_error(
                "a_field",
                {"some_field": "Error", "some_other_field": "Error"},
            )<|MERGE_RESOLUTION|>--- conflicted
+++ resolved
@@ -190,14 +190,10 @@
         "origins-0-exclusions-1-geographical_area": area_2.pk,
         "submit": "Save",
     }
-<<<<<<< HEAD
-    with override_current_transaction(quota.transaction):
-=======
 
     tx = Transaction.objects.last()
 
     with override_current_transaction(tx):
->>>>>>> c913202f
         geo_area_options = (
             GeographicalArea.objects.all()
             .prefetch_related("descriptions")
