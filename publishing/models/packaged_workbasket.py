import logging
from datetime import datetime

from django.conf import settings
from django.core.exceptions import ObjectDoesNotExist
from django.db.models import PROTECT
from django.db.models import SET_NULL
from django.db.models import CharField
from django.db.models import DateField
from django.db.models import DateTimeField
from django.db.models import F
from django.db.models import ForeignKey
from django.db.models import Manager
from django.db.models import Max
from django.db.models import PositiveSmallIntegerField
from django.db.models import Q
from django.db.models import QuerySet
from django.db.models import TextField
from django.db.models import URLField
from django.db.models import Value
from django.db.models.functions import Coalesce
from django.db.transaction import atomic
from django.urls import reverse
from django_fsm import FSMField
from django_fsm import transition

from common.models.mixins import TimestampedMixin
from notifications.models import NotificationLog
from notifications.tasks import send_emails
from publishing.models.decorators import refresh_after
from publishing.models.decorators import save_after
from publishing.models.decorators import skip_notifications_if_disabled
from publishing.models.state import ProcessingState
from publishing.tasks import schedule_create_xml_envelope_file
from workbaskets.models import WorkBasket
from workbaskets.validators import WorkflowStatus

logger = logging.getLogger(__name__)

# Decorators


<<<<<<< HEAD
=======
def save_after(func):
    """
    Decorator used to save PackagedWorkBaskert instances after a state
    transition.

    This ensures a transitioned instance is always saved, which is necessary due
    to the DB updates that occur as part of a transition.
    """

    @atomic
    def inner(self, *args, **kwargs):
        result = func(self, *args, **kwargs)
        self.save()
        return result

    return inner


def refresh_after(func):
    """
    Decorator used to refresh the PackagedWorkBasket instance after a state
    transition.

    This ensures a transitioned instance is always reload, which is necessary
    when another action may update the packaged workbasket for example when a
    CrownDependenciesEnvelope is created.
    """

    @atomic
    def inner(self, *args, **kwargs):
        result = func(self, *args, **kwargs)
        self.refresh_from_db()
        return result

    return inner


>>>>>>> cdb02c3b
def pop_top_after(func):
    """
    Call pop_top() on an instance.

    This is mainly to allow a state transition to complete before pop_top() is
    called.
    """

    def inner(self, *args, **kwargs):
        result = func(self, *args, **kwargs)
        self.pop_top()
        return result

    return inner


def create_api_publishing_envelope_on_success(func):
    """Decorator used to wrap processing_succeeded processing_state transition
    functions in order to create the API Publishing envelope when they've
    completed."""

    def inner(self, *args, **kwargs):
        result = func(self, *args, **kwargs)
        # access self
        if not PackagedWorkBasket.objects.currently_processing():
            PackagedWorkBasket.create_api_publishing_envelope()
        return result

    return inner


def create_envelope_on_completed_processing(func):
    """Decorator used to wrap processing_succeeded and processing_failed
    processing_state transition functions in order to create the next envelope
    when they've completed."""

    def inner(self, *args, **kwargs):
        result = func(self, *args, **kwargs)
        if not PackagedWorkBasket.objects.currently_processing():
            PackagedWorkBasket.create_envelope_for_top()
        return result

    return inner


def create_envelope_on_new_top(func):
    """
    Decorator used to wrap functions that may change the top-most
    PackagedWorkBasket.

    When a when the top-most instance is changed and no other PackagedWorkBasket
    is being processed (i.e. having processing state CURRENTLY_PROCESSING) then
    this decorator will schedule envelope creation for the new top-most
    instance.
    """

    def inner(self, *args, **kwargs):
        if PackagedWorkBasket.objects.currently_processing():
            # Envelopes are only generated when nothing is currently being
            # processed, so just execute the wrapped function and then return.
            return func(self, *args, **kwargs)

        top_before = PackagedWorkBasket.objects.get_top_awaiting()

        result = func(self, *args, **kwargs)

        top_after = PackagedWorkBasket.objects.get_top_awaiting()
        if top_before != top_after:
            # Deletes the envelope created for the previous packaged workbasket
            # Deletes from s3 and the Envelope model, nulls reference in packaged workbasket
            top_before.refresh_from_db()
            if top_before.envelope:
                top_before.envelope.delete_envelope()
                top_before.envelope.save()
                top_before.envelope = None
                top_before.save()
            PackagedWorkBasket.create_envelope_for_top()

        return result

    return inner


# Exceptions
class PackagedWorkBasketDuplication(Exception):
    pass


class PackagedWorkBasketInvalidCheckStatus(Exception):
    pass


class PackagedWorkBasketInvalidQueueOperation(Exception):
    pass


class PackagedWorkBasketManager(Manager):
    @atomic
    def create(self, workbasket: WorkBasket, **kwargs):
        """Create a new instance, associating with workbasket."""
        if workbasket.status in WorkflowStatus.unchecked_statuses():
            raise PackagedWorkBasketInvalidCheckStatus(
                "Unable to create PackagedWorkBasket from WorkBasket instance "
                f"({workbasket}) due to unchecked {workbasket.status} status.",
            )

        packaged_work_baskets = PackagedWorkBasket.objects.all_queued().filter(
            workbasket=workbasket,
        )
        if packaged_work_baskets.exists():
            raise PackagedWorkBasketDuplication(
                f"Unable to create PackagedWorkBasket from {workbasket} since "
                "it is already packaged and actively queued - "
                f"{packaged_work_baskets}.",
            )

        position = (
            PackagedWorkBasket.objects.aggregate(
                out=Coalesce(
                    Max("position"),
                    Value(0),
                ),
            )["out"]
            + 1
        )

        new_obj = super().create(workbasket=workbasket, position=position, **kwargs)

        # If this instance is created at queue position 1 and no other
        # PackagedWorkBasket is being processed then schedule envelope creation.
        # See `publishing.tasks.create_xml_envelope_file()` for details.
        if (
            not PackagedWorkBasket.objects.currently_processing()
            and new_obj == PackagedWorkBasket.objects.get_top_awaiting()
        ):
            schedule_create_xml_envelope_file(
                packaged_work_basket=new_obj,
                notify_when_done=True,
                seconds_delay=1,
            )

        return new_obj


class PackagedWorkBasketQuerySet(QuerySet):
    def awaiting_processing(self) -> "PackagedWorkBasketQuerySet":
        """Return all PackagedWorkBasket instances whose processing_state is set
        to AWAITING_PROCESSING."""
        return self.filter(processing_state=ProcessingState.AWAITING_PROCESSING)

    def currently_processing(self) -> "PackagedWorkBasket":
        """
        Returns a single PackagedWorkBasket instance if one currently has a
        processing_state of CURRENTLY_PROCESSING.

        If no instance has a processing_state of CURRENTLY_PROCESSING, then None
        is returned.
        """
        try:
            return self.get(
                processing_state=ProcessingState.CURRENTLY_PROCESSING,
            )
        except ObjectDoesNotExist:
            return None

    def all_queued(self) -> "PackagedWorkBasketQuerySet":
        """Return all PackagedWorkBasket instances whose processing_state is one
        of the actively queued / non-completed states."""
        return self.filter(
            processing_state__in=ProcessingState.queued_states(),
        )

    def completed_processing(self) -> "PackagedWorkBasketQuerySet":
        """Return all PackagedWorkBasket instances whose processing_state is one
        of the completed processing states."""
        return self.filter(
            processing_state__in=ProcessingState.completed_processing_states(),
        )

    def max_position(self) -> int:
        """Return the maxium position value of any PackagedWorkBasket
        instance."""
        return PackagedWorkBasket.objects.aggregate(out=Max("position"))["out"]

    def get_top_awaiting(self):
        """Return the top-most (position 1) PackagedWorkBasket instance with
        processing_state ProcessingState.AWAITING_PROCESSING, else None if there
        there are no such instances."""
        top = self.filter(
            processing_state=ProcessingState.AWAITING_PROCESSING,
            position=1,
        )
        return top.first() if top else None

    def get_next_unpublished_to_api(self) -> "PackagedWorkBasket":
        """Return the next packaged work basket (ordered by
        envelope__envelope_id) that is successfully process and does not have a
        published to api envelope."""
        unpublished = self.filter(
            Q(
                processing_state=ProcessingState.SUCCESSFULLY_PROCESSED,
                crown_dependencies_envelope__isnull=True,
                # Filters out older envelopes that do not have a crown_dependencies_envelope
                envelope__published_to_tariffs_api__isnull=True,
            ),
        ).order_by("envelope__envelope_id")
        return unpublished.first() if unpublished else None


class PackagedWorkBasket(TimestampedMixin):
    """
    Encapsulates state and behaviour of a WorkBasket on its journey through the
    packaging process.

    A PackagedWorkBasket must be queued, in priority order, allowing HMRC users
    to pick only the top-most instance when attempting a CDS ingestion. In order
    for a workbasket to be submitted for packaging it must have a complete and
    successful set of rules checks and its status must be QUEUED, indicating
    that it has passed through the review process.
    """

    class Meta:
        ordering = ["position"]
        verbose_name_plural = "packaged workbaskets"
        permissions = [
            ("manage_packaging_queue", "Can manage the packaging queue"),
            ("consume_from_packaging_queue", "Can consume from the packaging queue"),
        ]

    objects: PackagedWorkBasketQuerySet = PackagedWorkBasketManager.from_queryset(
        PackagedWorkBasketQuerySet,
    )()

    workbasket = ForeignKey(
        "workbaskets.WorkBasket",
        on_delete=PROTECT,
        editable=False,
    )
    position = PositiveSmallIntegerField(
        db_index=True,
        editable=False,
    )
    """
    Position 1 is the top position, ready for processing.

    An instance that is being processed or has been processed has its position
    value set to 0.
    """
    envelope = ForeignKey(
        "publishing.Envelope",
        null=True,
        on_delete=SET_NULL,
        editable=False,
        related_name="packagedworkbaskets",
    )
    crown_dependencies_envelope = ForeignKey(
        "publishing.CrownDependenciesEnvelope",
        null=True,
        on_delete=SET_NULL,
        editable=False,
        related_name="packagedworkbaskets",
    )
    processing_state = FSMField(
        default=ProcessingState.AWAITING_PROCESSING,
        choices=ProcessingState.choices,
        db_index=True,
        protected=True,
        editable=False,
    )
    processing_started_at = DateTimeField(
        null=True,
        blank=True,
        default=None,
    )
    """The date and time at which processing_state transitioned to
    CURRENTLY_PROCESSING."""
    loading_report = ForeignKey(
        "publishing.LoadingReport",
        null=True,
        on_delete=PROTECT,
        editable=False,
        related_name="packagedworkbaskets",
    )
    """The report file associated with an attempt (either successful or failed)
    to process / load the associated workbasket's envelope file."""
    theme = CharField(
        max_length=255,
    )
    description = TextField(
        blank=True,
    )
    eif = DateField(
        null=True,
        blank=True,
        help_text="For Example, 27 3 2008",
    )
    """
    The enter into force date determines when changes should go live in CDS.

    A file will need to be ingested by CDS on the day before this. If left,
    blank CDS will ingest the file immediately.
    """
    embargo = CharField(
        blank=True,
        null=True,
        max_length=255,
    )
    """The date until which CDS prevents envelope from being displayed after
    ingestion."""
    jira_url = URLField(
        help_text="Insert Tops Jira ticket link",
    )
    """URL linking the packaged workbasket with a ticket on the Tariff
    Operations (TOPS) project's Jira board."""
    create_envelope_task_id = CharField(
        max_length=50,
        null=True,
        blank=True,
        unique=True,
    )
    """
    ID of Celery task used to generate this instance's associated envelope.

    Its necessary to set null=True (unusually for CharField) in order to support
    the unique=True attribute.
    """

    @property
    def has_envelope(self):
        """Conditional check for if the packaged workbasket has an evnvelope."""
        return self.envelope and self.envelope.xml_file and not self.envelope.deleted

    @classmethod
    def create_envelope_for_top(cls):
        """Schedule the envelope generation process for the top-most (position
        1) instance."""
        top = cls.objects.get_top_awaiting()
        if top:
            schedule_create_xml_envelope_file(
                packaged_work_basket=top,
                notify_when_done=True,
                seconds_delay=1,
            )
        else:
            logger.info(
                "Attempted to schedule top for envelope creation, but no top "
                "exists.",
            )

    @classmethod
    def create_api_publishing_envelope(cls):
        """Class method for the packaged workbasket that will trigger the next
        available packaged workbasket which is Successfully processed and does
        not have a CrownDependenciesEnvelope."""
        unpublished = cls.objects.get_next_unpublished_to_api()
        if unpublished:
            from publishing import models as publishing_models

            crown_dependencies_envelope = (
                publishing_models.CrownDependenciesEnvelope.objects.create(
                    packaged_work_basket=unpublished,
                )
            )
            unpublished.crown_dependencies_envelope = crown_dependencies_envelope
            unpublished.save()
        else:
            logger.info(
                "Attempted to create CrownDependenciesEnvelope, but no unpublished, successfully "
                "packaged workbasket exists.",
            )

    # processing_state transition management.

    def begin_processing_condition_at_position_1(self) -> bool:
        """Django FSM condition: Instance must be at position 1 in order to
        complete the begin_processing transition to CURRENTLY_PROCESSING."""

        return self.position == 1

    def begin_processing_condition_no_instances_currently_processing(self) -> bool:
        """Django FSM condition: No other instance is currently being processed
        in order to complete the begin_processing and transition this instance
        to CURRENTLY_PROCESSING."""

        return not PackagedWorkBasket.objects.currently_processing()

    @pop_top_after
    @save_after
    @transition(
        field=processing_state,
        source=ProcessingState.AWAITING_PROCESSING,
        target=ProcessingState.CURRENTLY_PROCESSING,
        conditions=[
            begin_processing_condition_at_position_1,
            begin_processing_condition_no_instances_currently_processing,
        ],
        custom={"label": "Begin processing"},
    )
    def begin_processing(self):
        """
        Start processing a PackagedWorkBasket.

        Only a single instance may have its `processing_state` set to
        CURRENTLY_PROCESSING. This is to avoid an otherwise intractable CDS
        envelope sequencing issue that results from a CDS contiguous envelope
        numbering requirement - CDS failed envelope IDs must be recycled and
        therefore CDS envelope processing must complete to establish the correct
        next envelope ID.

        A successful transition also sets the instance's position to 0.

        Because transitioning processing_state can update the position of
        multiple instances it's necessary for this method to perform a save()
        operation upon successful transitions.
        """
        self.processing_started_at = datetime.now()
        self.save()

    @refresh_after
    @create_api_publishing_envelope_on_success
    @create_envelope_on_completed_processing
    @save_after
    @transition(
        field=processing_state,
        source=ProcessingState.CURRENTLY_PROCESSING,
        target=ProcessingState.SUCCESSFULLY_PROCESSED,
        custom={"label": "Processing succeeded"},
    )
    def processing_succeeded(self):
        """
        Processing completed with a successful outcome.

        Because transitioning processing_state can update the position of
        multiple instances it's necessary for this method to perform a save()
        operation upon successful transitions.
        """
        self.workbasket.cds_confirmed()
        self.workbasket.save()
        self.notify_processing_succeeded()

    @create_envelope_on_completed_processing
    @save_after
    @transition(
        field=processing_state,
        source=ProcessingState.CURRENTLY_PROCESSING,
        target=ProcessingState.FAILED_PROCESSING,
        custom={"label": "Processing failed"},
    )
    def processing_failed(self):
        """
        Processing completed with a failed outcome.

        Because transitioning processing_state can update the position of
        multiple instances it's necessary for this method to perform a save()
        operation upon successful transitions.
        """
        self.workbasket.cds_error()
        self.workbasket.save()
        self.notify_processing_failed()

    @save_after
    @transition(
        field=processing_state,
        source=ProcessingState.AWAITING_PROCESSING,
        target=ProcessingState.ABANDONED,
        custom={"label": "Abandon"},
    )
    def abandon(self):
        """
        Abandon an instance before any processing attempt has been made.

        Because transitioning processing_state can update the position of
        multiple instances it's necessary for this method to perform a save()
        operation upon successful transitions.
        """
        self.remove_from_queue()
        self.workbasket.dequeue()
        self.workbasket.save()

    @atomic
    def refresh_from_db(self, using=None, fields=None):
        """Reload instance from database but avoid writing to
        self.processing_state directly in order to avoid the exception
        'AttributeError: Direct processing_state modification is not allowed.'
        """
        if fields is None:
            refresh_state = True
            fields = [f.name for f in self._meta.concrete_fields]
        else:
            refresh_state = "processing_state" in fields

        fields_without_state = [f for f in fields if f != "processing_state"]

        super().refresh_from_db(using=using, fields=fields_without_state)

        if refresh_state:
            new_state = (
                type(self)
                .objects.only("processing_state")
                .get(pk=self.pk)
                .processing_state
            )
            self._meta.get_field("processing_state").set_state(self, new_state)

    # Notification management.

    @skip_notifications_if_disabled
    def notify_ready_for_processing(self):
        """
        Notify users that an envelope is ready to download and process.

        This requires that the envelope has been generated and saved and is
        therefore normally called when the process for doing that has completed
        (see `publishing.tasks.create_xml_envelope_file()`).
        """
        eif = "Immediately"
        if self.eif:
            eif = self.eif.strftime("%d/%m/%Y")

        personalisation = {
            "envelope_id": self.envelope.envelope_id,
            "description": self.description,
            "download_url": (
                settings.BASE_SERVICE_URL + reverse("publishing:envelope-queue-ui-list")
            ),
            "theme": self.theme,
            "eif": eif,
            "embargo": self.embargo if self.embargo else "None",
            "jira_url": self.jira_url,
        }

        send_emails.delay(
            template_id=settings.READY_FOR_CDS_TEMPLATE_ID,
            personalisation=personalisation,
            email_type="packaging",
        )

    def notify_processing_completed(self, template_id):
        """
        Notify users that envelope processing has completed (accepted or
        rejected) for this instance.

        `template_id` should be the ID of the Notify email template of either
        the successfully processed email or failed processing.
        """
        loading_report_message = "Loading report: No loading report was provided."
        if self.loading_report.file:
            loading_report_message = f"Loading report: {self.loading_report.file_name}"

        personalisation = {
            "envelope_id": self.envelope.envelope_id,
            "transaction_count": self.workbasket.transactions.count(),
            "loading_report_message": loading_report_message,
            "comments": self.loading_report.comments,
        }

        send_emails.delay(
            template_id=template_id,
            personalisation=personalisation,
            email_type="packaging",
        )

    @skip_notifications_if_disabled
    def notify_processing_succeeded(self):
        """Notify users that envelope processing has succeeded (i.e. the
        associated envelope was correctly ingested into HMRC systems)."""

        self.notify_processing_completed(settings.CDS_ACCEPTED_TEMPLATE_ID)

    @skip_notifications_if_disabled
    def notify_processing_failed(self):
        """Notify users that envelope processing has failed (i.e. HMRC systems
        rejected this instance's associated envelope file)."""

        self.notify_processing_completed(settings.CDS_REJECTED_TEMPLATE_ID)

    @property
    def cds_notified_notification_log(self) -> NotificationLog:
        """
        NotificationLog instance created when HMRC are notified of an instance's
        envelope being ready for processing by CDS.

        None if there is no NotificationLog instance associated with this
        PackagedWorkBasket instance.
        """
        # TODO: Apply correct lookup when .packaged_work_basket is available.
        # return NotificationLog.objects.filter(packaged_work_basket=self).last()
        return NotificationLog.objects.last() if self.position == 1 else None

    # Queue management.

    @atomic
    @create_envelope_on_new_top
    def pop_top(self) -> "PackagedWorkBasket":
        """
        Pop the top-most instance, shuffling all remaining queued instances
        (with `state` AWAITING_PROCESSING) up one position.

        Management of the popped instance's `processing_state` is not altered by
        this function and should be managed separately by the caller.
        """
        if self.position != 1:
            raise PackagedWorkBasketInvalidQueueOperation(
                "Unable to pop instance at position {self.position} in queue "
                "because it is not at position 1.",
            )

        PackagedWorkBasket.objects.filter(position__gt=0).update(
            position=F("position") - 1,
        )
        self.refresh_from_db()

        return self

    @atomic
    @create_envelope_on_new_top
    def remove_from_queue(self) -> "PackagedWorkBasket":
        """
        Remove instance from the queue, shuffling all successive queued
        instances (with `state` AWAITING_PROCESSING) up one position.

        Management of the queued instance's `processing_state` is not altered by
        this function and should be managed separately by the caller.
        """
        if self.position == 0:
            raise PackagedWorkBasketInvalidQueueOperation(
                "Unable to remove instance with a position value of 0 from "
                "queue because 0 indicates that it is not a queue member.",
            )

        current_position = self.position
        self.position = 0
        self.save()

        PackagedWorkBasket.objects.filter(position__gt=current_position).update(
            position=F("position") - 1,
        )
        self.refresh_from_db()

        return self

    @atomic
    @create_envelope_on_new_top
    def promote_to_top_position(self) -> "PackagedWorkBasket":
        """Promote the instance to the top position of the package processing
        queue so that it occupies position 1."""

        if self.position == 1:
            return self

        position = self.position

        PackagedWorkBasket.objects.filter(
            Q(position__gte=1) & Q(position__lt=position),
        ).update(position=F("position") + 1)

        self.position = 1
        self.save()

        return self

    @atomic
    @create_envelope_on_new_top
    def promote_position(self) -> "PackagedWorkBasket":
        """Promote the instance by one position up the package processing
        queue."""

        if self.position == 1:
            return

        obj_to_swap = PackagedWorkBasket.objects.get(position=self.position - 1)
        obj_to_swap.position += 1
        self.position -= 1
        PackagedWorkBasket.objects.bulk_update(
            [self, obj_to_swap],
            ["position"],
        )
        self.refresh_from_db()

        return self

    @atomic
    @create_envelope_on_new_top
    def demote_position(self) -> "PackagedWorkBasket":
        """Demote the instance by one position down the package processing
        queue."""

        if self.position == PackagedWorkBasket.objects.max_position():
            return

        obj_to_swap = PackagedWorkBasket.objects.get(position=self.position + 1)
        obj_to_swap.position -= 1
        self.position += 1
        PackagedWorkBasket.objects.bulk_update(
            [self, obj_to_swap],
            ["position"],
        )
        self.refresh_from_db()

        return self<|MERGE_RESOLUTION|>--- conflicted
+++ resolved
@@ -40,46 +40,6 @@
 # Decorators
 
 
-<<<<<<< HEAD
-=======
-def save_after(func):
-    """
-    Decorator used to save PackagedWorkBaskert instances after a state
-    transition.
-
-    This ensures a transitioned instance is always saved, which is necessary due
-    to the DB updates that occur as part of a transition.
-    """
-
-    @atomic
-    def inner(self, *args, **kwargs):
-        result = func(self, *args, **kwargs)
-        self.save()
-        return result
-
-    return inner
-
-
-def refresh_after(func):
-    """
-    Decorator used to refresh the PackagedWorkBasket instance after a state
-    transition.
-
-    This ensures a transitioned instance is always reload, which is necessary
-    when another action may update the packaged workbasket for example when a
-    CrownDependenciesEnvelope is created.
-    """
-
-    @atomic
-    def inner(self, *args, **kwargs):
-        result = func(self, *args, **kwargs)
-        self.refresh_from_db()
-        return result
-
-    return inner
-
-
->>>>>>> cdb02c3b
 def pop_top_after(func):
     """
     Call pop_top() on an instance.
