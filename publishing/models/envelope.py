--- conflicted
+++ resolved
@@ -79,7 +79,7 @@
 
 class EnvelopeManager(Manager):
     @atomic
-    def create(self, packaged_work_basket, **kwargs):
+    def create(self, packaged_work_basket: PackagedWorkBasket, **kwargs) -> "Envelope":
         """
         Create a new instance, from the packaged workbasket at the front of the
         queue.
@@ -111,14 +111,14 @@
 
 
 class EnvelopeQuerySet(QuerySet):
-    def deleted(self):
+    def deleted(self) -> "EnvelopeQuerySet":
         """Filter in only those Envelope instances that have either a `deleted`
         attribute of `True` or no valid `xml_file` attribute (i.e. None)."""
         return self.filter(
             Q(deleted=True) | Q(xml_file=""),
         )
 
-    def non_deleted(self):
+    def non_deleted(self) -> "EnvelopeQuerySet":
         """Filter in only those Envelope instances that have both a `deleted`
         attribute of `False` and a valid `xml_file` attribute (i.e. not
         None)."""
@@ -126,9 +126,6 @@
             Q(deleted=False) & ~Q(xml_file=""),
         )
 
-<<<<<<< HEAD
-    def for_year(self, year: Optional[int] = None):
-=======
     def successfully_validated(self) -> "EnvelopeQuerySet":
         """Filter in only those Envelope instances against which a successful
         validation check has been performed."""
@@ -137,7 +134,6 @@
         )
 
     def for_year(self, year: Optional[int] = None) -> "EnvelopeQuerySet":
->>>>>>> fbbe5a87
         """
         Return all envelopes for a year, defaulting to this year.
 
@@ -153,7 +149,17 @@
             "envelope_id",
         )
 
-    def processed(self):
+    def last_envelope_for_year(self, year=None) -> "Envelope":
+        """"""
+        return (
+            Envelope.objects.for_year(year)
+            .filter(
+                packagedworkbaskets__processing_state=ProcessingState.SUCCESSFULLY_PROCESSED,
+            )
+            .last()
+        )
+
+    def processed(self) -> "EnvelopeQuerySet":
         return self.filter(
             Q(
                 packagedworkbaskets__processing_state=ProcessingState.SUCCESSFULLY_PROCESSED,
@@ -163,22 +169,22 @@
             ),
         )
 
-    def unprocessed(self):
+    def unprocessed(self) -> "EnvelopeQuerySet":
         return self.filter(
             packagedworkbaskets__processing_state=ProcessingState.AWAITING_PROCESSING,
         )
 
-    def currently_processing(self):
+    def currently_processing(self) -> "EnvelopeQuerySet":
         return self.filter(
             packagedworkbaskets__processing_state=ProcessingState.CURRENTLY_PROCESSING,
         )
 
-    def successfully_processed(self):
+    def successfully_processed(self) -> "EnvelopeQuerySet":
         return self.filter(
             packagedworkbaskets__processing_state=ProcessingState.SUCCESSFULLY_PROCESSED,
         )
 
-    def failed_processing(self):
+    def failed_processing(self) -> "EnvelopeQuerySet":
         return self.filter(
             packagedworkbaskets__processing_state=ProcessingState.FAILED_PROCESSING,
         )
@@ -249,15 +255,9 @@
     `xml_file` object."""
 
     @classmethod
-    def next_envelope_id(cls):
+    def next_envelope_id(cls) -> str:
         """Get packaged workbaskets where proc state SUCCESS."""
-        envelope = (
-            Envelope.objects.for_year()
-            .filter(
-                packagedworkbaskets__processing_state=ProcessingState.SUCCESSFULLY_PROCESSED,
-            )
-            .last()
-        )
+        envelope = Envelope.objects.last_envelope_for_year()
 
         if envelope is None:
             # First envelope of the year.
@@ -313,7 +313,7 @@
         return len(list(objs)) > 0
 
     @property
-    def xml_file_name(self):
+    def xml_file_name(self) -> str:
         return f"DIT{str(self.envelope_id)}.xml"
 
     @property
@@ -329,14 +329,7 @@
         return self.validation_state == ValidationState.SUCCESSFULLY_VALIDATED
 
     @atomic
-<<<<<<< HEAD
-    def upload_envelope(
-        self,
-        workbasket,
-    ):
-=======
     def upload_envelope(self, workbasket: WorkBasket) -> ValidationState:
->>>>>>> fbbe5a87
         """
         This method performs the following in order:
         - Creates a TARIC3 XML file representation of `workbasket`.
@@ -424,5 +417,5 @@
 
             return self.validation_state
 
-    def __repr__(self):
+    def __repr__(self) -> str:
         return f'<Envelope: envelope_id="{self.envelope_id}">'