import json
import logging
from typing import Dict
from typing import Iterable

from celery.result import AsyncResult
from django.db import models
from django.db.models.deletion import SET_NULL
from django.db.transaction import atomic
from django.forms.formsets import BaseFormSet

from common.celery import app
from common.models import Transaction
from common.models.mixins import TimestampedMixin
from common.models.utils import override_current_transaction
from measures.models.tracked_models import Measure

logger = logging.getLogger(__name__)


class ProcessingState(models.TextChoices):
    """Available states of bulk creational tasks."""

    AWAITING_PROCESSING = (
        "AWAITING_PROCESSING",
        "Awaiting processing",
    )
    """Queued up and awaiting processing."""
    CURRENTLY_PROCESSING = (
        "CURRENTLY_PROCESSING",
        "Currently processing",
    )
    """Picked off the queue and now currently being processed - now attempting
    to bulk create measures."""
    SUCCESSFULLY_PROCESSED = (
        "SUCCESSFULLY_PROCESSED",
        "Successfully processed",
    )
    """Processing now completed with a successful outcome - successfully created
    measures."""
    FAILED_PROCESSING = (
        "FAILED_PROCESSING",
        "Failed processing",
    )
<<<<<<< HEAD
    """Processing now completed with a failure outcome - failed to screate
=======
    """Processing now completed with a failure outcome - failed to create
>>>>>>> 02c7ccf0
    measures."""
    CANCELLED = (
        "CANCELLED",
        "Cancelled",
    )
    """Processing has been cancelled."""

    @classmethod
    def queued_states(cls):
        """Returns all states that represent a queued  instance, including those
        that are being processed."""
        return (
            cls.AWAITING_PROCESSING,
            cls.CURRENTLY_PROCESSING,
        )

    @classmethod
    def done_processing_states(cls):
        """Returns all states that represent a task that has completed its
        processing with either a successful or failed outcome."""
        return (
            cls.SUCCESSFULLY_PROCESSED,
            cls.FAILED_PROCESSING,
        )


class BulkProcessorResult(TimestampedMixin):
    """Result details of bulk processing."""

    succeeded = models.BooleanField(
        default=False,
    )
    """True if a bulk operation succeeded, False otherwise."""

    created_transaction = models.ForeignKey(
        "common.Transaction",
        on_delete=SET_NULL,
        null=True,
        editable=False,
    )
    """The transaction associated with a successful bulk creation."""


class BulkProcessor(TimestampedMixin):
    """(Abstract) Model mixin defining common attributes and functions for
    inheritace by bulk processing Model classes."""

    class Meta:
        abstract = True

    task_id = models.CharField(
        max_length=50,
        blank=True,
        null=True,
        unique=True,
    )
    """ID of the Celery task used to create measures - blank=True + null=True
    is required to allow multiple blank instances with unique=True."""

    processing_result = models.ForeignKey(
        "measures.BulkProcessorResult",
        on_delete=SET_NULL,
        null=True,
        editable=False,
    )
    """The result of a bulk processing action (e.g. measures bulk creation) -
    NULL until the creation has run to completion."""

    @property
    def processing_state(self) -> ProcessingState:
        """Calculates and returns the current processing state."""

        # TODO: Replace with FSM attr, processing_state, allowing DB querying.
        AsyncResult(self.task_id)
        return ProcessingState.AWAITING_PROCESSING

    def schedule(self) -> AsyncResult:
        """
        Prototype of function that must be implemented by this mixin's subclass.

        Implementations of this function should schedule the processing task
        (using `delay()` or `apply_async()`), returning the resulting Celery
        AsyncResult object.
        """
        raise NotImplementedError


class MeasuresBulkCreatorManager(models.Manager):
    """Model Manager for MeasuresBulkCreator models."""

    def create(
        self,
        form_data: Dict,
        form_kwargs: Dict,
        current_transaction: Transaction,
        workbasket,
        **kwargs,
    ) -> "MeasuresBulkCreator":
        """Create and save an instance of MeasuresBulkCreator."""

        return super().create(
            form_data=form_data,
            form_kwargs=form_kwargs,
            current_transaction=current_transaction,
            workbasket=workbasket,
            **kwargs,
        )


def REVOKE_TASKS_AND_SET_NULL(collector, field, sub_objs, using):
    """Revoke any celery bulk editing tasks, identified via a `task_id` field,
    on the object and set the foreign key value to NULL."""
    for obj in sub_objs:
        if hasattr(obj, "task_id"):
            app.control.revoke(obj.task_id, terminate=True)
    SET_NULL(collector, field, sub_objs, using)


class MeasuresBulkCreator(BulkProcessor):
    """
    Model class used to bulk create Measures instances from serialized form
    data.

    The stored form data is serialized and deserialized by Forms that subclass
    SerializableFormMixin.
    """

    objects = MeasuresBulkCreatorManager()

    form_data = models.JSONField()
    """Dictionary of all Form.data, used to reconstruct bound Form instances as
    if the form data had been sumbitted by the user within the measure wizard
    process."""

    form_kwargs = models.JSONField()
    """Dictionary of all form init data, excluding a form's `data` param (which
    is preserved via this class's `form_data` attribute)."""

    current_transaction = models.ForeignKey(
        "common.Transaction",
        on_delete=REVOKE_TASKS_AND_SET_NULL,
        null=True,
        editable=False,
    )
    """
    The 'current' Transaction instance at the time `form_data` was constructed.

    This is normally set by
    `common.models.utils.TransactionMiddleware` when processing a HTTP request
    and can be obtained from `common.models.utils.get_current_transaction()`
    to capture its value.
    """

    workbasket = models.ForeignKey(
        "workbaskets.WorkBasket",
        on_delete=REVOKE_TASKS_AND_SET_NULL,
        null=True,
        editable=False,
    )
    """The workbasket with which created measures are associated."""

    def schedule(self) -> AsyncResult:
        from measures.tasks import bulk_create_measures

        async_result = bulk_create_measures.apply_async(
            kwargs={
                "measures_bulk_creator_pk": self.pk,
            },
            countdown=1,
        )
        self.task_id = async_result.id
        self.save()

        logger.info(
            f"Measure bulk creation scheduled on task with ID {async_result.id}"
            f"using MeasuresBulkCreator.pk={self.pk}.",
        )

        return async_result

    @property
    def expected_measures_count(self):
        """Return the number of measures that should be created when using this
        `MeasuresBulkCreator`'s form_data."""

        with override_current_transaction(transaction=self.current_transaction):
            from measures.creators import MeasuresCreator

            cleaned_data = self.get_forms_cleaned_data()
            measures_creator = MeasuresCreator(self.workbasket, cleaned_data)

            return measures_creator.expected_measures_count

    @atomic
    def create_measures(self) -> Iterable[Measure]:
        """Create measures using the instance's `cleaned_data`, returning the
        results as an iterable."""

        logger.info(
            f"MeasuresBulkCreator.create_measures() - form_data:\n"
            f"{json.dumps(self.form_data, indent=4, default=str)}",
        )
        logger.info(
            f"MeasuresBulkCreator.create_measures() - form_kwargs:\n"
            f"{json.dumps(self.form_kwargs, indent=4, default=str)}",
        )

        with override_current_transaction(transaction=self.current_transaction):
            from measures.creators import MeasuresCreator

            cleaned_data = self.get_forms_cleaned_data()
            measures_creator = MeasuresCreator(self.workbasket, cleaned_data)

            return measures_creator.create_measures()

    def get_forms_cleaned_data(self):
        """
        Returns a merged dictionary of all Form cleaned_data.

        If a Form's data contains a `FormSet`, the key will be prefixed with
        "formset-" and contain a list of the formset cleaned_data dictionaries.
        """

        all_cleaned_data = {}

        from measures.views import MeasureCreateWizard

        for form_key, form_class in MeasureCreateWizard.data_form_list:
            if form_key not in self.form_data:
                # Forms are conditionally included during step processing - see
                # `MeasureCreateWizard.show_step()` for details.
                continue

            data = self.form_data[form_key]
            kwargs = form_class.deserialize_init_kwargs(self.form_kwargs[form_key])
            form = form_class(data=data, **kwargs)
            form = MeasureCreateWizard.fixup_form(form, self.current_transaction)

            if not form.is_valid():
                self._log_form_errors(form_class=form_class, form_or_formset=form)
                # TODO: Handle form error: unlock workbasket and set error state.
                raise Exception("Form validation failed.")

            if isinstance(form.cleaned_data, (tuple, list)):
                all_cleaned_data[f"formset-{form_key}"] = form.cleaned_data
            else:
                all_cleaned_data.update(form.cleaned_data)

        return all_cleaned_data

    def _log_form_errors(self, form_class, form_or_formset) -> None:
        """Output errors associated with a Form or Formset instance, handling
        output for each instance type in a uniform manner."""

        logger.error(
            f"MeasuresBulkCreator.create_measures() - "
            f"{form_class.__name__} has {len(form_or_formset.errors)} unexpected "
            f"errors.",
        )

        # Form.errors is a dictionary of errors, but FormSet.errors is a
        # list of dictionaries of Form.errors. Access their errors in
        # a uniform manner.
        errors = []

        if isinstance(form_or_formset, BaseFormSet):
            errors = [
                {"formset_errors": form_or_formset.non_form_errors()},
            ] + form_or_formset.errors
        else:
            errors = [form_or_formset.errors]

        for form_errors in errors:
            for error_key, error_values in form_errors.items():
                logger.error(f"{error_key}: {error_values}")<|MERGE_RESOLUTION|>--- conflicted
+++ resolved
@@ -42,11 +42,7 @@
         "FAILED_PROCESSING",
         "Failed processing",
     )
-<<<<<<< HEAD
-    """Processing now completed with a failure outcome - failed to screate
-=======
     """Processing now completed with a failure outcome - failed to create
->>>>>>> 02c7ccf0
     measures."""
     CANCELLED = (
         "CANCELLED",
