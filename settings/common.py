--- conflicted
+++ resolved
@@ -28,16 +28,11 @@
 # Directory for user uploaded files
 MEDIA_ROOT = join(BASE_DIR, "run", "uploads")
 
-<<<<<<< HEAD
 # Django looks in these locations for additional static assets to collect
 STATICFILES_DIRS = [
     join(BASE_DIR, "static"),
     join(BASE_DIR, "node_modules", "govuk-frontend", "govuk", "assets"),
 ]
-=======
-# Django looks in these locatins for additional static assets to collect
-STATICFILES_DIRS = [join(BASE_DIR, "static")]
->>>>>>> b6908097
 
 
 # -- Application
