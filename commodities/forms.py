from crispy_forms_gds.helper import FormHelper
from crispy_forms_gds.layout import HTML
from crispy_forms_gds.layout import Button
from crispy_forms_gds.layout import Field
from crispy_forms_gds.layout import Layout
from crispy_forms_gds.layout import Size
from django import forms
<<<<<<< HEAD
=======
from django.conf import settings
from django.contrib.auth.models import User
from django.db import transaction
from django.forms import widgets

from commodities.models.orm import FootnoteAssociationGoodsNomenclature
from commodities.models.orm import GoodsNomenclature
from common.forms import ValidityPeriodForm
from footnotes.models import Footnote
from importer.forms import ImportForm
>>>>>>> 5be1673d


class CommodityFilterForm(forms.Form):
    def __init__(self, *args, **kwargs):
        super().__init__(*args, **kwargs)
        self.helper = FormHelper()

        self.helper.layout = Layout(
            Field.text("item_id", label_size=Size.SMALL),
            Field.text("descriptions__description", label_size=Size.SMALL),
            Field.text("active_state", label_size=Size.SMALL),
            Button("submit", "Search and Filter", css_class="govuk-!-margin-top-6"),
            HTML(
                f'<a class="govuk-button govuk-button--secondary govuk-!-margin-top-6" href="{self.clear_url}"> Clear </a>',
            ),
<<<<<<< HEAD
        )
=======
        )


class CommodityImportForm(ImportForm):
    taric_file = forms.FileField(
        required=True,
        help_text="",
        label="Select an XML file",
    )
    xsd_file = settings.PATH_XSD_COMMODITIES_TARIC

    def __init__(self, *args, **kwargs):
        super().__init__(*args, **kwargs)

        self.helper = FormHelper(self)
        self.helper.layout = Layout(
            "taric_file",
            Submit(
                "submit",
                "Continue",
                data_module="govuk-button",
                data_prevent_double_click="true",
            ),
        )

    @transaction.atomic
    def save(self, user: User, workbasket_id: str, commit=True):
        # we don't ask the user to provide a name in the form so generate one here based on filename and timestamp
        now = datetime.now()
        current_time = now.strftime("%H%M%S")
        batch_name = f"{self.cleaned_data['taric_file'].name}_{current_time}"
        self.instance.name = batch_name
        batch = super().save(commit)

        self.process_file(
            self.cleaned_data["taric_file"],
            batch,
            user,
            workbasket_id=workbasket_id,
        )

        return batch

    class Meta(ImportForm.Meta):
        exclude = ImportForm.Meta.fields


class CommodityFootnoteForm(ValidityPeriodForm, forms.ModelForm):
    class Meta:
        model = FootnoteAssociationGoodsNomenclature
        fields = [
            "goods_nomenclature",
            "associated_footnote",
            "valid_between",
        ]

    goods_nomenclature = forms.ModelChoiceField(
        queryset=GoodsNomenclature.objects.all(),
        widget=forms.HiddenInput(),
    )

    associated_footnote = forms.ModelChoiceField(
        label="Footnote",
        help_text=(
            "Search for a footnote by typing in the footnote's number or a keyword. "
            "A dropdown list will appear after a few seconds. You can then select the correct footnote from the dropdown list."
        ),
        queryset=Footnote.objects.all(),
        error_messages={"required": "Select a footnote for this commodity code"},
        widget=widgets.Select(
            attrs={
                "class": "autocomplete-progressive-enhancement",
                "id": "associated-footnote-select",
            },
        ),
    )

    def init_fields(self):
        self.fields[
            "end_date"
        ].help_text = "Leave empty if the footnote is needed for an unlimited time"
        self.fields[
            "associated_footnote"
        ].queryset = Footnote.objects.approved_up_to_transaction(self.tx).filter(
            footnote_type__application_code__in=[1, 2],
        )
        self.fields[
            "associated_footnote"
        ].label_from_instance = (
            lambda obj: f"{obj.structure_code} - {obj.structure_description}"
        )

    def init_layout(self):
        self.helper = FormHelper(self)
        self.helper.form_tag = False
        self.helper.legend_size = Size.SMALL
        self.helper.layout = Layout(
            "start_date",
            "end_date",
            "goods_nomenclature",
            "associated_footnote",
            Submit(
                "submit",
                "Save",
                data_module="govuk-button",
                data_prevent_double_click="true",
            ),
        )

    def __init__(self, *args, **kwargs):
        self.tx = kwargs.pop("tx")
        super().__init__(*args, **kwargs)
        self.init_fields()
        self.init_layout()
>>>>>>> 5be1673d
<|MERGE_RESOLUTION|>--- conflicted
+++ resolved
@@ -4,20 +4,14 @@
 from crispy_forms_gds.layout import Field
 from crispy_forms_gds.layout import Layout
 from crispy_forms_gds.layout import Size
+from crispy_forms_gds.layout import Submit
 from django import forms
-<<<<<<< HEAD
-=======
-from django.conf import settings
-from django.contrib.auth.models import User
-from django.db import transaction
 from django.forms import widgets
 
 from commodities.models.orm import FootnoteAssociationGoodsNomenclature
 from commodities.models.orm import GoodsNomenclature
 from common.forms import ValidityPeriodForm
 from footnotes.models import Footnote
-from importer.forms import ImportForm
->>>>>>> 5be1673d
 
 
 class CommodityFilterForm(forms.Form):
@@ -33,54 +27,7 @@
             HTML(
                 f'<a class="govuk-button govuk-button--secondary govuk-!-margin-top-6" href="{self.clear_url}"> Clear </a>',
             ),
-<<<<<<< HEAD
         )
-=======
-        )
-
-
-class CommodityImportForm(ImportForm):
-    taric_file = forms.FileField(
-        required=True,
-        help_text="",
-        label="Select an XML file",
-    )
-    xsd_file = settings.PATH_XSD_COMMODITIES_TARIC
-
-    def __init__(self, *args, **kwargs):
-        super().__init__(*args, **kwargs)
-
-        self.helper = FormHelper(self)
-        self.helper.layout = Layout(
-            "taric_file",
-            Submit(
-                "submit",
-                "Continue",
-                data_module="govuk-button",
-                data_prevent_double_click="true",
-            ),
-        )
-
-    @transaction.atomic
-    def save(self, user: User, workbasket_id: str, commit=True):
-        # we don't ask the user to provide a name in the form so generate one here based on filename and timestamp
-        now = datetime.now()
-        current_time = now.strftime("%H%M%S")
-        batch_name = f"{self.cleaned_data['taric_file'].name}_{current_time}"
-        self.instance.name = batch_name
-        batch = super().save(commit)
-
-        self.process_file(
-            self.cleaned_data["taric_file"],
-            batch,
-            user,
-            workbasket_id=workbasket_id,
-        )
-
-        return batch
-
-    class Meta(ImportForm.Meta):
-        exclude = ImportForm.Meta.fields
 
 
 class CommodityFootnoteForm(ValidityPeriodForm, forms.ModelForm):
@@ -149,5 +96,4 @@
         self.tx = kwargs.pop("tx")
         super().__init__(*args, **kwargs)
         self.init_fields()
-        self.init_layout()
->>>>>>> 5be1673d
+        self.init_layout()