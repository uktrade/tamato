from __future__ import annotations

from dataclasses import dataclass
from datetime import date
from datetime import timedelta
from typing import Optional
from typing import Set

from django.db import models
from django.db import transaction
from django.db.models import Q
from django.db.models.query import QuerySet
from polymorphic.managers import PolymorphicManager
from treebeard.mp_tree import MP_Node

from commodities import business_rules
from commodities import validators
from commodities.querysets import GoodsNomenclatureIndentQuerySet
from common.business_rules import UpdateValidity
from common.fields import LongDescription
from common.models import NumericSID
from common.models import TrackedModel
from common.models.mixins.description import DescribedMixin
from common.models.mixins.description import DescriptionMixin
from common.models.mixins.description import DescriptionQueryset
from common.models.mixins.validity import ValidityMixin
from common.models.mixins.validity import ValidityStartMixin
from common.models.transactions import Transaction
from common.util import TaricDateRange
from footnotes.validators import ApplicationCode
from measures import business_rules as measures_business_rules


@dataclass
class CommodityCode:
    """A dataclass for commodity codes with a range of convenience
    properties."""

    code: str

    @property
    def chapter(self) -> str:
        """Returns the HS chapter for the commodity code."""
        return self.code[:2]

    @property
    def heading(self) -> str:
        """Returns the HS heading for the commodity code."""
        return self.code[:4]

    @property
    def subheading(self) -> str:
        """Returns the HS subheading for the commodity code."""
        return self.code[:6]

    @property
    def cn_subheading(self) -> str:
        """Returns the CN subheading for the commodity code."""
        return self.code[:8]

    @property
    def dot_code(self) -> str:
        """Returns the commodity code in dot format."""
        code = self.code
        return f"{code[:4]}.{code[4:6]}.{code[6:8]}.{code[8:]}"

    @property
    def trimmed_dot_code(self) -> str:
        """Returns the commodity code in dot format, without trailing zero
        pairs."""
        parts = self.dot_code.split(".")

        for i, part in enumerate(parts[::-1]):
            if part != "00":
                return ".".join(parts[: len(parts) - i])

    @property
    def trimmed_code(self) -> str:
        """Returns the commodity code without trailing zero pairs."""
        return self.trimmed_dot_code.replace(".", "")

    @property
    def is_chapter(self) -> bool:
        """Returns true if the commodity code represents a HS chapter."""
        return self.trimmed_code.rstrip("0") == self.chapter

    @property
    def is_heading(self) -> bool:
        """Returns true if the commodity code represents a HS heading."""
        return self.trimmed_code == self.heading and not self.is_chapter

    @property
    def is_subheading(self) -> bool:
        """Returns true if the commodity code represents a HS subheading."""
        return self.trimmed_code == self.subheading

    @property
    def is_cn_subheading(self) -> bool:
        """Returns true if the commodity code represents a CN subheading."""
        return self.trimmed_code == self.cn_subheading

    @property
    def is_taric_subheading(self) -> bool:
        """Returns true if the commodity code represents a Taric subheading."""
        return self.trimmed_code == self.code

    @property
    def is_taric_code(self) -> bool:
        return self.code[8:] != "00"

    def __str__(self):
        """Returns a string representation of the dataclass instance."""
        return self.code


class GoodsNomenclature(TrackedModel, ValidityMixin, DescribedMixin):
    record_code = "400"
    subrecord_code = "00"

    sid = NumericSID()

    # These are character fields as they often has leading 0s
    item_id = models.CharField(
        max_length=10,
        validators=[validators.item_id_validator],
        db_index=True,
    )
    suffix = models.CharField(
        max_length=2,
        validators=[validators.suffix_validator],
        db_index=True,
    )

    statistical = models.BooleanField()

    origins = models.ManyToManyField(
        "self",
        through="GoodsNomenclatureOrigin",
        through_fields=("new_goods_nomenclature", "derived_from_goods_nomenclature"),
    )

    successors = models.ManyToManyField(
        "self",
        through="GoodsNomenclatureSuccessor",
        through_fields=(
            "replaced_goods_nomenclature",
            "absorbed_into_goods_nomenclature",
        ),
    )

    @property
    def code(self) -> CommodityCode:
        """Returns a CommodityCode instance for the good."""
        return CommodityCode(code=self.item_id)

    @property
    def footnote_application_codes(self) -> Set[ApplicationCode]:
        codes = {ApplicationCode.TARIC_NOMENCLATURE, ApplicationCode.DYNAMIC_FOOTNOTE}
        if not self.is_taric_code:
            codes.add(ApplicationCode.CN_NOMENCLATURE)
        return codes

    indirect_business_rules = (
        business_rules.NIG10,
        business_rules.NIG18,
        business_rules.NIG2,
        business_rules.NIG22,
        business_rules.NIG7,
        measures_business_rules.ME1,
        measures_business_rules.ME7,
        measures_business_rules.ME71,
        measures_business_rules.ME88,
    )
    business_rules = (
        business_rules.NIG1,
        business_rules.NIG5,
        business_rules.NIG30,
        business_rules.NIG31,
        business_rules.NIG34,
        business_rules.NIG35,
        UpdateValidity,
    )

    class Meta:
        verbose_name = "commodity code"

    def __str__(self):
        return self.item_id

    @property
    def autocomplete_label(self):
        return f"{self} - {self.get_description().description}"

    def get_dependent_measures(self, transaction=None):
        return self.measures.model.objects.filter(
            goods_nomenclature__sid=self.sid,
        ).approved_up_to_transaction(transaction)

    @property
    def is_taric_code(self) -> bool:
        return self.code.is_taric_code

    @property
    def indent_shift(self) -> int:
        """
        Returns the depth offset for the good.

        Indent shifts come into play when we need to construct a goods
        nomenclature hierarchy tree. In some cases, where there are phantom
        headers at the 4 digit level in a chapter, the indent is shifted by + 1.
        A phantom header is any good with a suffix != "80". In the real world
        this represents a good that does not appear in any legislature and is
        non-declarable. i.e. it does not exist outside of the database and is
        purely for "convenience". This algorithm doesn't apply to chapter 99.
        """
        chapter = self.code.chapter
        indent_shift = 0

        extra_headings = (
            GoodsNomenclature.objects.filter(
                item_id__startswith=chapter,
                item_id__endswith="000000",
            )
            .exclude(suffix="80")
            .exists()
        ) and chapter != "99"

        if extra_headings and (self.item_id[-6:] != "000000" or self.suffix == "80"):
            indent_shift += 1

        return indent_shift


class GoodsNomenclatureIndent(TrackedModel, ValidityStartMixin):
    record_code = "400"
    subrecord_code = "05"

    objects: GoodsNomenclatureIndentQuerySet = PolymorphicManager.from_queryset(
        GoodsNomenclatureIndentQuerySet,
    )()

    sid = NumericSID()

    indent = models.PositiveIntegerField(db_index=True)

    indented_goods_nomenclature = models.ForeignKey(
        GoodsNomenclature,
        on_delete=models.PROTECT,
        related_name="indents",
    )

    indirect_business_rules = (business_rules.NIG11,)
    business_rules = (business_rules.NIG2, UpdateValidity)

    validity_over = "indented_goods_nomenclature"

    @property
    def is_root(self) -> bool:
        """Returns True if this is a root indent."""
        item_id = self.indented_goods_nomenclature.item_id
        return self.indent == 0 and item_id[2:] == "00000000"

    def get_parent_indents(self) -> QuerySet:
        """Returns the ancestors to this indent in the goods hierarchy."""
        if self.is_root:
            return GoodsNomenclatureIndent.objects.none()

        parent_path_query = Q()
        for path in self.nodes.values_list("path", flat=True):
            parent_path_query = parent_path_query | Q(
                nodes__path=path[: -GoodsNomenclatureIndentNode.steplen],
            )

        return GoodsNomenclatureIndent.objects.filter(parent_path_query)

    def get_good_indents(
        self,
        as_of_transaction: Optional[Transaction] = None,
    ) -> QuerySet:
        """Return the related goods indents based on approval status."""
        good = self.indented_goods_nomenclature
        return good.indents.approved_up_to_transaction(
            as_of_transaction or self.transaction,
        )

    def get_preceding_indent(
        self,
        as_of_transaction: Optional[Transaction] = None,
    ) -> Optional[GoodsNomenclatureIndent]:
        """Returns the node indent's predecessor in time, if any."""
        return (
            self.get_good_indents(as_of_transaction)
            .filter(
                validity_start__lt=self.validity_start,
            )
            .order_by("validity_start")
            .last()
        )

    def get_succeeding_indent(
        self,
        as_of_transaction: Optional[Transaction] = None,
    ) -> Optional[GoodsNomenclatureIndent]:
        """Returns the node indent's successor in time, if any."""
        return (
            self.get_good_indents(as_of_transaction)
            .filter(
                validity_start__gt=self.validity_start,
            )
            .order_by("validity_start")
            .first()
        )

    def get_parent_node(
        self,
        parent_depth: int,
        as_of_transaction: Optional[Transaction] = None,
        start_date: Optional[date] = None,
    ) -> Optional[GoodsNomenclatureIndentNode]:
        """
        Returns the parent of the indent given a parent depth.

        This method is attached here so it can be used on indents
        that do not have an indent node yet
        (for example, new indents while being imported).

        This method does not trust paths by definition.
        """
        if self.is_root:
            return None

        good: GoodsNomenclature = self.indented_goods_nomenclature
        item_id = good.item_id
        chapter = good.code.chapter
        suffix = good.suffix
        validity_start = start_date or self.validity_start

        qs = GoodsNomenclatureIndentNode.objects
<<<<<<< HEAD
        parents: GoodsNomenclatureIndentNode = (
=======
        parent: GoodsNomenclatureIndentNode = (
>>>>>>> b1e32247
            qs.filter(
                Q(indent__indented_goods_nomenclature__item_id__lt=item_id)
                | Q(
                    indent__indented_goods_nomenclature__item_id=item_id,
                    indent__indented_goods_nomenclature__suffix__lt=suffix,
                ),
                indent__indented_goods_nomenclature__item_id__startswith=chapter,
                indent__indented_goods_nomenclature__valid_between__contains=validity_start,
                indent__validity_start__lte=validity_start,
                valid_between__contains=validity_start,
                depth=parent_depth,
            )
            .order_by(
                "-indent__indented_goods_nomenclature__item_id",
                "-indent__validity_start",
                "-creating_transaction",
            )
<<<<<<< HEAD
            .all()
        )

        parent = parents.first()

=======
            .first()
        )

>>>>>>> b1e32247
        # The end dates on some historically created nodes
        # may have not been synced with the implied end date of their indent
        # when a succeeding indent has been introduced at a later point in time.
        # This can cause the above query to yield the wrong parent.
        # The extra logic below catches and remedies such potential cases.
        # TODO: Handle situations with multiple wrong patterns
        effective_end_date = parent.get_effective_end_date(as_of_transaction)

        if effective_end_date and effective_end_date < self.validity_start:
            parent = parent.get_succeeding_node(as_of_transaction)

        return parent

    def save(self, *args, **kwargs):
        return_value = super().save(*args, **kwargs)

        if not hasattr(self, "version_group"):
            self.version_group = self._get_version_group()

        return return_value

    def __str__(self):
        return f"Goods Nomenclature Indent: {self.indent} - {self.indented_goods_nomenclature}"


class GoodsNomenclatureIndentNode(MP_Node, ValidityMixin):
    """
    Goods Nomenclature naturally falls into the structure of a hierarchical
    tree. As there is a root good e.g. "Live Animals; Animal Products" which
    then has branch nodes such as "Live animals" and "Meat and edible meat
    offal". And so on and so forth until leaf nodes are found.

    To represent this efficiently in a database a Materialized Path is used. There is some
    documentation on this here: https://django-treebeard.readthedocs.io/en/latest/mp_tree.html

    The Crux of the system is every node is given a "path" attribute. A path is constructed of
    "steps". Steps by default are 4 character blocks. The number of steps given to a node
    determine its depth. Root nodes are given a single step as a path. A child of a root node
    will have a path starting with the parents path, then with an extra step added on.

    This way queries for all child nodes are as simple as:

    .. code:: SQL

        SELECT *
          FROM table
         WHERE path LIKE "{parent_path}%";

    and a parent node query would be:

    .. code:: SQL

        SELECT *
          FROM table
         WHERE path = parent_path[:-4]

    Sadly for legacy reasons the visible codes given to goods do not well conform to this
    structure. These given ids are generally limited to 10 characters with numeric only steps
    of 2 characters each. This would naturally mean a tree can only be 5 layers deep, however
    there are instances where the tariff goes to 14 levels. As a result the step based system
    has been ignored historically. There are also cases where the same ID is given to multiple
    objects with other identifying values included (e.g. suffixes) and an entire indent table
    to represent the tree depth. This, combined with suffixes and some ordering within the item
    ID gave the actual location.

    The indent table initially looks like a good candidate. However, due to how the legacy
    system was implemented (i.e., without a tree), the legacy indents would move fluidly
    between parents without the need for an update - a feature that would be incompatible with
    an implemented tree system at this table.

    This implementation keeps a separate untracked table for tree nodes, keeping the tree entirely
    separate from the main implementation of the data system. The node holds a Foreign Key to the
    indent table, allowing the tree to be accessed through the indent. The indent then has a Foreign Key
    to the relevant Goods Nomenclature so they can be edited separately. This does away with
    the need to analyse the item id and suffix as well as the indent - as the node gives us
    an entire description of the tree and its related commodities on its own, over time.
    """

    # Coming from the legacy tracked model this model needs a new primary key.
    # Given paths are always unique in MP trees this is the best candidate for the PK.
    path = models.CharField(max_length=255, unique=True, primary_key=True)

    indent = models.ForeignKey(
        GoodsNomenclatureIndent,
        on_delete=models.PROTECT,
        related_name="nodes",
    )

    creating_transaction = models.ForeignKey(
        "common.Transaction",
        on_delete=models.PROTECT,
        related_name="goods_nomenclature_indent_nodes",
    )

    def get_measures(self, **kwargs):
        if self.indent.measures.exists():
            return self.indent.measures.all()
        query = self.get_ancestors().filter(
            indent__indented_goods_nomenclature__measures__isnull=False, **kwargs
        )
        if query.exists():
            return query.first().measures.all()

        return False

    def has_measure_in_tree(self):
        ascendant_measures = self.get_ancestors().filter(
            indent__indented_goods_nomenclature__measures__isnull=False,
        )
        descendant_measures = self.get_descendants().filter(
            indent__indented_goods_nomenclature__measures__isnull=False,
        )
        return (
            self.indent.measures.exists()
            or ascendant_measures.exists()
            or descendant_measures.exists()
        )

    def _get_restricted_valid_between(
        self,
        valid_between: TaricDateRange,
    ) -> TaricDateRange:
        new_valid_between = self.valid_between
        if not new_valid_between.lower or (
            valid_between.lower and new_valid_between.lower < valid_between.lower
        ):
            new_valid_between = TaricDateRange(
                valid_between.lower,
                new_valid_between.upper,
            )
        if not new_valid_between.upper or (
            valid_between.upper and new_valid_between.upper > valid_between.upper
        ):
            new_valid_between = TaricDateRange(
                new_valid_between.lower,
                valid_between.upper,
            )

        return new_valid_between

    @property
<<<<<<< HEAD
    def parent_depth(self) -> int:
        """
        Returns parent depth factoring in the good's indent shift.

        See the docs to `GoodsNomenclature.indent_shift` for context.
        """
        return self.depth + 1 + self.good.indent_shift

    @property
=======
>>>>>>> b1e32247
    def good(self) -> GoodsNomenclature:
        """Returns the node indent's indented good."""
        return self.indent.indented_goods_nomenclature

    def get_preceding_node(
        self,
        as_of_transaction: Optional[Transaction] = None,
    ) -> Optional[GoodsNomenclatureIndentNode]:
        """Returns the precessor to this node, if any."""
        indent = self.indent.get_preceding_indent(as_of_transaction)

        if not indent:
            return

<<<<<<< HEAD
        return (
            GoodsNomenclatureIndentNode.objects.filter(indent=indent)
            .exclude(valid_between=self.valid_between)
            .order_by("valid_between__startswith")
            .last()
        )
=======
        return indent.nodes.order_by(
            "valid_between__startswith",
        ).last()
>>>>>>> b1e32247

    def get_succeeding_node(
        self,
        as_of_transaction: Optional[Transaction] = None,
    ) -> Optional[GoodsNomenclatureIndentNode]:
<<<<<<< HEAD
        """Returns the successor to this node, if any."""
=======
        """Returns the successeeding node to this node, if it exists."""
>>>>>>> b1e32247
        indent = self.indent.get_succeeding_indent(as_of_transaction)

        if not indent:
            return

        return indent.nodes.order_by(
            "valid_between__startswith",
        ).first()

    def get_effective_end_date(
        self,
        as_of_transaction: Optional[Transaction] = None,
    ) -> date:
        """
        Returns the effective end date for the node.

        Context:
        Historically, the goods hierarchy tree was broken for some time spans.
        The root cause has been fixed for future imports
        (see `GoodsNomenclatureIndentHandler.set_preceding_node_enddate`).
        However, legacy broken tree areas still exist;
        for nodes whose explicit end date has not been updated in the past
        when the related indent's implicit end date changed
        (e.g. due to the introduction of a succeeding indent),
        we need to be able to tell the effective end dates of such nodes,
        which are constrained by the implicit end date of the related indent.
        """
        indent = self.indent.get_succeeding_indent(as_of_transaction)

        if not indent:
            return self.valid_between.upper

        return indent.validity_start + timedelta(days=-1)

    def get_effective_valid_between(
        self,
        as_of_transaction: Optional[Transaction] = None,
    ) -> TaricDateRange:
        """
        Returns the effective validity range for the node.

        Context:
        See the docs for the `effective_end_date` method of this class.
        """
        return TaricDateRange(
            self.valid_between.lower,
            self.get_effective_end_date(as_of_transaction),
        )

    @transaction.atomic
    def copy_tree(
        self,
        parent: GoodsNomenclatureIndentNode,
        valid_between: TaricDateRange,
        transaction,
    ):
        new_valid_between = self._get_restricted_valid_between(valid_between)

        new_node = parent.add_child(
            indent=self.indent,
            valid_between=new_valid_between,
            creating_transaction=transaction,
        )
        for child in self.get_children():
            child.copy_tree(new_node, valid_between, transaction)

        return new_node

    @transaction.atomic
    def restrict_valid_between(self, valid_between: TaricDateRange):
        self.valid_between = self._get_restricted_valid_between(valid_between)
        for child in self.get_children():
            child.restrict_valid_between(self.valid_between)
        self.save()

    def __str__(self):
        return f"path={self.path}, indent=({self.indent})"


class GoodsNomenclatureDescription(DescriptionMixin, TrackedModel):
    record_code = "400"
    subrecord_code = "15"
    period_record_code = "400"
    period_subrecord_code = "10"

    objects = PolymorphicManager.from_queryset(DescriptionQueryset)()

    sid = NumericSID()
    described_goods_nomenclature = models.ForeignKey(
        GoodsNomenclature,
        on_delete=models.PROTECT,
        related_name="descriptions",
    )
    description = LongDescription()

    indirect_business_rules = (business_rules.NIG12,)
    business_rules = (UpdateValidity,)

    class Meta:
        ordering = ("validity_start",)


class GoodsNomenclatureOrigin(TrackedModel):
    """
    Represents a link between a newly-created GoodsNomenclature and the codes
    that previously represented it.

    This will often be the parent nomenclature code. A GoodsNomenclature can
    have multiple origins when the hierarchy has been reorganised and the new
    classification was previously covered by multiple codes.
    """

    record_code = "400"
    subrecord_code = "35"

    new_goods_nomenclature = models.ForeignKey(
        GoodsNomenclature,
        related_name="origin_links",
        on_delete=models.PROTECT,
    )
    derived_from_goods_nomenclature = models.ForeignKey(
        GoodsNomenclature,
        on_delete=models.PROTECT,
    )

    identifying_fields = (
        "new_goods_nomenclature__sid",
        "derived_from_goods_nomenclature__sid",
    )

    indirect_business_rules = (business_rules.NIG5,)
    business_rules = (business_rules.NIG7, UpdateValidity)

    def __str__(self):
        return (
            f"derived_from=({self.derived_from_goods_nomenclature}), "
            f"new=({self.new_goods_nomenclature})"
        )


class GoodsNomenclatureSuccessor(TrackedModel):
    """
    Represents a link between a end-dated GoodsNomenclature and the codes that
    have replaced it (or in TARIC parlance have "absorbed" it).

    The replacing codes cover the goods that this classification code previously
    covered.
    """

    record_code = "400"
    subrecord_code = "40"

    replaced_goods_nomenclature = models.ForeignKey(
        GoodsNomenclature,
        related_name="successor_links",
        on_delete=models.PROTECT,
    )
    absorbed_into_goods_nomenclature = models.ForeignKey(
        GoodsNomenclature,
        on_delete=models.PROTECT,
    )

    identifying_fields = (
        "replaced_goods_nomenclature__sid",
        "absorbed_into_goods_nomenclature__sid",
    )

    business_rules = (business_rules.NIG10, UpdateValidity)

    def __str__(self):
        return (
            f"replaced=({self.replaced_goods_nomenclature}), "
            f"absorbed_into=({self.absorbed_into_goods_nomenclature})"
        )


class FootnoteAssociationGoodsNomenclature(TrackedModel, ValidityMixin):
    record_code = "400"
    subrecord_code = "20"

    goods_nomenclature = models.ForeignKey(
        GoodsNomenclature,
        on_delete=models.PROTECT,
        related_name="footnote_associations",
    )
    associated_footnote = models.ForeignKey(
        "footnotes.Footnote",
        on_delete=models.PROTECT,
    )

    identifying_fields = (
        "goods_nomenclature__sid",
        "associated_footnote__footnote_id",
        "associated_footnote__footnote_type__footnote_type_id",
    )

    business_rules = (
        business_rules.NIG18,
        business_rules.NIG22,
        business_rules.NIG23,
        business_rules.NIG24,
        UpdateValidity,
    )<|MERGE_RESOLUTION|>--- conflicted
+++ resolved
@@ -336,11 +336,7 @@
         validity_start = start_date or self.validity_start
 
         qs = GoodsNomenclatureIndentNode.objects
-<<<<<<< HEAD
-        parents: GoodsNomenclatureIndentNode = (
-=======
         parent: GoodsNomenclatureIndentNode = (
->>>>>>> b1e32247
             qs.filter(
                 Q(indent__indented_goods_nomenclature__item_id__lt=item_id)
                 | Q(
@@ -358,17 +354,9 @@
                 "-indent__validity_start",
                 "-creating_transaction",
             )
-<<<<<<< HEAD
-            .all()
-        )
-
-        parent = parents.first()
-
-=======
             .first()
         )
 
->>>>>>> b1e32247
         # The end dates on some historically created nodes
         # may have not been synced with the implied end date of their indent
         # when a succeeding indent has been introduced at a later point in time.
@@ -510,18 +498,6 @@
         return new_valid_between
 
     @property
-<<<<<<< HEAD
-    def parent_depth(self) -> int:
-        """
-        Returns parent depth factoring in the good's indent shift.
-
-        See the docs to `GoodsNomenclature.indent_shift` for context.
-        """
-        return self.depth + 1 + self.good.indent_shift
-
-    @property
-=======
->>>>>>> b1e32247
     def good(self) -> GoodsNomenclature:
         """Returns the node indent's indented good."""
         return self.indent.indented_goods_nomenclature
@@ -536,28 +512,18 @@
         if not indent:
             return
 
-<<<<<<< HEAD
         return (
             GoodsNomenclatureIndentNode.objects.filter(indent=indent)
             .exclude(valid_between=self.valid_between)
             .order_by("valid_between__startswith")
             .last()
         )
-=======
-        return indent.nodes.order_by(
-            "valid_between__startswith",
-        ).last()
->>>>>>> b1e32247
 
     def get_succeeding_node(
         self,
         as_of_transaction: Optional[Transaction] = None,
     ) -> Optional[GoodsNomenclatureIndentNode]:
-<<<<<<< HEAD
-        """Returns the successor to this node, if any."""
-=======
         """Returns the successeeding node to this node, if it exists."""
->>>>>>> b1e32247
         indent = self.indent.get_succeeding_indent(as_of_transaction)
 
         if not indent:
