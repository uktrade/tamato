from django.urls import include
from django.urls import path
from rest_framework import routers

from common.paths import get_ui_paths
from quotas import views

api_router = routers.DefaultRouter()
api_router.register(
    r"quota_order_numbers",
    views.QuotaOrderNumberViewset,
    basename="quotaordernumber",
)
api_router.register(
    r"quota_order_number_origins",
    views.QuotaOrderNumberOriginViewset,
)
api_router.register(
    r"quota_order_number_origin_exclusions",
    views.QuotaOrderNumberOriginExclusionViewset,
)
api_router.register(
    r"quota_definitions",
    views.QuotaDefinitionViewset,
)
api_router.register(
    r"quota_associations",
    views.QuotaAssociationViewset,
)
api_router.register(
    r"quota_suspensions",
    views.QuotaSuspensionViewset,
)
api_router.register(
    r"quota_blocking_periods",
    views.QuotaBlockingViewset,
)
api_router.register(
    r"quota_events",
    views.QuotaEventViewset,
)

ui_patterns = get_ui_paths(views, "<sid:sid>")

urlpatterns = [
    path("quotas/", include(ui_patterns)),
    path(
        f"quotas/<sid>/quota-definitions/",
        views.QuotaDefinitionList.as_view(),
        name="quota-definitions",
    ),
    path(
        f"quotas/<sid>/quota_definitions/confirm-delete/",
        views.QuotaDefinitionConfirmDelete.as_view(),
        name="quota_definition-ui-confirm-delete",
    ),
    path(
        f"quota_order_number_origins/<sid>/edit/",
        views.QuotaOrderNumberOriginUpdate.as_view(),
        name="quota_order_number_origin-ui-edit",
    ),
    path(
<<<<<<< HEAD
        f"quotas/<sid>/quota_order_number_origins/",
        views.QuotaOrderNumberOriginCreate.as_view(),
        name="quota_order_number_origin-ui-create",
    ),
    path(
        f"quota_order_number_origins/<sid>/confirm-create/",
        views.QuotaOrderNumberOriginConfirmCreate.as_view(),
        name="quota_order_number_origin-ui-confirm-create",
=======
        f"quota_definitions/<sid>/edit/",
        views.QuotaDefinitionUpdate.as_view(),
        name="quota_definition-ui-edit",
    ),
    path(
        f"quota_definitions/<sid>/delete/",
        views.QuotaDefinitionDelete.as_view(),
        name="quota_definition-ui-delete",
    ),
    path(
        f"quota_definitions/<sid>/confirm-update/",
        views.QuotaDefinitionConfirmUpdate.as_view(),
        name="quota_definition-ui-confirm-update",
>>>>>>> da95aba6
    ),
    path(
        f"quota_order_number_origins/<sid>/edit/",
        views.QuotaOrderNumberOriginUpdate.as_view(),
        name="quota_order_number_origin-ui-edit-update",
    ),
    path(
        f"quota_order_number_origins/<sid>/confirm-update/",
        views.QuotaOrderNumberOriginConfirmUpdate.as_view(),
        name="quota_order_number_origin-ui-confirm-update",
    ),
    path("api/", include(api_router.urls)),
]<|MERGE_RESOLUTION|>--- conflicted
+++ resolved
@@ -60,7 +60,6 @@
         name="quota_order_number_origin-ui-edit",
     ),
     path(
-<<<<<<< HEAD
         f"quotas/<sid>/quota_order_number_origins/",
         views.QuotaOrderNumberOriginCreate.as_view(),
         name="quota_order_number_origin-ui-create",
@@ -69,7 +68,8 @@
         f"quota_order_number_origins/<sid>/confirm-create/",
         views.QuotaOrderNumberOriginConfirmCreate.as_view(),
         name="quota_order_number_origin-ui-confirm-create",
-=======
+    ),
+    path(
         f"quota_definitions/<sid>/edit/",
         views.QuotaDefinitionUpdate.as_view(),
         name="quota_definition-ui-edit",
@@ -83,7 +83,6 @@
         f"quota_definitions/<sid>/confirm-update/",
         views.QuotaDefinitionConfirmUpdate.as_view(),
         name="quota_definition-ui-confirm-update",
->>>>>>> da95aba6
     ),
     path(
         f"quota_order_number_origins/<sid>/edit/",
