from crispy_forms_gds.helper import FormHelper
from crispy_forms_gds.layout import Field
from crispy_forms_gds.layout import Fixed
from crispy_forms_gds.layout import Layout
from crispy_forms_gds.layout import Size
from crispy_forms_gds.layout import Submit
from django import forms

from common.forms import CreateDescriptionForm
from common.forms import DescriptionForm
from common.forms import DescriptionHelpBox
from common.forms import ValidityPeriodForm
from common.forms import delete_form_for
from common.util import get_next_id
from footnotes import models
from workbaskets.models import WorkBasket


class FootnoteForm(ValidityPeriodForm):
    code = forms.CharField(
        label="Footnote ID",
        required=False,
    )

    def __init__(self, *args, **kwargs):
        super().__init__(*args, **kwargs)

        self.fields[
            "footnote_type"
        ].label_from_instance = (
            lambda obj: f"{obj.footnote_type_id} - {obj.description}"
        )
        self.fields["footnote_type"].label = "Footnote type"
        self.fields["footnote_type"].required = False

        if self.instance.pk:
            self.fields["code"].disabled = True
            self.fields[
                "code"
            ].help_text = (
                "Footnote IDs are automatically generated and cannot be edited."
            )
            self.fields["code"].initial = str(self.instance)

            self.fields["footnote_type"].disabled = True
            self.fields[
                "footnote_type"
            ].help_text = (
                "Once a footnote is published, you cannot edit the footnote type."
            )

        self.helper = FormHelper(self)
        self.helper.label_size = Size.SMALL
        self.helper.legend_size = Size.SMALL

        self.helper.layout = Layout(
            Field.text(
                "code",
                field_width=Fixed.TEN,
            ),
            Field("footnote_type"),
            Field("start_date"),
            Field("end_date"),
            Submit(
                "submit",
                "Save",
                data_module="govuk-button",
                data_prevent_double_click="true",
            ),
        )

    def clean(self):
        cleaned_data = super().clean()

        if self.instance.pk and self.instance.footnote_id:
            cleaned_data["footnote_id"] = self.instance.footnote_id

        # get type from instance if not submitted
        footnote_type = cleaned_data.get("footnote_type")

        if not footnote_type and self.instance.pk and self.instance.footnote_type:
            footnote_type = self.instance.footnote_type

        if not footnote_type:
            self.add_error("footnote_type", "Footnote type is required")

        return cleaned_data

    class Meta:
        model = models.Footnote
        fields = ("footnote_type", "valid_between")


class FootnoteCreateBaseForm(ValidityPeriodForm):
    class Meta:
        model = models.Footnote
        fields = ("footnote_type", "valid_between")

    footnote_type = forms.ModelChoiceField(
        label="Footnote type",
        help_text=(
<<<<<<< HEAD
            "The footnote type will determine whether it can be"
=======
            "The footnote type will determine whether it can be "
>>>>>>> 862a451f
            "associated with measures, commodity codes, or both."
        ),
        queryset=models.FootnoteType.objects.latest_approved(),
        empty_label="Select a footnote type",
    )

    def __init__(self, *args, **kwargs):
        self.request = kwargs.pop("request", None)
        super().__init__(*args, **kwargs)

        self.fields[
            "footnote_type"
        ].label_from_instance = (
            lambda obj: f"{obj.footnote_type_id} - {obj.description}"
        )

        self.helper = FormHelper(self)
        self.helper.label_size = Size.SMALL
        self.helper.legend_size = Size.SMALL

    def next_sid(self, instance):
        """
        Get the next available Footnote SID for this Footnote type.

        The instance parameter can be provided from the returned value of this
        form's save() method (with its commit param set either to True or
        False).
        """
        workbasket = WorkBasket.current(self.request)
        tx = None
        if workbasket:
            tx = workbasket.transactions.order_by("order").last()

        return get_next_id(
            models.Footnote.objects.filter(
                footnote_type__footnote_type_id=instance.footnote_type.footnote_type_id,
            ).approved_up_to_transaction(tx),
            instance._meta.get_field("footnote_id"),
            max_len=3,
        )


class FootnoteCreateForm(FootnoteCreateBaseForm):
    description = forms.CharField(
        label="Footnote description",
        help_text=(
            "You may enter HTML formatting if required. See the guide below "
            "for more information."
        ),
        widget=forms.Textarea,
    )

    def __init__(self, *args, **kwargs):
        super().__init__(*args, **kwargs)

        self.helper.layout = Layout(
            "footnote_type",
            "start_date",
            "end_date",
            Field.textarea("description", rows=5),
            DescriptionHelpBox(),
            Submit(
                "submit",
                "Save",
                data_module="govuk-button",
                data_prevent_double_click="true",
            ),
        )

    def clean(self):
        cleaned_data = super().clean()

        if self.errors:
            return cleaned_data

        cleaned_data["footnote_description"] = models.FootnoteDescription(
            description=cleaned_data["description"],
            validity_start=cleaned_data["valid_between"].lower,
        )
        return cleaned_data

    def save(self, commit=True):
        instance = super().save(commit=False)
        instance.footnote_id = self.next_sid(instance)
        if commit:
            instance.save()
        return instance


class FootnoteEditCreateForm(FootnoteCreateBaseForm):
    def __init__(self, *args, **kwargs):
        super().__init__(*args, **kwargs)

        self.helper.layout = Layout(
            "footnote_type",
            "start_date",
            "end_date",
            Submit(
                "submit",
                "Save",
                data_module="govuk-button",
                data_prevent_double_click="true",
            ),
        )

    def save(self, commit=True):
        instance = super().save(commit=False)
        if "footnote_type" in self.changed_data:
            instance.footnote_id = self.next_sid(instance)
        if commit:
            instance.save()
        return instance


class FootnoteDescriptionForm(DescriptionForm):
    class Meta:
        model = models.FootnoteDescription
        fields = DescriptionForm.Meta.fields


class FootnoteCreateDescriptionForm(CreateDescriptionForm):
    def __init__(self, *args, **kwargs):
        super().__init__(*args, **kwargs)

        self.helper.layout.insert(
            0,
            Field(
                "described_footnote",
                type="hidden",
            ),
        )
        self.fields["description"].label = "Footnote description"

    class Meta:
        model = models.FootnoteDescription
        fields = ("described_footnote", "description", "validity_start")


FootnoteDeleteForm = delete_form_for(models.Footnote)
FootnoteDescriptionDeleteForm = delete_form_for(models.FootnoteDescription)<|MERGE_RESOLUTION|>--- conflicted
+++ resolved
@@ -99,11 +99,7 @@
     footnote_type = forms.ModelChoiceField(
         label="Footnote type",
         help_text=(
-<<<<<<< HEAD
-            "The footnote type will determine whether it can be"
-=======
             "The footnote type will determine whether it can be "
->>>>>>> 862a451f
             "associated with measures, commodity codes, or both."
         ),
         queryset=models.FootnoteType.objects.latest_approved(),
