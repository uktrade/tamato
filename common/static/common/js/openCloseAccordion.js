--- conflicted
+++ resolved
@@ -1,15 +1,6 @@
 // TODO: adjust the pathname filter to account for all objects search/filter pages
 const initOpenCloseAccordionSection = () => {
   document.addEventListener("DOMContentLoaded", function () {
-<<<<<<< HEAD
-    let expandedSection = document.getElementById(
-      "accordion-open-close-section"
-    );
-    let pathname = window.location.pathname;
-    if (expandedSection) {
-      if (!pathname.includes("search")) {
-        expandedSection.classList.remove("govuk-accordion__section--expanded");
-=======
     let button = document.querySelector(".govuk-accordion__open-all");
     let expandedSection = document.getElementById("accordion-open-close-section");
     let pathname = window.location.pathname;
@@ -18,7 +9,6 @@
         button.innerHTML = "Open all";
         button.setAttribute("aria-expanded", "false");
         expandedSection.classList.remove('govuk-accordion__section--expanded');
->>>>>>> 027024a0
       }
     }
   });
