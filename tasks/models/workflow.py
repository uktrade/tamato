--- conflicted
+++ resolved
@@ -55,30 +55,15 @@
                 "workflow:task-workflow-ui-detail",
                 kwargs={"pk": self.pk},
             )
-<<<<<<< HEAD
-        # elif action == "edit":
-        #     return reverse(
-        #         "workflow:task-workflow-ui-update",
-        #         kwargs={"pk": self.pk},
-        #     )
         elif action == "delete":
             return reverse(
                 "workflow:task-workflow-ui-delete",
                 kwargs={"pk": self.pk},
             )
-=======
->>>>>>> 2ea9f5c9
         elif action == "create":
             return reverse(
                 "workflow:task-workflow-ui-create",
             )
-<<<<<<< HEAD
-        # elif action == "list":
-        #     return reverse(
-        #         "workflow:task-workflow-ui-list",
-        #     )
-=======
->>>>>>> 2ea9f5c9
 
         return "#NOT-IMPLEMENTED"
 
@@ -199,13 +184,6 @@
             return reverse(
                 "workflow:task-workflow-template-ui-create",
             )
-<<<<<<< HEAD
-        # elif action == "list":
-        #     return reverse(
-        #         "workflow:task-workflow-template-ui-list",
-        #     )
-=======
->>>>>>> 2ea9f5c9
 
         return "#NOT-IMPLEMENTED"
 
