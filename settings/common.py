--- conflicted
+++ resolved
@@ -812,14 +812,8 @@
     "django.core.files.uploadhandler.MemoryFileUploadHandler",  # defaults
     "django.core.files.uploadhandler.TemporaryFileUploadHandler",  # defaults
 )  # Order is important
-<<<<<<< HEAD
-
-
-# Asynchronous / background object creation and editing config.
-=======
 DATA_MIGRATION_BATCH_SIZE = int(os.environ.get("DATA_MIGRATION_BATCH_SIZE", "10000"))
 
 
 # Asynchronous / background (bulk) object creation and editing config.
->>>>>>> c5a269d3
 MEASURES_ASYNC_CREATION = is_truthy(os.environ.get("MEASURES_ASYNC_CREATION", "true"))