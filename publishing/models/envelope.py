--- conflicted
+++ resolved
@@ -30,7 +30,6 @@
 logger = logging.getLogger(__name__)
 # VARIATION_SELECTOR enables emoji presentation
 WARNING_SIGN_EMOJI = "\N{WARNING SIGN}\N{VARIATION SELECTOR-16}"
-
 
 
 # Exceptions
@@ -279,22 +278,6 @@
             logger.info(f"rendered_envelope {rendered_envelope}")
             envelope_file = rendered_envelope.output
 
-<<<<<<< HEAD
-            # TODO uncomment and fix tests before merging PR
-
-            # if not rendered_envelope.transactions:
-            #     msg = f"{envelope_file.name}  is empty !"
-            #     logger.error(msg)
-            #     raise EnvelopeNoTransactions(msg)
-            # Transaction envelope data XML is valid, ready for upload to s3
-            # else:
-            envelope_file.seek(0, os.SEEK_SET)
-            try:
-                validate_envelope(envelope_file)
-            except etree.DocumentInvalid:
-                logger.error(f"{envelope_file.name}  is Envelope invalid !")
-                raise
-=======
             # Transaction envelope data XML is valid, ready for upload to s3
             envelope_file.seek(0, os.SEEK_SET)
             try:
@@ -305,7 +288,6 @@
             except TaricDataAssertionError:
                 # Logged error in validate_envelope
                 raise
->>>>>>> 225be16a
             else:
                 # If valid upload to s3
                 total_transactions = len(rendered_envelope.transactions)
