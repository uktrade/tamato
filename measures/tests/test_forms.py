--- conflicted
+++ resolved
@@ -1229,14 +1229,9 @@
     factories.MeasurementUnitFactory.create()
     factories.MeasurementUnitQualifierFactory.create()
     factories.MeasureConditionComponentFactory.create()
-<<<<<<< HEAD
     action = factories.MeasureActionFactory.create()
     if not DutyExpression.objects.filter(sid=99):
         factories.DutyExpressionFactory.create(sid=99)
-=======
-    factories.DutyExpressionFactory.create(sid=99)
-    action = factories.MeasureActionFactory.create()
->>>>>>> 66c85352
 
     data = {
         "reference_price": f"1.2345 {monetary_unit.code}",
@@ -2010,6 +2005,8 @@
 ):
     """Test that the EditMeasure simple forms that use the SerializableFormMixin
     behave correctly and as expected."""
+    """Test that the EditMeasure simple forms that use the SerializableFormMixin
+    behave correctly and as expected."""
 
     # Create some measures to apply this data to, for the kwargs
     quota_order_number = factories.QuotaOrderNumberFactory()
