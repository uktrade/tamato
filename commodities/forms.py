from datetime import datetime

from crispy_forms_gds.helper import FormHelper
from crispy_forms_gds.layout import Layout
from crispy_forms_gds.layout import Submit
from django import forms
from django.contrib.auth.models import User
from django.db import transaction
from sentry_sdk import capture_exception

from importer.forms import ImportForm


<<<<<<< HEAD
def get_mime_type(file):
    """Get MIME by reading the header of the file."""
    initial_pos = file.tell()
    file.seek(0)
    mime_type = magic.from_buffer(file.read(1024), mime=True)
    file.seek(initial_pos)
    return mime_type


class CommodityImportForm(forms.ModelForm):
=======
class CommodityImportForm(ImportForm):
>>>>>>> 519bb701
    taric_file = forms.FileField(
        required=True,
        help_text="",
        label="Select an XML file",
    )

    def __init__(self, *args, **kwargs):
        super().__init__(*args, **kwargs)

        self.helper = FormHelper(self)
        self.helper.layout = Layout(
            "taric_file",
            Submit(
                "submit",
                "Continue",
                data_module="govuk-button",
                data_prevent_double_click="true",
            ),
        )

    @transaction.atomic
    def save(self, user: User, workbasket_id: str, commit=True):
        # we don't ask the user to provide a name in the form so generate one here based on filename and timestamp
        now = datetime.now()
        current_time = now.strftime("%H%M%S")
        batch_name = f"{self.cleaned_data['taric_file'].name}_{current_time}"
        self.instance.name = batch_name
        batch = super().save(commit)

        self.process_file(
            self.cleaned_data["taric_file"],
            batch,
            user,
            workbasket_id=workbasket_id,
        )

        return batch

    class Meta(ImportForm.Meta):
        exclude = ImportForm.Meta.fields<|MERGE_RESOLUTION|>--- conflicted
+++ resolved
@@ -6,25 +6,11 @@
 from django import forms
 from django.contrib.auth.models import User
 from django.db import transaction
-from sentry_sdk import capture_exception
 
 from importer.forms import ImportForm
 
 
-<<<<<<< HEAD
-def get_mime_type(file):
-    """Get MIME by reading the header of the file."""
-    initial_pos = file.tell()
-    file.seek(0)
-    mime_type = magic.from_buffer(file.read(1024), mime=True)
-    file.seek(initial_pos)
-    return mime_type
-
-
-class CommodityImportForm(forms.ModelForm):
-=======
 class CommodityImportForm(ImportForm):
->>>>>>> 519bb701
     taric_file = forms.FileField(
         required=True,
         help_text="",
