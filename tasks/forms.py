import bleach
import markdown
from crispy_forms_gds.helper import FormHelper
from crispy_forms_gds.layout import HTML
from crispy_forms_gds.layout import Button
from crispy_forms_gds.layout import Div
from crispy_forms_gds.layout import Field
from crispy_forms_gds.layout import Fieldset
from crispy_forms_gds.layout import Layout
from crispy_forms_gds.layout import Size
from crispy_forms_gds.layout import Submit
from django import forms
from django.contrib.auth import get_user_model
from django.core.exceptions import ValidationError
from django.db import transaction
from django.db.models import TextChoices
from django.forms import CharField
from django.forms import Form
from django.forms import ModelChoiceField
from django.forms import ModelForm
from django.forms import Textarea
<<<<<<< HEAD
from django.urls import reverse
from django.utils.timezone import make_aware
=======
>>>>>>> 9c632089

from common.fields import AutoCompleteField
from common.forms import BindNestedFormMixin
from common.forms import DateInputFieldFixed
from common.forms import RadioNested
from common.forms import delete_form_for
from common.validators import SymbolValidator
from common.validators import markdown_tags_allowlist
from tasks.models import Comment
from tasks.models import ProgressState
from tasks.models import Task
from tasks.models import TaskAssignee
from tasks.models import TaskTemplate
from tasks.models import TaskWorkflow
from tasks.models import TaskWorkflowTemplate
from workbaskets.models import WorkBasket

User = get_user_model()


class TaskBaseForm(ModelForm):
    class Meta:
        model = Task
        fields = [
            "title",
            "description",
            "progress_state",
            "category",
            "workbasket",
        ]

        error_messages = {
            "title": {
                "required": "Enter a title",
            },
            "description": {
                "required": "Enter a description",
            },
            "progress_state": {
                "required": "Select a status",
            },
        }

    workbasket = AutoCompleteField(
        label="Workbasket",
        help_text=(
            "Search for a workbasket by typing in the workbasket's ID, TOPS/Jira number or description. "
            "A dropdown list will appear after a few seconds. You can then select the correct workbasket from the dropdown list."
        ),
        queryset=WorkBasket.objects.editable(),
        url_pattern_name="workbaskets:workbasket-autocomplete-list",
        attrs={"min_length": 2},
        error_messages={
            "invalid_choice": "Select a workbasket that is in the editing state",
        },
        required=False,
    )

    def __init__(self, *args, **kwargs):
        super().__init__(*args, **kwargs)
        self.init_fields()
        self.init_layout()

    def init_fields(self):
        self.fields["progress_state"].label = "Status"

    def init_layout(self):
        self.helper = FormHelper(self)
        self.helper.label_size = Size.SMALL
        self.helper.legend_size = Size.SMALL
        self.helper.layout = Layout(
            "title",
            "description",
            "category",
            "progress_state",
            "workbasket",
            Submit(
                "submit",
                "Save",
                data_module="govuk-button",
                data_prevent_double_click="true",
            ),
        )


class TaskCreateForm(TaskBaseForm):
    def save(self, user, commit=True):
        instance = super().save(commit=False)
        instance.creator = user
        if commit:
            instance.save()
        return instance


class TaskUpdateForm(TaskBaseForm):
    pass


class AssignUserForm(Form):
    user = ModelChoiceField(
        label="Select user",
        queryset=User.objects.active_tms(),
        error_messages={"required": "Select a user to assign"},
    )

    def __init__(self, *args, **kwargs):
        self.task = kwargs.pop("task", None)
        super().__init__(*args, **kwargs)
        self.init_fields()
        self.init_layout()

    def init_fields(self):
        self.fields["user"].label_from_instance = lambda obj: obj.get_displayname()

    def init_layout(self):
        self.helper = FormHelper(self)
        self.helper.label_size = Size.SMALL
        self.helper.legend_size = Size.SMALL
        self.helper.layout = Layout(
            "user",
            Submit(
                "submit",
                "Save",
                data_module="govuk-button",
                data_prevent_double_click="true",
            ),
        )

    def clean(self):
        if self.task.assignees.assigned().exists():
            raise ValidationError(
                {
                    "user": "The selected user cannot be assigned because the step already has an assignee.",
                },
            )

        return super().clean()

    @transaction.atomic
    def assign_user(self, task: Task, user_instigator) -> TaskAssignee:
        user = self.cleaned_data["user"]

        return TaskAssignee.assign_user(
            user=user,
            task=task,
            instigator=user_instigator,
        )


class UnassignUserForm(Form):
    assignee = ModelChoiceField(
        label="Select user",
        queryset=TaskAssignee.objects.assigned(),
        error_messages={"required": "Select a user to unassign"},
    )

    def __init__(self, *args, **kwargs):
        self.task = kwargs.pop("task", None)
        super().__init__(*args, **kwargs)
        self.init_fields()
        self.init_layout()

    def init_fields(self):
        self.fields["assignee"].queryset = self.task.assignees.assigned()
        self.fields["assignee"].label_from_instance = (
            lambda obj: obj.user.get_displayname()
        )

    def init_layout(self):
        self.helper = FormHelper(self)
        self.helper.label_size = Size.SMALL
        self.helper.legend_size = Size.SMALL
        self.helper.layout = Layout(
            "assignee",
            Submit(
                "submit",
                "Save",
                data_module="govuk-button",
                data_prevent_double_click="true",
            ),
        )

    def clean(self):
        if self.task.progress_state.name == ProgressState.State.DONE:
            raise ValidationError(
                {
                    "assignee": "The selected user cannot be unassigned because the step has a status of Done.",
                },
            )

        return super().clean()

    @transaction.atomic
    def unassign_user(self, user_instigator) -> bool:
        assignee = self.cleaned_data["assignee"]

        return TaskAssignee.unassign_user(
            user=assignee.user,
            task=self.task,
            instigator=user_instigator,
        )


class SubTaskCreateForm(TaskBaseForm):
    def save(self, parent_task, user, commit=True):
        instance = super().save(commit=False)
        instance.creator = user
        instance.parent_task = parent_task
        if commit:
            instance.save()
        return instance


TaskDeleteForm = delete_form_for(Task)


class TaskWorkflowTemplateForm(Form):
    workflow_template = ModelChoiceField(
        label="",
        queryset=TaskWorkflowTemplate.objects.all(),
        help_text="Select a workflow template.",
        error_messages={
            "required": "Select a workflow template",
        },
    )


class TaskWorkflowAssigneeForm(Form):
    assignee = ModelChoiceField(
        queryset=User.objects.active_tms(),
        help_text="Choose assignee",
        error_messages={
            "required": "Select an assignee",
        },
    )

    def __init__(self, *args, **kwargs):
        super().__init__(*args, **kwargs)
        self.fields["assignee"].label_from_instance = lambda obj: obj.get_displayname()


class TaskWorkflowCreateForm(BindNestedFormMixin, Form):
    class AssignType(TextChoices):
        SELF = "SELF", "Assign ticket to me"
        OTHER_USER = "OTHER_USER", "Assign ticket to someone else"
        NO_USER = "NO_USER", "Do not assign ticket to anyone"

    ticket_name = CharField(
        required=True,
        max_length=255,
        validators=[SymbolValidator],
        error_messages={
            "required": "Enter a title for the ticket",
        },
    )

    work_type = ModelChoiceField(
        required=True,
        help_text="Choose the most appropriate category. This will generate a pre-defined set of steps to complete the work",
        queryset=TaskWorkflowTemplate.objects.all(),
        error_messages={
            "required": "Choose a work type",
        },
    )

    assignment = RadioNested(
        label="Assignee",
        choices=AssignType.choices,
        nested_forms={
            AssignType.SELF.value: [],
            AssignType.OTHER_USER: [TaskWorkflowAssigneeForm],
            AssignType.NO_USER.value: [],
        },
        error_messages={
            "required": "Select an assignee option",
        },
    )

    description = CharField(
        required=False,
        validators=[SymbolValidator],
        widget=Textarea(),
        help_text="This field is optional",
    )

    entry_into_force_date = DateInputFieldFixed(
        required=False,
        help_text="This field is optional",
    )

    policy_contact = CharField(
        required=False,
        max_length=255,
        validators=[SymbolValidator],
        help_text="This field is optional",
    )

    def __init__(self, *args, **kwargs):
        super().__init__(*args, **kwargs)

        self.bind_nested_forms(*args, **kwargs)

        self.helper = FormHelper(self)
        self.helper.label_size = Size.SMALL
        self.helper.legend_size = Size.SMALL
        self.helper.layout = Layout(
            Fieldset(
                "ticket_name",
                "work_type",
                "assignment",
                "description",
                "entry_into_force_date",
                "policy_contact",
            ),
            Submit(
                "submit",
                "Create",
                data_module="govuk-button",
                data_prevent_double_click="true",
            ),
        )


TaskWorkflowDeleteForm = delete_form_for(TaskWorkflow)


class TaskWorkflowUpdateForm(TaskWorkflowAssigneeForm, ModelForm):
    title = CharField(
        label="Ticket name",
        max_length=255,
        validators=[SymbolValidator],
        error_messages={
            "required": "Enter a ticket name",
        },
    )
    description = CharField(
        validators=[SymbolValidator],
        widget=Textarea(),
        required=False,
    )
    eif_date = DateInputFieldFixed(
        label="Entry into force date",
        required=False,
    )
    policy_contact = CharField(
        required=False,
        max_length=40,
        validators=[SymbolValidator],
    )

    class Meta:
        model = TaskWorkflow
        fields = ["eif_date", "policy_contact"]

    def __init__(self, *args, **kwargs):
        super().__init__(*args, **kwargs)
        self.init_fields()
        self.init_layout()

    def init_fields(self):
        self.fields["title"].initial = self.instance.summary_task.title
        self.fields["description"].initial = self.instance.summary_task.description

        self.fields["assignee"].help_text = ""
        try:
            self.fields["assignee"].initial = (
                self.instance.summary_task.assignees.assigned().get().user
            )
        except TaskAssignee.DoesNotExist:
            pass

    def init_layout(self):
        self.helper = FormHelper(self)
        self.helper.label_size = Size.SMALL
        self.helper.legend_size = Size.SMALL
        self.helper.layout = Layout(
            "title",
            "description",
            "assignee",
            "eif_date",
            "policy_contact",
            Submit(
                "submit",
                "Save",
                data_module="govuk-button",
                data_prevent_double_click="true",
                css_class="govuk-!-margin-right-2",
            ),
            HTML(
                f'<a class="govuk-link govuk-!-display-inline-block govuk-!-margin-top-2" href="{self.instance.get_url("detail")}">Back</a>',
            ),
        )

    @transaction.atomic
    def save(self, commit=True):
        instance = super().save(commit)

        summary_task = instance.summary_task
        summary_task.title = self.cleaned_data["title"]
        summary_task.description = self.cleaned_data["description"]

        if commit:
            summary_task.save()

        return instance


class TaskWorkflowTemplateBaseForm(ModelForm):
    class Meta:
        model = TaskWorkflowTemplate
        fields = ("title", "description")

        error_messages = {
            "title": {
                "required": "Enter a title",
            },
            "description": {
                "required": "Enter a description",
            },
        }

    def __init__(self, *args, submit_title, **kwargs):
        super().__init__(*args, **kwargs)

        self.helper = FormHelper(self)
        self.helper.label_size = Size.SMALL
        self.helper.legend_size = Size.SMALL
        self.helper.layout = Layout(
            "title",
            "description",
            Submit(
                "submit",
                submit_title,
                data_module="govuk-button",
                data_prevent_double_click="true",
            ),
        )


class TaskWorkflowTemplateCreateForm(TaskWorkflowTemplateBaseForm):
    def __init__(self, *args, **kwargs):
        super().__init__(*args, submit_title="Create", **kwargs)

    def save(self, user, commit=True):
        instance = super().save(commit=False)
        instance.creator = user
        if commit:
            instance.save()
        return instance


class TaskWorkflowTemplateUpdateForm(TaskWorkflowTemplateBaseForm):
    def __init__(self, *args, **kwargs):
        super().__init__(*args, submit_title="Update", **kwargs)


TaskWorkflowTemplateDeleteForm = delete_form_for(TaskWorkflowTemplate)


class TaskTemplateFormBase(ModelForm):
    class Meta:
        model = TaskTemplate
        fields = ("title", "description")

    def __init__(self, *args, submit_title, **kwargs):
        super().__init__(*args, **kwargs)

        self.helper = FormHelper(self)
        self.helper.label_size = Size.SMALL
        self.helper.legend_size = Size.SMALL
        self.helper.layout = Layout(
            "title",
            "description",
            Submit(
                "submit",
                submit_title,
                data_module="govuk-button",
                data_prevent_double_click="true",
            ),
        )


class TaskTemplateCreateForm(TaskTemplateFormBase):
    def __init__(self, *args, **kwargs):
        super().__init__(*args, submit_title="Create", **kwargs)


class TaskTemplateUpdateForm(TaskTemplateFormBase):
    def __init__(self, *args, **kwargs):
        super().__init__(*args, submit_title="Update", **kwargs)


TaskTemplateDeleteForm = delete_form_for(TaskTemplate)


class TaskFilterForm(forms.Form):
    def __init__(self, *args, **kwargs):
        super().__init__(*args, **kwargs)
        self.init_fields()
        self.helper = FormHelper()

        self.helper.layout = Layout(
            "search",
            "progress_state",
            "assignees",
            "work_type",
            Button(
                "submit",
                "Search and filter",
            ),
            HTML(
                f'<a class="govuk-button govuk-button--secondary" href="{self.clear_url}"> Clear </a>',
            ),
        )

    def init_fields(self):
        self.fields["assignees"].label_from_instance = (
            lambda obj: f"{obj.get_displayname()}"
        )


class TicketCommentForm(forms.ModelForm):
    content = forms.CharField(
        label="",
        error_messages={"required": "Enter your comment"},
        widget=forms.widgets.Textarea,
        max_length=5000,
    )

    class Meta:
        model = Comment
        fields = ("content",)

    def clean_content(self):
        content = self.cleaned_data["content"]
        html = markdown.markdown(text=content, extensions=["sane_lists", "tables"])
        content = bleach.clean(
            text=html,
            tags=markdown_tags_allowlist,
            attributes=[],
            strip=True,
        )
        return content


class TicketCommentCreateForm(TicketCommentForm):
    def __init__(self, *args, **kwargs):
        super().__init__(*args, **kwargs)

        self.helper = FormHelper(self)
        self.helper.label_size = Size.SMALL
        self.helper.legend_size = Size.SMALL
        self.helper.layout = Layout(
            Field.textarea("content", rows=1, placeholder="Add a comment"),
            Button.secondary(
                "submit",
                "Add",
                data_prevent_double_click="true",
            ),
        )

    def save(self, user, task, commit=True):
        instance = super().save(commit=False)
        instance.author = user
        instance.task = task
        if commit:
            instance.save()
        return instance


class TicketCommentUpdateForm(TicketCommentForm):
    def __init__(self, *args, **kwargs):
        ticket_pk = kwargs.pop("ticket_pk")
        super().__init__(*args, **kwargs)

        self.helper = FormHelper(self)
        self.helper.label_size = Size.SMALL
        self.helper.legend_size = Size.SMALL
        self.helper.layout = Layout(
            Field.textarea("content", placeholder="Edit comment"),
            Div(
                Submit(
                    "submit",
                    "Save",
                    data_module="govuk-button",
                    data_prevent_double_click="true",
                ),
                HTML(
                    f"<a class='govuk-button govuk-button--secondary' href={reverse('workflow:task-workflow-ui-detail', kwargs={'pk':ticket_pk})}>Cancel</a>",
                ),
                css_class="govuk-button-group",
            ),
        )


class TicketCommentDeleteForm(forms.ModelForm):
    class Meta:
        model = Comment
        fields = ()

    def __init__(self, *args, **kwargs):
        ticket_pk = kwargs.pop("ticket_pk")
        super().__init__(*args, **kwargs)
        self.helper = FormHelper(self)
        self.helper.label_size = Size.SMALL
        self.helper.legend_size = Size.SMALL
        self.helper.layout = Layout(
            Div(
                Submit(
                    "submit",
                    "Delete",
                    css_class="govuk-button--warning",
                    data_module="govuk-button",
                    data_prevent_double_click="true",
                ),
                HTML(
                    f"<a class='govuk-button govuk-button--secondary' href={reverse('workflow:task-workflow-ui-detail', kwargs={'pk':ticket_pk})}>Cancel</a>",
                ),
                css_class="govuk-button-group",
            ),
        )<|MERGE_RESOLUTION|>--- conflicted
+++ resolved
@@ -19,11 +19,8 @@
 from django.forms import ModelChoiceField
 from django.forms import ModelForm
 from django.forms import Textarea
-<<<<<<< HEAD
 from django.urls import reverse
 from django.utils.timezone import make_aware
-=======
->>>>>>> 9c632089
 
 from common.fields import AutoCompleteField
 from common.forms import BindNestedFormMixin
