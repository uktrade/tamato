--- conflicted
+++ resolved
@@ -95,7 +95,6 @@
 
 
 @pytest.mark.reference_documents
-<<<<<<< HEAD
 class TestPreferentialQuotaCreate:
     def test_get_without_permissions(self, valid_user_client):
         ref_doc_version = factories.ReferenceDocumentVersionFactory.create()
@@ -266,74 +265,6 @@
         )
 
         assert resp.status_code == 302
-=======
-def test_quota_bulk_create_creates_object_and_redirects(valid_user, client):
-    """Test that posting the bulk create from creates all preferential quotas
-    and redirects."""
-    valid_user.user_permissions.add(
-        Permission.objects.get(codename="add_preferentialquota"),
-    )
-    client.force_login(valid_user)
-
-    ref_doc_version = factories.ReferenceDocumentVersionFactory.create()
-    preferential_quota_order_number = (
-        factories.PreferentialQuotaOrderNumberFactory.create(
-            reference_document_version=ref_doc_version,
-        )
-    )
-    assert not ref_doc_version.preferential_quotas()
-
-    data = {
-        "preferential_quota_order_number": preferential_quota_order_number.pk,
-        "commodity_codes": "1234567890\r\n2345678901",
-        "quota_duty_rate": "5%",
-        "measurement": "KG",
-        "start_date_0_0": "1",
-        "start_date_0_1": "1",
-        "start_date_0_2": "2023",
-        "end_date_0_0": "31",
-        "end_date_0_1": "12",
-        "end_date_0_2": "2023",
-        "volume_0": "500",
-        "start_date_1_0": "1",
-        "start_date_1_1": "1",
-        "start_date_1_2": "2024",
-        "end_date_1_0": "31",
-        "end_date_1_1": "12",
-        "end_date_1_2": "2024",
-        "volume_1": "400",
-        "start_date_2_0": "1",
-        "start_date_2_1": "1",
-        "start_date_2_2": "2025",
-        "end_date_2_0": "31",
-        "end_date_2_1": "12",
-        "end_date_2_2": "2025",
-        "volume_2": "300",
-    }
-
-    create_url = reverse(
-        "reference_documents:preferential_quotas_bulk_create_for_order",
-        kwargs={
-            "pk": ref_doc_version.pk,
-            "order_pk": preferential_quota_order_number.pk,
-        },
-    )
-    response = client.get(create_url)
-    assert response.status_code == 200
-
-    response = client.post(create_url, data)
-    assert response.status_code == 302
-    new_preferential_quotas = ref_doc_version.preferential_quotas()
-    assert len(new_preferential_quotas) == 6
-    assert (
-        response.url
-        == reverse(
-            "reference_documents:version-details",
-            args=[ref_doc_version.pk],
-        )
-        + "#tariff-quotas"
-    )
->>>>>>> 9a7373de
 
 
 @pytest.mark.reference_documents
@@ -383,8 +314,11 @@
         }
 
         create_url = reverse(
-            "reference_documents:preferential_quotas_bulk_create",
-            kwargs={"pk": ref_doc_version.pk},
+            "reference_documents:preferential_quotas_bulk_create_for_order",
+            kwargs={
+                "pk": ref_doc_version.pk,
+                "order_pk": preferential_quota_order_number.pk,
+            },
         )
         resp = client.get(create_url)
         assert resp.status_code == 200
