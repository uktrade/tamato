--- conflicted
+++ resolved
@@ -35,7 +35,6 @@
 from workbaskets.views.mixins import WithCurrentWorkBasket
 
 
-<<<<<<< HEAD
 class DashboardView(TemplateResponseMixin, FormMixin, View):
     """
     UI endpoint providing a dashboard view, including a WorkBasket (list) of
@@ -72,11 +71,6 @@
       design very well and may make for an over complicated implementation.
     * Store user selection in the session. Simplest, complete and most elegant.
     """
-=======
-def index(request):
-    """Home page of the tariff editor."""
-    workbasket = WorkBasket.objects.is_not_approved().last()
->>>>>>> fb34f7f8
 
     form_class = SelectableObjectsForm
     template_name = "common/index.jinja"
