--- conflicted
+++ resolved
@@ -1693,7 +1693,6 @@
     )
 
 
-<<<<<<< HEAD
 def test_quota_definition_view(valid_user_client):
     """Test all 4 of the quota definition tabs load and display the correct
     objects."""
@@ -1759,7 +1758,8 @@
     soup = BeautifulSoup(response.content.decode(response.charset), "html.parser")
     description_cell_text = soup.select("tbody tr:first-child td:last-child")[0].text
     assert description_cell_text == suspension.description
-=======
+
+    
 def test_definition_duplicator_form_wizard_start(client_with_current_workbasket):
     url = reverse("sub_quota_definitions-ui-create", kwargs={"step": "start"})
     response = client_with_current_workbasket.get(url)
@@ -2009,5 +2009,4 @@
 def test_format_date(wizard):
     date_str = "2021-01-01"
     formatted_date = wizard.format_date(date_str)
-    assert formatted_date == "01 Jan 2021"
->>>>>>> a9a75e11
+    assert formatted_date == "01 Jan 2021"