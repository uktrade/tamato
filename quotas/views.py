import datetime
from datetime import date
from decimal import Decimal
from urllib.parse import urlencode

from django.contrib import messages
from django.contrib.auth.mixins import PermissionRequiredMixin
from django.db import transaction
from django.shortcuts import redirect
from django.shortcuts import render
from django.urls import reverse
from django.utils.decorators import method_decorator
from django.utils.functional import cached_property
from django.utils.safestring import mark_safe
from django.views.generic import FormView
from django.views.generic.list import ListView
from formtools.wizard.views import NamedUrlSessionWizardView
from rest_framework import permissions
from rest_framework import viewsets

from common.business_rules import UniqueIdentifyingFields
from common.business_rules import UpdateValidity
from common.forms import delete_form_for
from common.serializers import AutoCompleteSerializer
from common.serializers import serialize_date
from common.tariffs_api import URLs
from common.tariffs_api import get_quota_data
from common.tariffs_api import get_quota_definitions_data
from common.validators import UpdateType
from common.views import BusinessRulesMixin
from common.views import SortingMixin
from common.views import TamatoListView
from common.views import TrackedModelDetailMixin
from common.views import TrackedModelDetailView
from geo_areas.models import GeographicalArea
from geo_areas.models import GeographicalMembership
from geo_areas.utils import get_all_members_of_geo_groups
from geo_areas.validators import AreaCode
from measures.models import Measure
from quotas import business_rules
from quotas import forms
from quotas import models
from quotas import serializers
from quotas.constants import QUOTA_ORIGIN_EXCLUSIONS_FORMSET_PREFIX
from quotas.filters import OrderNumberFilterBackend
from quotas.filters import QuotaFilter
from quotas.models import QuotaAssociation
from quotas.models import QuotaBlocking
from quotas.models import QuotaSuspension
from quotas.serializers import deserialize_definition_data
from workbaskets.models import WorkBasket
from workbaskets.views.decorators import require_current_workbasket
from workbaskets.views.generic import CreateTaricCreateView
from workbaskets.views.generic import CreateTaricDeleteView
from workbaskets.views.generic import CreateTaricUpdateView
from workbaskets.views.generic import EditTaricView


class QuotaOrderNumberViewset(viewsets.ReadOnlyModelViewSet):
    """API endpoint that allows quota order numbers to be viewed."""

    serializer_class = AutoCompleteSerializer
    permission_classes = [permissions.IsAuthenticated]
    filter_backends = [OrderNumberFilterBackend]

    def get_queryset(self):
        tx = WorkBasket.get_current_transaction(self.request)
        return models.QuotaOrderNumber.objects.approved_up_to_transaction(tx)


class QuotaOrderNumberOriginViewset(viewsets.ReadOnlyModelViewSet):
    queryset = models.QuotaOrderNumberOrigin.objects.has_approved_state()
    serializer_class = serializers.QuotaOrderNumberOriginSerializer
    permission_classes = [permissions.IsAuthenticated]


class QuotaOrderNumberOriginExclusionViewset(viewsets.ReadOnlyModelViewSet):
    queryset = models.QuotaOrderNumberOriginExclusion.objects.has_approved_state()
    serializer_class = serializers.QuotaOrderNumberOriginExclusionSerializer
    permission_classes = [permissions.IsAuthenticated]


class QuotaDefinitionViewset(viewsets.ReadOnlyModelViewSet):
    queryset = models.QuotaDefinition.objects.has_approved_state()
    serializer_class = serializers.QuotaDefinitionSerializer
    permission_classes = [permissions.IsAuthenticated]
    search_fields = ["sid", "order_number__order_number", "description"]


class QuotaAssociationViewset(viewsets.ReadOnlyModelViewSet):
    queryset = models.QuotaAssociation.objects.has_approved_state()
    serializer_class = serializers.QuotaAssociationSerializer
    permission_classes = [permissions.IsAuthenticated]


class QuotaSuspensionViewset(viewsets.ReadOnlyModelViewSet):
    queryset = models.QuotaSuspension.objects.has_approved_state()
    serializer_class = serializers.QuotaSuspensionSerializer
    permission_classes = [permissions.IsAuthenticated]


class QuotaBlockingViewset(viewsets.ReadOnlyModelViewSet):
    queryset = models.QuotaBlocking.objects.has_approved_state()
    serializer_class = serializers.QuotaBlockingSerializer
    permission_classes = [permissions.IsAuthenticated]


class QuotaEventViewset(viewsets.ReadOnlyModelViewSet):
    queryset = models.QuotaEvent.objects.has_approved_state()
    serializer_class = serializers.QuotaEventSerializer
    permission_classes = [permissions.IsAuthenticated]


class QuotaOrderNumberMixin:
    model = models.QuotaOrderNumber

    def get_queryset(self):
        tx = WorkBasket.get_current_transaction(self.request)
        return models.QuotaOrderNumber.objects.approved_up_to_transaction(tx)


class QuotaCreate(QuotaOrderNumberMixin, CreateTaricCreateView):
    form_class = forms.QuotaOrderNumberCreateForm
    template_name = "layouts/create.jinja"

    permission_required = ["common.add_trackedmodel"]

    validate_business_rules = (
        business_rules.ON1,
        business_rules.ON2,
        UniqueIdentifyingFields,
        UpdateValidity,
    )

    def get_context_data(self, **kwargs):
        return super().get_context_data(
            page_title="Create a new quota order number",
            **kwargs,
        )


class QuotaConfirmCreate(QuotaOrderNumberMixin, TrackedModelDetailView):
    template_name = "quotas/confirm-create.jinja"


class QuotaList(QuotaOrderNumberMixin, TamatoListView):
    """Returns a list of QuotaOrderNumber objects."""

    template_name = "quotas/list.jinja"
    filterset_class = QuotaFilter


class QuotaDetail(QuotaOrderNumberMixin, TrackedModelDetailView, SortingMixin):
    template_name = "quotas/detail.jinja"
    sort_by_fields = ["goods_nomenclature"]

    @property
    def quota_data(self):
        data = get_quota_data({"order_number": self.object.order_number})
        if not data or data["meta"]["pagination"]["total_count"] == 0:
            return None
        return data.get("data")[0]

    def get_context_data(self, *args, **kwargs):
        context = super().get_context_data(*args, **kwargs)

        definitions = self.object.definitions.current()

        current_definition = definitions.as_at_and_beyond(date.today()).first()
        context["current_definition"] = current_definition
        context["uk_tariff_url"] = (
            f"{URLs.BASE_URL.value}quota_search?order_number={self.object.order_number}"
        )

        context[
            "quota_associations"
        ] = QuotaAssociation.objects.latest_approved().filter(
            main_quota=current_definition,
        )

        context["blocking_period"] = (
            QuotaBlocking.objects.filter(quota_definition=current_definition)
            .as_at_and_beyond(date.today())
            .first()
        )

        context["suspension_period"] = (
            QuotaSuspension.objects.filter(quota_definition=current_definition)
            .as_at_and_beyond(date.today())
            .first()
        )

        context["quota_data"] = self.quota_data

        order = self.get_ordering()
        if not order:
            order = "goods_nomenclature"

        context["measures"] = (
            Measure.objects.latest_approved()
            .filter(order_number=self.object)
            .as_at(date.today())
            .order_by(order)
        )
        url_params = urlencode({"order_number": self.object.pk})
        context["measures_url"] = f"{reverse('measure-ui-list')}?{url_params}"

        return context


class QuotaDefinitionList(SortingMixin, ListView):
    template_name = "quotas/definitions.jinja"
    model = models.QuotaDefinition
    sort_by_fields = ["sid", "valid_between"]

    def get_queryset(self):
        queryset = (
            models.QuotaDefinition.objects.filter(
                order_number__sid=self.quota.sid,
            )
            .current()
            .order_by("pk")
        )

        ordering = self.get_ordering()
        if ordering:
            if isinstance(ordering, str):
                ordering = (ordering,)
            queryset = queryset.order_by(*ordering)

        return queryset

    @property
    def blocking_periods(self):
        return QuotaBlocking.objects.filter(quota_definition__order_number=self.quota)

    @property
    def suspension_periods(self):
        return QuotaSuspension.objects.filter(quota_definition__order_number=self.quota)

    @property
    def associations(self):
        return QuotaAssociation.objects.filter(main_quota__order_number=self.quota)

    @cached_property
    def quota_data(self):
        if not self.kwargs.get("quota_type"):
            return get_quota_definitions_data(self.quota.order_number, self.object_list)
        return None

    @property
    def quota(self):
        return models.QuotaOrderNumber.objects.current().get(sid=self.kwargs["sid"])

    def get_context_data(self, *args, **kwargs):
        return super().get_context_data(
            quota=self.quota,
            quota_type=self.kwargs.get("quota_type"),
            quota_data=self.quota_data,
            blocking_periods=self.blocking_periods,
            suspension_periods=self.suspension_periods,
            associations=self.associations,
            *args,
            **kwargs,
        )


class QuotaDelete(
    QuotaOrderNumberMixin,
    TrackedModelDetailMixin,
    CreateTaricDeleteView,
):
    form_class = forms.QuotaDeleteForm
    success_path = "list"

    validate_business_rules = (business_rules.ON11,)


class QuotaUpdateMixin(
    QuotaOrderNumberMixin,
    TrackedModelDetailMixin,
):
    form_class = forms.QuotaUpdateForm
    permission_required = ["common.change_trackedmodel"]

    validate_business_rules = (
        business_rules.ON1,
        business_rules.ON2,
        business_rules.ON4,
        business_rules.ON9,
        business_rules.ON11,
        UniqueIdentifyingFields,
        UpdateValidity,
    )

    def get_form_kwargs(self):
        kwargs = super().get_form_kwargs()
        kwargs["request"] = self.request
        geo_area_options = (
            GeographicalArea.objects.current()
            .prefetch_related("descriptions")
            .with_latest_description()
            .as_at_today_and_beyond()
            .order_by("description")
        )
        groups_options = geo_area_options.filter(area_code=AreaCode.GROUP)
        geo_group_pks = [group.pk for group in groups_options]
        memberships = GeographicalMembership.objects.filter(
            geo_group__pk__in=geo_group_pks,
        ).prefetch_related("geo_group", "member")

        groups_with_members = {}
        for group_pk in geo_group_pks:
            members = memberships.filter(geo_group__pk=group_pk)
            groups_with_members[group_pk] = [m.member.pk for m in members]

        kwargs["geo_area_options"] = geo_area_options
        kwargs["exclusions_options"] = geo_area_options.exclude(
            area_code=AreaCode.GROUP,
        )
        kwargs["groups_with_members"] = groups_with_members
        kwargs["existing_origins"] = (
            self.object.get_current_origins().with_latest_geo_area_description()
        )
        return kwargs

    def update_origins(self, instance, form_origins):
        existing_origin_pks = {origin.pk for origin in instance.get_current_origins()}

        if form_origins:
            submitted_origin_pks = {o["pk"] for o in form_origins}
            deleted_origin_pks = existing_origin_pks.difference(submitted_origin_pks)

            for origin_pk in deleted_origin_pks:
                origin = models.QuotaOrderNumberOrigin.objects.get(
                    pk=origin_pk,
                )
                origin.new_version(
                    update_type=UpdateType.DELETE,
                    workbasket=WorkBasket.current(self.request),
                    transaction=instance.transaction,
                )
                # Delete the exclusions as well
                exclusions = models.QuotaOrderNumberOriginExclusion.objects.filter(
                    origin__pk=origin_pk,
                )
                for exclusion in exclusions:
                    exclusion.new_version(
                        update_type=UpdateType.DELETE,
                        workbasket=WorkBasket.current(self.request),
                        transaction=instance.transaction,
                    )

            for origin in form_origins:
                # If origin exists
                if origin.get("pk"):
                    existing_origin = models.QuotaOrderNumberOrigin.objects.get(
                        pk=origin.get("pk"),
                    )
                    updated_origin = existing_origin.new_version(
                        workbasket=WorkBasket.current(self.request),
                        transaction=instance.transaction,
                        order_number=instance,
                        valid_between=origin["valid_between"],
                        geographical_area=origin["geographical_area"],
                    )

                # It's a newly created origin
                else:
                    updated_origin = models.QuotaOrderNumberOrigin.objects.create(
                        order_number=instance,
                        valid_between=origin["valid_between"],
                        geographical_area=origin["geographical_area"],
                        update_type=UpdateType.CREATE,
                        transaction=instance.transaction,
                    )

                # whether it's edited or new we need to add/update exclusions
                self.update_exclusions(
                    instance,
                    updated_origin,
                    origin.get("exclusions"),
                )
        else:
            # even if no changes were made we must update the existing
            # origins to link to the updated order number
            existing_origins = (
                models.QuotaOrderNumberOrigin.objects.approved_up_to_transaction(
                    instance.transaction,
                ).filter(
                    order_number__sid=instance.sid,
                )
            )
            for origin in existing_origins:
                origin.new_version(
                    workbasket=WorkBasket.current(self.request),
                    transaction=instance.transaction,
                    order_number=instance,
                )

    def update_exclusions(self, quota, updated_origin, exclusions):
        existing_exclusions = (
            models.QuotaOrderNumberOriginExclusion.objects.current().filter(
                origin__sid=updated_origin.sid,
            )
        )
        existing_exclusions_geo_area_ids = set(
            existing_exclusions.values_list("excluded_geographical_area_id", flat=True),
        )
        submitted_exclusions_geo_area_ids = {
            e["geographical_area"].id for e in exclusions
        }
        deleted_exclusion_geo_area_ids = existing_exclusions_geo_area_ids.difference(
            submitted_exclusions_geo_area_ids,
        )

        for geo_area_id in deleted_exclusion_geo_area_ids:
            exclusion = existing_exclusions.get(
                excluded_geographical_area=geo_area_id,
            )
            exclusion.new_version(
                update_type=UpdateType.DELETE,
                workbasket=WorkBasket.current(self.request),
                transaction=quota.transaction,
            )

        for exclusion in exclusions:
            geo_area = GeographicalArea.objects.get(pk=exclusion["geographical_area"])
            if geo_area.pk in existing_exclusions_geo_area_ids:
                existing_exclusion = existing_exclusions.get(
                    excluded_geographical_area=geo_area,
                )
                existing_exclusion.new_version(
                    workbasket=WorkBasket.current(self.request),
                    transaction=quota.transaction,
                    origin=updated_origin,
                    excluded_geographical_area=geo_area,
                )

            else:
                models.QuotaOrderNumberOriginExclusion.objects.create(
                    origin=updated_origin,
                    excluded_geographical_area=geo_area,
                    update_type=UpdateType.CREATE,
                    transaction=quota.transaction,
                )

    @transaction.atomic
    def get_result_object(self, form):
        instance = super().get_result_object(form)

        # if JS is enabled we get data from the React form which includes origins and exclusions
        form_origins = form.cleaned_data.get("origins")

        self.update_origins(instance, form_origins)

        return instance


class QuotaUpdate(
    QuotaUpdateMixin,
    CreateTaricUpdateView,
):
    pass


class QuotaEditCreate(
    QuotaUpdateMixin,
    EditTaricView,
):
    pass


class QuotaEditUpdate(
    QuotaUpdateMixin,
    EditTaricView,
):
    pass


class QuotaConfirmUpdate(QuotaOrderNumberMixin, TrackedModelDetailView):
    template_name = "common/confirm_update.jinja"


class QuotaOrderNumberOriginMixin:
    model = models.QuotaOrderNumberOrigin

    def get_queryset(self):
        tx = WorkBasket.get_current_transaction(self.request)
        return models.QuotaOrderNumberOrigin.objects.approved_up_to_transaction(tx)


class QuotaOrderNumberOriginUpdateMixin(
    QuotaOrderNumberOriginMixin,
    TrackedModelDetailMixin,
):
    form_class = forms.QuotaOrderNumberOriginUpdateForm
    permission_required = ["common.change_trackedmodel"]
    template_name = "quota-origins/edit.jinja"

    validate_business_rules = (
        business_rules.ON5,
        business_rules.ON6,
        business_rules.ON7,
        business_rules.ON10,
        business_rules.ON12,
        UniqueIdentifyingFields,
        UpdateValidity,
    )

    @transaction.atomic
    def get_result_object(self, form):
        object = super().get_result_object(form)

        geo_area = form.cleaned_data["geographical_area"]
        form_exclusions = [
            item["exclusion"]
            for item in form.cleaned_data[QUOTA_ORIGIN_EXCLUSIONS_FORMSET_PREFIX]
        ]

        all_new_exclusions = get_all_members_of_geo_groups(
            object.valid_between,
            form_exclusions,
        )

        for geo_area in all_new_exclusions:
            existing_exclusion = (
                object.quotaordernumberoriginexclusion_set.filter(
                    excluded_geographical_area=geo_area,
                )
                .current()
                .first()
            )

            if existing_exclusion:
                existing_exclusion.new_version(
                    workbasket=WorkBasket.current(self.request),
                    transaction=object.transaction,
                    origin=object,
                )
            else:
                models.QuotaOrderNumberOriginExclusion.objects.create(
                    origin=object,
                    excluded_geographical_area=geo_area,
                    update_type=UpdateType.CREATE,
                    transaction=object.transaction,
                )

        removed_excluded_areas = {
            e.excluded_geographical_area
            for e in object.quotaordernumberoriginexclusion_set.current()
        }.difference(set(form_exclusions))

        removed_exclusions = [
            object.quotaordernumberoriginexclusion_set.current().get(
                excluded_geographical_area__id=e.id,
            )
            for e in removed_excluded_areas
        ]

        for removed in removed_exclusions:
            removed.new_version(
                update_type=UpdateType.DELETE,
                workbasket=WorkBasket.current(self.request),
                transaction=object.transaction,
                origin=object,
            )

        return object


class QuotaOrderNumberOriginUpdate(
    QuotaOrderNumberOriginUpdateMixin,
    CreateTaricUpdateView,
):
    pass


class QuotaOrderNumberOriginCreate(
    QuotaOrderNumberOriginUpdateMixin,
    CreateTaricCreateView,
):
    form_class = forms.QuotaOrderNumberOriginForm
    template_name = "layouts/create.jinja"

    def form_valid(self, form):
        quota = models.QuotaOrderNumber.objects.current().get(sid=self.kwargs["sid"])
        form.instance.order_number = quota
        return super().form_valid(form)

    def get_context_data(self, *args, **kwargs):
        context = super().get_context_data(*args, **kwargs)

        context["page_title"] = "Create a new quota origin"
        context["page_label"] = mark_safe(
            """Find out more about <a class="govuk-link" 
        href="https://data-services-help.trade.gov.uk/tariff-application-platform/tariff-policy/origin-quotas/">
        quota origins</a>.""",
        )

        return context


class QuotaOrderNumberOriginConfirmCreate(
    QuotaOrderNumberOriginMixin,
    TrackedModelDetailView,
):
    template_name = "quota-origins/confirm-create.jinja"


class QuotaOrderNumberOriginEditUpdate(
    QuotaOrderNumberOriginUpdateMixin,
    EditTaricView,
):
    pass


class QuotaOrderNumberOriginConfirmUpdate(
    QuotaOrderNumberOriginMixin,
    TrackedModelDetailView,
):
    template_name = "quota-origins/confirm-update.jinja"


class QuotaDefinitionMixin:
    model = models.QuotaDefinition

    def get_queryset(self):
        tx = WorkBasket.get_current_transaction(self.request)
        return models.QuotaDefinition.objects.approved_up_to_transaction(tx)


class QuotaDefinitionUpdateMixin(
    QuotaDefinitionMixin,
    TrackedModelDetailMixin,
):
    form_class = forms.QuotaDefinitionUpdateForm
    permission_required = ["common.change_trackedmodel"]
    template_name = "quota-definitions/edit.jinja"

    validate_business_rules = (
        business_rules.QD7,
        business_rules.QD8,
        business_rules.QD10,
        business_rules.QD11,
        UniqueIdentifyingFields,
        UpdateValidity,
    )

    @transaction.atomic
    def get_result_object(self, form):
        object = super().get_result_object(form)
        return object


class QuotaDefinitionUpdate(
    QuotaDefinitionUpdateMixin,
    CreateTaricUpdateView,
):
    pass


class QuotaDefinitionCreate(QuotaDefinitionUpdateMixin, CreateTaricCreateView):
    template_name = "quota-definitions/create.jinja"
    form_class = forms.QuotaDefinitionCreateForm

    def form_valid(self, form):
        quota = models.QuotaOrderNumber.objects.current().get(sid=self.kwargs["sid"])
        form.instance.order_number = quota
        return super().form_valid(form)


class QuotaDefinitionConfirmCreate(
    QuotaDefinitionMixin,
    TrackedModelDetailView,
):
    template_name = "quota-definitions/confirm-create.jinja"


class QuotaDefinitionDelete(
    QuotaDefinitionUpdateMixin,
    CreateTaricDeleteView,
):
    form_class = delete_form_for(models.QuotaDefinition)
    template_name = "quota-definitions/delete.jinja"

    def form_valid(self, form):
        messages.success(
            self.request,
            f"Quota definition period {self.object.sid} has been deleted",
        )
        return super().form_valid(form)

    def get_success_url(self):
        return reverse(
            "quota_definition-ui-confirm-delete",
            kwargs={"sid": self.object.order_number.sid},
        )


class QuotaDefinitionEditUpdate(
    QuotaDefinitionUpdateMixin,
    EditTaricView,
):
    pass


class QuotaDefinitionConfirmUpdate(
    QuotaDefinitionMixin,
    TrackedModelDetailView,
):
    template_name = "quota-definitions/confirm-update.jinja"


class QuotaDefinitionConfirmDelete(
    QuotaOrderNumberMixin,
    TrackedModelDetailView,
):
    template_name = "quota-definitions/confirm-delete.jinja"


class DuplicateDefinitionsWizard(
    PermissionRequiredMixin,
    NamedUrlSessionWizardView,
):
    """
    Multipart form wizard for duplicating QuotaDefinitionPeriods from a parent
    QuotaOrderNumber to a child QuotaOrderNumber.

    https://django-formtools.readthedocs.io/en/latest/wizard.html
    """

    storage_name = "quotas.wizard.QuotaDefinitionDuplicatorSessionStorage"
    permission_required = ["common.add_trackedmodel"]

    START = "start"
    QUOTA_ORDER_NUMBERS = "quota_order_numbers"
    SELECT_DEFINITION_PERIODS = "select_definition_periods"
    SELECTED_DEFINITIONS = "selected_definition_periods"
    COMPLETE = "complete"

    form_list = [
        (START, forms.DuplicateQuotaDefinitionPeriodStartForm),
        (QUOTA_ORDER_NUMBERS, forms.QuotaOrderNumbersSelectForm),
        (SELECT_DEFINITION_PERIODS, forms.SelectSubQuotaDefinitionsForm),
        (SELECTED_DEFINITIONS, forms.SelectedDefinitionsForm),
    ]

    templates = {
        START: "quota-definitions/sub-quota-duplicate-definitions-start.jinja",
        QUOTA_ORDER_NUMBERS: "quota-definitions/sub-quota-definitions-select-order-numbers.jinja",
        SELECT_DEFINITION_PERIODS: "quota-definitions/sub-quota-definitions-select-definition-period.jinja",
        SELECTED_DEFINITIONS: "quota-definitions/sub-quota-definitions-selected.jinja",
        COMPLETE: "quota-definitions/sub-quota-definitions-done.jinja",
    }

    step_metadata = {
        START: {
            "title": "Duplicate quota definitions",
            "link_text": "Start",
        },
        QUOTA_ORDER_NUMBERS: {
            "title": "Create associations",
            "link_text": "Order numbers",
        },
        SELECT_DEFINITION_PERIODS: {
            "title": "Select definition periods",
            "link_text": "Definition periods",
        },
        SELECTED_DEFINITIONS: {
            "title": "Provide updates and details for duplicated definitions",
            "link_text": "Selected definitions",
        },
        COMPLETE: {"title": "Finished", "link_text": "Success"},
    }

    def get_context_data(self, form, **kwargs):
        context = super().get_context_data(form=form, **kwargs)
        context["step_metadata"] = self.step_metadata
        return context

    def get_template_names(self):
        template = self.templates.get(
            self.steps.current,
            "quota-definitions/sub-quota-duplicate-definitions-step.jinja",
        )
        return template

    def get_cleaned_data_for_step(self, step):
        """
        Returns cleaned data for a given `step`.

        Note: This patched version of `super().get_cleaned_data_for_step` temporarily saves the cleaned_data
        to provide quick retrieval should another call for it be made in the same request (as happens in
        `get_form_kwargs()`) to avoid revalidating forms unnecessarily.
        """
        self.cleaned_data = getattr(self, "cleaned_data", {})
        if step in self.cleaned_data:
            return self.cleaned_data[step]

        self.cleaned_data[step] = super().get_cleaned_data_for_step(step)
        return self.cleaned_data[step]

    def format_date(self, date_str):
        """Parses and converts a date string from that used for storing data to
        the one used in the TAP UI."""
        if date_str:
            date_object = datetime.datetime.strptime(date_str, "%Y-%m-%d").date()
            return date_object.strftime("%d %b %Y")
        return ""

    def get_staged_definition_data(self):
        return self.request.session["staged_definition_data"]

    def get_main_definition(self, main_definition_pk):
        return models.QuotaDefinition.objects.get(pk=main_definition_pk)

    def get_form_kwargs(self, step):
        kwargs = {}
        if step == self.SELECT_DEFINITION_PERIODS:
            main_quota_order_number_sid = self.get_cleaned_data_for_step(
                self.QUOTA_ORDER_NUMBERS,
            )["main_quota_order_number"].sid
            main_quota_definitions = (
                models.QuotaDefinition.objects.filter(
                    order_number__sid=main_quota_order_number_sid,
                )
                .current()
                .order_by("pk")
            )
            kwargs["request"] = self.request
            kwargs["objects"] = main_quota_definitions

        elif step == self.SELECTED_DEFINITIONS:
            kwargs["request"] = self.request

        return kwargs

    def status_tag_generator(self, definition) -> dict:
        """
        Based on the status_tag_generator() for the Measure create Process
        queue.

        Returns a dict with text and a CSS class for a label for a duplicated
        definition.
        """
        if definition["status"]:
            return {
                "text": "Edited",
                "tag_class": "tamato-badge-light-green",
            }
        else:
            return {
                "text": "Unedited",
                "tag_class": "tamato-badge-light-blue",
            }

    def done(self, form_list, **kwargs):
        cleaned_data = self.get_all_cleaned_data()
        for definition in cleaned_data["staged_definitions"]:
            self.create_definition(definition)
        sub_quota_view_url = reverse(
            "quota_definition-ui-list",
            kwargs={"sid": cleaned_data["main_quota_order_number"].sid},
        )
        sub_quota_view_query_string = "quota_type=sub_quotas&submit="
        context = self.get_context_data(
            form=None,
            main_quota=cleaned_data["main_quota_order_number"],
            sub_quota=cleaned_data["sub_quota_order_number"],
            definition_view_url=(f"{sub_quota_view_url}?{sub_quota_view_query_string}"),
        )
        return render(
            self.request,
            "quota-definitions/sub-quota-definitions-done.jinja",
            context,
        )

    def create_definition(self, definition):
        staged_data = deserialize_definition_data(
            self,
            definition["sub_definition_staged_data"],
        )
        instance = models.QuotaDefinition.objects.create(
            **staged_data,
            transaction=WorkBasket.get_current_transaction(self.request),
        )
        association_data = {
            "main_quota": models.QuotaDefinition.objects.get(
                pk=definition["main_definition"],
            ),
            "sub_quota": instance,
            "coefficient": Decimal(
                definition["sub_definition_staged_data"]["coefficient"],
            ),
            "sub_quota_relation_type": definition["sub_definition_staged_data"][
                "relationship_type"
            ],
            "update_type": UpdateType.CREATE,
        }
        self.create_definition_association(association_data)

    def create_definition_association(self, association_data):
        models.QuotaAssociation.objects.create(
            **association_data,
            transaction=WorkBasket.get_current_transaction(self.request),
        )


class QuotaDefinitionDuplicateUpdates(
    FormView,
    BusinessRulesMixin,
):
    """UI endpoint for any updates to duplicated definitions."""

    storage_name = "quotas.wizard.QuotaDefinitionDuplicatorSessionStorage"
    template_name = "quota-definitions/sub-quota-definitions-updates.jinja"
    form_class = forms.SubQuotaDefinitionsUpdatesForm
    permission_required = "common.add_trackedmodel"

    def get_form_kwargs(self):
        kwargs = super().get_form_kwargs()
        kwargs["pk"] = self.kwargs["pk"]
        kwargs["request"] = self.request
        return kwargs

    def get_context_data(self, *args, **kwargs):
        context = super().get_context_data(*args, **kwargs)
        context["page_title"] = "Update definition and association details"
        context["quota_order_number"] = self.kwargs["pk"]
        return context

    def get_main_definition(self):
        return models.QuotaDefinition.objects.current().get(
<<<<<<< HEAD
            trackedmodel_ptr_id=self.kwargs["sid"],
=======
            trackedmodel_ptr_id=self.kwargs["pk"]
>>>>>>> fc61fefb
        )

    def form_valid(self, form):
        main_definition = self.get_main_definition()
        cleaned_data = form.cleaned_data
        updated_serialized_data = {
            "initial_volume": str(cleaned_data["initial_volume"]),
            "volume": str(cleaned_data["volume"]),
            "measurement_unit_code": cleaned_data["measurement_unit"].code,
            "start_date": serialize_date(cleaned_data["valid_between"].lower),
            "end_date": serialize_date(cleaned_data["valid_between"].upper),
            "status": True,
            "coefficient": str(cleaned_data["coefficient"]),
            "relationship_type": cleaned_data["relationship_type"],
        }
        staged_definition_data = self.request.session["staged_definition_data"]
        list(
            filter(
                lambda staged_definition_data: staged_definition_data["main_definition"]
                == main_definition.pk,
                staged_definition_data,
            ),
        )[0]["sub_definition_staged_data"] = updated_serialized_data

        return redirect(reverse("sub_quota_definitions-ui-create"))


@method_decorator(require_current_workbasket, name="dispatch")
class QuotaSuspensionOrBlockingCreate(
    PermissionRequiredMixin,
    FormView,
):
    """UI endpoint for creating a suspension period or a blocking period."""

    template_name = "quota-suspensions/create.jinja"
    form_class = forms.QuotaSuspensionOrBlockingCreateForm
    permission_required = "common.add_trackedmodel"

    @property
    def quota_order_number(self):
        return models.QuotaOrderNumber.objects.current().get(sid=self.kwargs["sid"])

    @property
    def workbasket(self):
        return WorkBasket.current(self.request)

    def get_form_kwargs(self):
        kwargs = super().get_form_kwargs()
        kwargs["quota_order_number"] = self.quota_order_number
        return kwargs

    def get_context_data(self, *args, **kwargs):
        context = super().get_context_data(*args, **kwargs)
        context["page_title"] = "Create a suspension or blocking period"
        context["quota_order_number"] = self.quota_order_number
        return context

    def form_valid(self, form):
        self.object = form.save(workbasket=self.workbasket)
        return super().form_valid(form)

    def get_success_url(self):
        redirect_map = {
            QuotaSuspension: reverse(
                "quota_suspension-ui-confirm-create",
                kwargs={"sid": self.object.sid},
            ),
            QuotaBlocking: reverse(
                "quota_blocking-ui-confirm-create",
                kwargs={"sid": self.object.sid},
            ),
        }
        return redirect_map.get(type(self.object))


class QuotaSuspensionConfirmCreate(TrackedModelDetailView):
    model = models.QuotaSuspension
    template_name = "quota-suspensions/confirm-create.jinja"

    def get_context_data(self, *args, **kwargs):
        context = super().get_context_data(*args, **kwargs)
        quota_order_number = self.object.quota_definition.order_number
        list_url = reverse(
            "quota_definition-ui-list",
            kwargs={"sid": quota_order_number.sid},
        )
        url_param = urlencode({"quota_type": "suspension_periods"})
        context.update(
            {
                "quota_order_number": quota_order_number,
                "object_name": "Suspension period",
                "list_url": f"{list_url}?{url_param}",
            },
        )
        return context


class QuotaBlockingConfirmCreate(TrackedModelDetailView):
    model = models.QuotaBlocking
    template_name = "quota-suspensions/confirm-create.jinja"

    def get_context_data(self, *args, **kwargs):
        context = super().get_context_data(*args, **kwargs)
        quota_order_number = self.object.quota_definition.order_number
        list_url = reverse(
            "quota_definition-ui-list",
            kwargs={"sid": quota_order_number.sid},
        )
        url_param = urlencode({"quota_type": "blocking_periods"})
        context.update(
            {
                "quota_order_number": quota_order_number,
                "object_name": "Blocking period",
                "list_url": f"{list_url}?{url_param}",
            },
        )
        return context


class SubQuotaDefinitionAssociationMixin:
    template_name = "quota-definitions/sub-quota-definitions-updates.jinja"
    form_class = forms.SubQuotaDefinitionUpdateForm

    def get_form_kwargs(self):
        kwargs = super().get_form_kwargs()
        kwargs["sid"] = self.kwargs["sid"]
        kwargs["request"] = self.request
        return kwargs

    def get_success_url(self):
        return reverse(
            "sub_quota_definition-confirm-update",
            kwargs={"sid": self.kwargs["sid"]},
        )

    @property
    def sub_quota(self):
        return (
            models.QuotaDefinition.objects.all()
            .latest_approved()
            .get(
                sid=self.kwargs["sid"],
            )
        )

    @property
    def association(self):
        "Get the main definition from the sub quota sid passed in"
        # Getting main quota from the sub quota - assuming that a subquota can't be a subquota of multiple different main quotas
        return (
            models.QuotaAssociation.objects.all()
            .filter(sub_quota_id=self.sub_quota)
            .last()
        )

    @property
    def main_quota(self):
        return self.association.main_quota


class SubQuotaDefinitionAssociationEditCreate(
    SubQuotaDefinitionAssociationMixin,
    QuotaDefinitionUpdate,
):

    @transaction.atomic
    def get_result_object(self, form):
        instance = super().get_result_object(form)

        sub_quota_relation_type = form.cleaned_data.get("relationship_type")
        coefficient = form.cleaned_data.get("coefficient")

        self.update_association(instance, sub_quota_relation_type, coefficient)

        return instance

    def update_association(self, instance, sub_quota_relation_type, coefficient):
        "Update the association too if there is updated data submitted."  # Is this actually needed? Not sure any other object would prevent an identical update occuring
        if (
            self.association.sub_quota_relation_type == sub_quota_relation_type
            and self.association.coefficient == coefficient
        ):
            return
        self.association.new_version(
            workbasket=WorkBasket.current(self.request),
            transaction=instance.transaction,
            sub_quota=instance,
            main_quota=self.main_quota,
            coefficient=coefficient,
            sub_quota_relation_type=sub_quota_relation_type,
        )


class SubQuotaDefinitionAssociationEditUpdate(
    SubQuotaDefinitionAssociationMixin,
    QuotaDefinitionEditUpdate,
):

    @transaction.atomic
    def get_result_object(self, form):
        instance = super().get_result_object(form)

        sub_quota_relation_type = form.cleaned_data.get("relationship_type")
        coefficient = form.cleaned_data.get("coefficient")

        self.update_association(instance, sub_quota_relation_type, coefficient)

        return instance

    def update_association(self, instance, sub_quota_relation_type, coefficient):
        "Update the association too if there is updated data submitted."
        if (
            self.association.sub_quota_relation_type == sub_quota_relation_type
            and self.association.coefficient == coefficient
        ):
            return
        # If this association already has an edit in the workbasket - update that one
        new_association = (
            self.association.get_versions().last()
        )  # Must be a better way of doing this
        if (
            self.association.get_versions().last().transaction.workbasket
            == self.workbasket
        ):

            form_data = {
                "main_quota": self.main_quota,
                "sub_quota": self.sub_quota,
                "coefficient": coefficient,
                "sub_quota_relation_type": sub_quota_relation_type,
            }

            form = forms.QuotaAssociationEdit(data=form_data, instance=new_association)
            form.save()


class SubQuotaConfirmUpdate(TrackedModelDetailView):
    model = models.QuotaDefinition
    template_name = "quota-definitions/sub-quota-definitions-confirm-update.jinja"

    def get_context_data(self, **kwargs):
        context = super().get_context_data(**kwargs)
        association = QuotaAssociation.objects.all().get(sub_quota__sid=self.object.sid)
        context["association"] = association
        return context<|MERGE_RESOLUTION|>--- conflicted
+++ resolved
@@ -932,11 +932,7 @@
 
     def get_main_definition(self):
         return models.QuotaDefinition.objects.current().get(
-<<<<<<< HEAD
-            trackedmodel_ptr_id=self.kwargs["sid"],
-=======
-            trackedmodel_ptr_id=self.kwargs["pk"]
->>>>>>> fc61fefb
+            trackedmodel_ptr_id=self.kwargs["pk"],
         )
 
     def form_valid(self, form):
