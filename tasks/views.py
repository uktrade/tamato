from django.conf import settings
from django.contrib.auth.mixins import PermissionRequiredMixin
from django.db import OperationalError
from django.db import transaction
from django.http import HttpResponseRedirect
from django.shortcuts import get_object_or_404
from django.urls import reverse
from django.utils.functional import cached_property
from django.views.generic.base import TemplateView
from django.views.generic.detail import DetailView
from django.views.generic.edit import CreateView
from django.views.generic.edit import DeleteView
from django.views.generic.edit import FormView
from django.views.generic.edit import UpdateView

from common.views import SortingMixin
from common.views import WithPaginationListView
from tasks.filters import TaskAndWorkflowFilter
from tasks.filters import TaskFilter
from tasks.filters import TaskWorkflowFilter
from tasks.forms import SubTaskCreateForm
from tasks.forms import TaskCreateForm
from tasks.forms import TaskDeleteForm
from tasks.forms import TaskTemplateCreateForm
from tasks.forms import TaskTemplateDeleteForm
from tasks.forms import TaskTemplateUpdateForm
from tasks.forms import TaskUpdateForm
from tasks.forms import TaskWorkflowCreateForm
from tasks.forms import TaskWorkflowDeleteForm
from tasks.forms import TaskWorkflowTemplateCreateForm
from tasks.forms import TaskWorkflowTemplateDeleteForm
from tasks.forms import TaskWorkflowTemplateUpdateForm
from tasks.models import Queue
from tasks.models import QueueItem
from tasks.models import Task
from tasks.models import TaskItem
from tasks.models import TaskItemTemplate
from tasks.models import TaskTemplate
from tasks.models import TaskWorkflow
from tasks.models import TaskWorkflowTemplate
from tasks.signals import set_current_instigator


class TaskListView(PermissionRequiredMixin, SortingMixin, WithPaginationListView):
    model = Task
    template_name = "tasks/list.jinja"
    permission_required = "tasks.view_task"
    paginate_by = 20
    filterset_class = TaskFilter
    sort_by_fields = ["created_at"]

    def get_queryset(self):
        queryset = Task.objects.all()
        ordering = self.get_ordering()
        if ordering:
            ordering = (ordering,)
            queryset = queryset.order_by(*ordering)
        return queryset


class TaskDetailView(PermissionRequiredMixin, DetailView):
    model = Task
    template_name = "tasks/detail.jinja"
    permission_required = "tasks.view_task"


class TaskCreateView(PermissionRequiredMixin, CreateView):
    model = Task
    template_name = "layouts/create.jinja"
    permission_required = "tasks.add_task"
    form_class = TaskCreateForm

    def get_context_data(self, **kwargs):
        context = super().get_context_data(**kwargs)
        context["page_title"] = "Create a task"
        return context

    def form_valid(self, form):
        self.object = form.save(user=self.request.user)
        return HttpResponseRedirect(self.get_success_url())

    def get_success_url(self):
        return reverse("workflow:task-ui-confirm-create", kwargs={"pk": self.object.pk})


class TaskConfirmCreateView(PermissionRequiredMixin, DetailView):
    model = Task
    template_name = "tasks/confirm_create.jinja"
    permission_required = "tasks.add_task"

    def get_context_data(self, **kwargs):
        context = super().get_context_data(**kwargs)
        context["verbose_name"] = "task"
        return context


class TaskUpdateView(PermissionRequiredMixin, UpdateView):
    model = Task
    template_name = "tasks/edit.jinja"
    permission_required = "tasks.change_task"
    form_class = TaskUpdateForm

    def form_valid(self, form):
        set_current_instigator(self.request.user)
        with transaction.atomic():
            self.object = form.save()
        return HttpResponseRedirect(self.get_success_url())

    def get_success_url(self):
        return reverse("workflow:task-ui-confirm-update", kwargs={"pk": self.object.pk})


class TaskConfirmUpdateView(PermissionRequiredMixin, DetailView):
    model = Task
    template_name = "tasks/confirm_update.jinja"
    permission_required = "tasks.change_task"

    def get_context_data(self, **kwargs):
        context = super().get_context_data(**kwargs)
        context["page_title"] = "Task updated"
        context["object_type"] = "Task"
        return context


class TaskDeleteView(PermissionRequiredMixin, DeleteView):
    model = Task
    template_name = "tasks/delete.jinja"
    permission_required = "tasks.delete_task"
    form_class = TaskDeleteForm

    def get_form_kwargs(self):
        kwargs = super().get_form_kwargs()
        kwargs["instance"] = self.object
        return kwargs

    def get_context_data(self, **kwargs):
        context_data = super().get_context_data(**kwargs)
        context_data["verbose_name"] = "task"
        return context_data

    def get_success_url(self):
        return reverse("workflow:task-ui-confirm-delete", kwargs={"pk": self.object.pk})


class TaskConfirmDeleteView(PermissionRequiredMixin, TemplateView):
    model = Task
    template_name = "tasks/confirm_delete.jinja"
    permission_required = "tasks.delete_task"

    def get_context_data(self, **kwargs):
        context_data = super().get_context_data(**kwargs)
        context_data["deleted_pk"] = self.kwargs["pk"]
        context_data["verbose_name"] = "task"
        return context_data


class SubTaskCreateView(PermissionRequiredMixin, CreateView):
    model = Task
    template_name = "layouts/create.jinja"
    permission_required = "tasks.add_task"
    form_class = SubTaskCreateForm

    def get_context_data(self, **kwargs):
        context = super().get_context_data(**kwargs)
        context["page_title"] = (
            f"Create a subtask for task {self.kwargs['parent_task_pk']}"
        )
        return context

    def form_valid(self, form):
        parent_task = Task.objects.filter(pk=self.kwargs["parent_task_pk"]).first()
        if parent_task.parent_task:
            form.add_error(
                None,
                "You cannot make a subtask from a subtask.",
            )
            return self.form_invalid(form)
        else:
            self.object = form.save(parent_task, user=self.request.user)
            return HttpResponseRedirect(self.get_success_url())

    def get_success_url(self):
        return reverse(
            "workflow:subtask-ui-confirm-create",
            kwargs={"pk": self.object.pk},
        )


class SubTaskConfirmCreateView(DetailView):
    model = Task
    template_name = "tasks/confirm_create.jinja"

    def get_context_data(self, **kwargs):
        context = super().get_context_data(**kwargs)
        context["verbose_name"] = "subtask"
        return context


class SubTaskUpdateView(PermissionRequiredMixin, UpdateView):
    model = Task
    template_name = "tasks/edit.jinja"
    permission_required = "tasks.change_task"
    form_class = TaskUpdateForm

    def form_valid(self, form):
        set_current_instigator(self.request.user)
        with transaction.atomic():
            self.object = form.save()
        return HttpResponseRedirect(self.get_success_url())

    def get_context_data(self, **kwargs):
        context = super().get_context_data(**kwargs)
        context["page_title"] = f"Edit subtask {self.object.pk}"
        return context

    def get_success_url(self):
        return reverse(
            "workflow:subtask-ui-confirm-update",
            kwargs={"pk": self.object.pk},
        )


class SubTaskConfirmUpdateView(PermissionRequiredMixin, DetailView):
    model = Task
    template_name = "tasks/confirm_update.jinja"
    permission_required = "tasks.change_task"

    def get_context_data(self, **kwargs):
        context = super().get_context_data(**kwargs)
        context["page_title"] = "Subtask updated"
        context["object_type"] = "Subtask"
        return context


class SubTaskDeleteView(PermissionRequiredMixin, DeleteView):
    model = Task
    template_name = "tasks/delete.jinja"
    permission_required = "tasks.delete_task"
    form_class = TaskDeleteForm

    def get_form_kwargs(self):
        kwargs = super().get_form_kwargs()
        kwargs["instance"] = self.object
        return kwargs

    def get_context_data(self, **kwargs):
        context_data = super().get_context_data(**kwargs)
        context_data["verbose_name"] = "subtask"
        return context_data

    def get_success_url(self):
        return reverse(
            "workflow:subtask-ui-confirm-delete",
            kwargs={"pk": self.object.pk},
        )


class SubTaskConfirmDeleteView(PermissionRequiredMixin, TemplateView):
    model = Task
    template_name = "tasks/confirm_delete.jinja"
    permission_required = "tasks.delete_task"

    def get_context_data(self, **kwargs):
        context_data = super().get_context_data(**kwargs)
        context_data["verbose_name"] = "subtask"
        context_data["deleted_pk"] = self.kwargs["pk"]
        return context_data


<<<<<<< HEAD
class TaskWorkflowListView(
    PermissionRequiredMixin,
    SortingMixin,
    WithPaginationListView,
):
    model = Task
    template_name = "tasks/workflows/list.jinja"
    permission_required = "tasks.view_task"
    paginate_by = settings.DEFAULT_PAGINATOR_PER_PAGE_MAX
    filterset_class = TaskWorkflowFilter
    sort_by_fields = ["created_at"]

    def get_queryset(self):
        queryset = Task.objects.all()
        ordering = self.get_ordering()
        if ordering:
            ordering = (ordering,)
            queryset = queryset.order_by(*ordering)
        return queryset


class TaskAndWorkflowListView(
    PermissionRequiredMixin,
    SortingMixin,
    WithPaginationListView,
):
    model = Task
    template_name = "tasks/workflows/task-and-workflow-list.jinja"
    permission_required = "tasks.view_task"
    paginate_by = settings.DEFAULT_PAGINATOR_PER_PAGE_MAX
    filterset_class = TaskAndWorkflowFilter
    sort_by_fields = ["created_at"]

    def get_queryset(self):
        queryset = Task.objects.all()
        ordering = self.get_ordering()
        if ordering:
            ordering = (ordering,)
            queryset = queryset.order_by(*ordering)
        return queryset


class TaskWorkflowDetailView(PermissionRequiredMixin, DetailView):
    model = TaskWorkflow
    template_name = "tasks/workflows/detail.jinja"
    permission_required = "tasks.view_taskworkflow"
=======
class QueuedItemManagementMixin:
    """A view mixin providing helper functions to manage queued items."""

    queued_item_model: type[QueueItem] = None
    """The model responsible for managing members of a queue."""

    item_lookup_field: str = ""
    """The lookup field of the instance managed by a queued item."""

    queue_field: str = ""
    """The name of the ForeignKey field relating a queued item to a queue."""
>>>>>>> 2bafa60f

    @cached_property
    def queue(self) -> type[Queue]:
        """The queue instance that is the object of the view."""
        return self.get_object()

    def promote(self, lookup_id: int) -> None:
        queued_item = get_object_or_404(
            self.queued_item_model,
            **{
                self.item_lookup_field: lookup_id,
                self.queue_field: self.queue,
            },
        )
        try:
            queued_item.promote()
        except OperationalError:
            pass

    def demote(self, lookup_id: int) -> None:
        queued_item = get_object_or_404(
            self.queued_item_model,
            **{
                self.item_lookup_field: lookup_id,
                self.queue_field: self.queue,
            },
        )
        try:
            queued_item.demote()
        except OperationalError:
            pass

    def promote_to_first(self, lookup_id: int) -> None:
        queued_item = get_object_or_404(
            self.queued_item_model,
            **{
                self.item_lookup_field: lookup_id,
                self.queue_field: self.queue,
            },
        )
        try:
            queued_item.promote_to_first()
        except OperationalError:
            pass

    def demote_to_last(self, lookup_id: int) -> None:
        queued_item = get_object_or_404(
            self.queued_item_model,
            **{
                self.item_lookup_field: lookup_id,
                self.queue_field: self.queue,
            },
        )
        try:
            queued_item.demote_to_last()
        except OperationalError:
            pass


class TaskWorkflowDetailView(
    PermissionRequiredMixin,
    QueuedItemManagementMixin,
    DetailView,
):
    template_name = "tasks/workflows/detail.jinja"
    permission_required = "tasks.view_taskworkflow"
    model = TaskWorkflow
    queued_item_model = TaskItem
    item_lookup_field = "task_id"
    queue_field = "queue"

    @property
    def view_url(self) -> str:
        return reverse(
            "workflow:task-workflow-ui-detail",
            kwargs={"pk": self.queue.pk},
        )

    def get_context_data(self, **kwargs):
        context_data = super().get_context_data(**kwargs)
        context_data["object_list"] = self.queue.get_tasks()
        return context_data

    def post(self, request, *args, **kwargs):
        if "promote" in request.POST:
            self.promote(request.POST.get("promote"))
        elif "demote" in request.POST:
            self.demote(request.POST.get("demote"))
        elif "promote_to_first" in request.POST:
            self.promote_to_first(request.POST.get("promote_to_first"))
        elif "demote_to_last" in request.POST:
            self.demote_to_last(request.POST.get("demote_to_last"))

        return HttpResponseRedirect(self.view_url)


class TaskWorkflowCreateView(PermissionRequiredMixin, FormView):
    permission_required = "tasks.add_taskworkflow"
    template_name = "tasks/workflows/create.jinja"
    form_class = TaskWorkflowCreateForm

    def get_context_data(self, **kwargs):
        context = super().get_context_data(**kwargs)
        context["verbose_name"] = "workflow"
        return context

    def form_valid(self, form):
        summary_data = {
            "title": form.cleaned_data["title"],
            "description": form.cleaned_data["description"],
            "creator": self.request.user,
        }
        create_type = form.cleaned_data["create_type"]

        if create_type == TaskWorkflowCreateForm.CreateType.WITH_TEMPLATE:
            template = form.cleaned_data["workflow_template"]
            self.object = template.create_task_workflow(**summary_data)
        elif create_type == TaskWorkflowCreateForm.CreateType.WITHOUT_TEMPLATE:
            with transaction.atomic():
                summary_task = Task.objects.create(**summary_data)
                self.object = TaskWorkflow.objects.create(
                    summary_task=summary_task,
                )

        return super().form_valid(form)

    def get_success_url(self):
        return reverse(
            "workflow:task-workflow-ui-confirm-create",
            kwargs={"pk": self.object.pk},
        )


class TaskWorkflowConfirmCreateView(PermissionRequiredMixin, DetailView):
    model = TaskWorkflow
    template_name = "tasks/workflows/confirm_create.jinja"
    permission_required = "tasks.add_taskworkflow"


class TaskWorkflowDeleteView(PermissionRequiredMixin, DeleteView):
    model = TaskWorkflow
    template_name = "tasks/workflows/delete.jinja"
    permission_required = "tasks.delete_taskworkflow"
    form_class = TaskWorkflowDeleteForm

    def get_form_kwargs(self):
        kwargs = super().get_form_kwargs()
        kwargs["instance"] = self.object
        return kwargs

    @transaction.atomic
    def form_valid(self, form):
        summary_task = self.object.summary_task
        self.object.get_tasks().delete()
        result = super().form_valid(form)
        summary_task.delete()
        return result

    def get_success_url(self):
        return reverse(
            "workflow:task-workflow-ui-confirm-delete",
            kwargs={"pk": self.object.pk},
        )


class TaskWorkflowConfirmDeleteView(PermissionRequiredMixin, TemplateView):
    model = TaskWorkflow
    template_name = "tasks/workflows/confirm_delete.jinja"
    permission_required = "tasks.change_taskworkflow"

    def get_context_data(self, **kwargs):
        context_data = super().get_context_data(**kwargs)
        context_data.update(
            {
                "verbose_name": "workflow",
                "deleted_pk": self.kwargs["pk"],
                "create_url": reverse("workflow:task-workflow-ui-create"),
                "list_url": "#NOT-IMPLEMENTED",
            },
        )
        return context_data


class TaskWorkflowTemplateDetailView(
    PermissionRequiredMixin,
    QueuedItemManagementMixin,
    DetailView,
):
    template_name = "tasks/workflows/detail.jinja"
    permission_required = "tasks.view_taskworkflowtemplate"
    model = TaskWorkflowTemplate
    queued_item_model = TaskItemTemplate
    item_lookup_field = "task_template_id"
    queue_field = "queue"

    @property
    def view_url(self) -> str:
        return reverse(
            "workflow:task-workflow-template-ui-detail",
            kwargs={"pk": self.queue.pk},
        )

    def get_context_data(self, **kwargs):
        context_data = super().get_context_data(**kwargs)
        context_data["object_list"] = self.queue.get_task_templates()
        return context_data

    def post(self, request, *args, **kwargs):
        if "promote" in request.POST:
            self.promote(request.POST.get("promote"))
        elif "demote" in request.POST:
            self.demote(request.POST.get("demote"))
        elif "promote_to_first" in request.POST:
            self.promote_to_first(request.POST.get("promote_to_first"))
        elif "demote_to_last" in request.POST:
            self.demote_to_last(request.POST.get("demote_to_last"))

        return HttpResponseRedirect(self.view_url)


class TaskWorkflowTemplateCreateView(PermissionRequiredMixin, CreateView):
    model = TaskWorkflowTemplate
    permission_required = "tasks.add_taskworkflowtemplate"
    template_name = "tasks/workflows/create.jinja"
    form_class = TaskWorkflowTemplateCreateForm

    def get_context_data(self, **kwargs):
        context = super().get_context_data(**kwargs)
        context["verbose_name"] = "workflow template"
        return context

    def get_success_url(self):
        return reverse(
            "workflow:task-workflow-template-ui-confirm-create",
            kwargs={"pk": self.object.pk},
        )


class TaskWorkflowTemplateConfirmCreateView(PermissionRequiredMixin, DetailView):
    model = TaskWorkflowTemplate
    template_name = "tasks/workflows/confirm_create.jinja"
    permission_required = "tasks.add_taskworkflowtemplate"


class TaskWorkflowTemplateUpdateView(PermissionRequiredMixin, UpdateView):
    model = TaskWorkflowTemplate
    template_name = "tasks/workflows/template_edit.jinja"
    permission_required = "tasks.change_taskworkflowtemplate"
    form_class = TaskWorkflowTemplateUpdateForm

    def get_success_url(self):
        return reverse(
            "workflow:task-workflow-template-ui-confirm-update",
            kwargs={"pk": self.object.pk},
        )


class TaskWorkflowTemplateConfirmUpdateView(PermissionRequiredMixin, DetailView):
    model = TaskWorkflowTemplate
    template_name = "tasks/workflows/template_confirm_update.jinja"
    permission_required = "tasks.change_taskworkflowtemplate"


class TaskWorkflowTemplateDeleteView(PermissionRequiredMixin, DeleteView):
    model = TaskWorkflowTemplate
    template_name = "tasks/workflows/delete.jinja"
    permission_required = "tasks.delete_taskworkflowtemplate"
    form_class = TaskWorkflowTemplateDeleteForm

    def get_form_kwargs(self):
        kwargs = super().get_form_kwargs()
        kwargs["instance"] = self.object
        return kwargs

    @transaction.atomic
    def form_valid(self, form):
        self.object.get_task_templates().delete()
        return super().form_valid(form)

    def get_success_url(self):
        return reverse(
            "workflow:task-workflow-template-ui-confirm-delete",
            kwargs={"pk": self.object.pk},
        )


class TaskWorkflowTemplateConfirmDeleteView(PermissionRequiredMixin, TemplateView):
    model = TaskWorkflowTemplate
    template_name = "tasks/workflows/confirm_delete.jinja"
    permission_required = "tasks.change_taskworkflowtemplate"

    def get_context_data(self, **kwargs):
        context_data = super().get_context_data(**kwargs)
        context_data.update(
            {
                "verbose_name": "workflow template",
                "deleted_pk": self.kwargs["pk"],
                "create_url": reverse("workflow:task-workflow-template-ui-create"),
                "list_url": "#NOT-IMPLEMENTED",
            },
        )
        return context_data


class TaskTemplateDetailView(PermissionRequiredMixin, DetailView):
    model = TaskTemplate
    template_name = "tasks/workflows/task_template_detail.jinja"
    permission_required = "tasks.view_tasktemplate"

    def get_context_data(self, **kwargs) -> dict:
        context = super().get_context_data(**kwargs)

        context["task_workflow_template"] = self.get_object().taskitemtemplate.queue

        return context


class TaskTemplateCreateView(PermissionRequiredMixin, CreateView):
    template_name = "tasks/workflows/task_template_save.jinja"
    form_class = TaskTemplateCreateForm
    permission_required = "tasks.add_tasktemplate"

    def get_task_workflow_template(self) -> TaskWorkflowTemplate:
        """Get the TaskWorkflowTemplate identified by the pk in the URL."""
        return TaskWorkflowTemplate.objects.get(
            pk=self.kwargs["workflow_template_pk"],
        )

    def get_context_data(self, **kwargs) -> dict:
        context = super().get_context_data(**kwargs)

        context["page_title"] = "Create a task template"
        context["task_workflow_template"] = self.get_task_workflow_template()

        return context

    def form_valid(self, form) -> HttpResponseRedirect:
        with transaction.atomic():
            self.object = form.save()
            TaskItemTemplate.objects.create(
                queue=self.get_task_workflow_template(),
                task_template=self.object,
            )

        return HttpResponseRedirect(self.get_success_url(), self.object.pk)

    def get_success_url(self) -> str:
        return reverse(
            "workflow:task-template-ui-confirm-create",
            kwargs={"pk": self.object.pk},
        )


class TaskTemplateConfirmCreateView(PermissionRequiredMixin, DetailView):
    model = TaskTemplate
    template_name = "tasks/workflows/task_template_confirm_create.jinja"
    permission_required = "tasks.add_tasktemplate"

    def get_context_data(self, **kwargs) -> dict:
        context = super().get_context_data(**kwargs)

        context["task_workflow_template"] = self.get_object().taskitemtemplate.queue

        return context


class TaskTemplateUpdateView(PermissionRequiredMixin, UpdateView):
    model = TaskTemplate
    template_name = "tasks/workflows/task_template_save.jinja"
    permission_required = "tasks.change_tasktemplate"
    form_class = TaskTemplateUpdateForm

    def get_context_data(self, **kwargs):
        context = super().get_context_data(**kwargs)

        context["page_title"] = f"Update task template: {self.get_object().title}"
        context["task_workflow_template"] = self.get_object().taskitemtemplate.queue

        return context

    def get_success_url(self):
        return reverse(
            "workflow:task-template-ui-confirm-update",
            kwargs={"pk": self.object.pk},
        )


class TaskTemplateConfirmUpdateView(PermissionRequiredMixin, DetailView):
    model = TaskTemplate
    template_name = "tasks/workflows/task_template_confirm_update.jinja"
    permission_required = "tasks.add_tasktemplate"

    def get_context_data(self, **kwargs) -> dict:
        context = super().get_context_data(**kwargs)

        context["task_workflow_template"] = self.get_object().taskitemtemplate.queue

        return context


class TaskTemplateDeleteView(PermissionRequiredMixin, DeleteView):
    model = TaskTemplate
    template_name = "tasks/workflows/task_template_delete.jinja"
    permission_required = "tasks.delete_tasktemplate"
    form_class = TaskTemplateDeleteForm

    def get_form_kwargs(self):
        kwargs = super().get_form_kwargs()
        kwargs["instance"] = self.object
        return kwargs

    def get_context_data(self, **kwargs):
        context = super().get_context_data(**kwargs)

        context["task_workflow_template"] = self.get_object().taskitemtemplate.queue

        return context

    def get_success_url(self):
        return reverse(
            "workflow:task-template-ui-confirm-delete",
            kwargs={
                "workflow_template_pk": self.kwargs["workflow_template_pk"],
                "pk": self.object.pk,
            },
        )


class TaskTemplateConfirmDeleteView(PermissionRequiredMixin, TemplateView):
    template_name = "tasks/workflows/task_template_confirm_delete.jinja"
    permission_required = "tasks.delete_tasktemplate"

    def get_context_data(self, **kwargs):
        context = super().get_context_data(**kwargs)

        context["deleted_pk"] = self.kwargs["pk"]
        context["task_workflow_template"] = TaskWorkflowTemplate.objects.get(
            pk=self.kwargs["workflow_template_pk"],
        )

        return context<|MERGE_RESOLUTION|>--- conflicted
+++ resolved
@@ -267,7 +267,6 @@
         return context_data
 
 
-<<<<<<< HEAD
 class TaskWorkflowListView(
     PermissionRequiredMixin,
     SortingMixin,
@@ -310,11 +309,6 @@
         return queryset
 
 
-class TaskWorkflowDetailView(PermissionRequiredMixin, DetailView):
-    model = TaskWorkflow
-    template_name = "tasks/workflows/detail.jinja"
-    permission_required = "tasks.view_taskworkflow"
-=======
 class QueuedItemManagementMixin:
     """A view mixin providing helper functions to manage queued items."""
 
@@ -326,7 +320,6 @@
 
     queue_field: str = ""
     """The name of the ForeignKey field relating a queued item to a queue."""
->>>>>>> 2bafa60f
 
     @cached_property
     def queue(self) -> type[Queue]:
