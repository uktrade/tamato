<div class="govuk-grid-column-one-quarter">
  <div class="app-related-items" role="complementary">
      <h2 class="govuk-heading-s" id="subsection-title">Actions</h2>
      <ul class="govuk-list govuk-!-font-size-16">
<<<<<<< HEAD
            <li><a class="govuk-link" href="{{ url('quota_definition-ui-list', args=[object.sid]) }}">View and edit definition periods</a></li>
=======
            <li><a class="govuk-link" href="{{ url('quota_definition-ui-list', args=[object.sid]) }}">View and edit quota data</a></li>
>>>>>>> fffe636c
            <li><a class="govuk-link" href="{{ url('quota_definition-ui-create', args=[object.sid]) }}">Create definition period</a></li>
            <br>
            <li><a class="govuk-link" href="{{ url('sub_quota_definitions-ui-create') }}">Create quota associations</a></li>
            <br>
            <li><a class="govuk-link" href="{{ url('quota_suspension_or_blocking-ui-create', args=[object.sid]) }}">Create suspension or blocking period</a></li>
            <br>
            <li><a class="govuk-link" href="{{ measures_url }}">View all measures</a></li>
            <br>
          {% set edit_url = object.get_url('edit') %}
          {% if edit_url %}
            <li><a class="govuk-link" href="{{ edit_url }}">Edit this {{object._meta.verbose_name}}</a></li>
          {% endif %}
          {% set delete_url = object.get_url('delete') %}
          {% if delete_url %}
            <li><a class="govuk-link" href="{{ delete_url }}">Delete this {{object._meta.verbose_name}}</a></li>
          {% endif %}
          <br><br>
          <li><a class="govuk-link" href="{{ uk_tariff_url }}" target="_blank" noopener noreferrer>View this quota on the UK Integrated Online Tariff </a></li>
      </ul>
  </div>
</div><|MERGE_RESOLUTION|>--- conflicted
+++ resolved
@@ -2,11 +2,7 @@
   <div class="app-related-items" role="complementary">
       <h2 class="govuk-heading-s" id="subsection-title">Actions</h2>
       <ul class="govuk-list govuk-!-font-size-16">
-<<<<<<< HEAD
-            <li><a class="govuk-link" href="{{ url('quota_definition-ui-list', args=[object.sid]) }}">View and edit definition periods</a></li>
-=======
             <li><a class="govuk-link" href="{{ url('quota_definition-ui-list', args=[object.sid]) }}">View and edit quota data</a></li>
->>>>>>> fffe636c
             <li><a class="govuk-link" href="{{ url('quota_definition-ui-create', args=[object.sid]) }}">Create definition period</a></li>
             <br>
             <li><a class="govuk-link" href="{{ url('sub_quota_definitions-ui-create') }}">Create quota associations</a></li>
