import logging
from typing import Type

import boto3
from botocore.client import Config
from celery.result import AsyncResult
from django.conf import settings
from django.contrib.auth import get_user_model
from django.contrib.auth.mixins import PermissionRequiredMixin
from django.core.paginator import Paginator
from django.db.models import ProtectedError
from django.db.transaction import atomic
from django.http import Http404
from django.http import HttpResponseRedirect
from django.shortcuts import redirect
from django.urls import reverse
from django.urls import reverse_lazy
from django.utils.decorators import method_decorator
from django.views.generic import CreateView
from django.views.generic.base import TemplateResponseMixin
from django.views.generic.base import TemplateView
from django.views.generic.base import View
from django.views.generic.detail import DetailView
from django.views.generic.edit import FormMixin
from django.views.generic.list import ListView

from checks.models import TrackedModelCheck
from common.filters import TamatoFilter
from common.models import TrackedModel
from common.pagination import build_pagination_list
from common.views import SortingMixin
from common.views import TamatoListView
from common.views import WithPaginationListView
from exporter.models import Upload
from measures.filters import MeasureFilter
from measures.models import Measure
from measures.pagination import MeasurePaginator
from workbaskets import forms
from workbaskets.models import WorkBasket
from workbaskets.session_store import SessionStore
from workbaskets.tasks import call_check_workbasket_sync
from workbaskets.validators import WorkflowStatus
from workbaskets.views.decorators import require_current_workbasket

logger = logging.getLogger(__name__)


class WorkBasketFilter(TamatoFilter):
    search_fields = (
        "id",
        "author",
        "reason",
        "title",
    )
    clear_url = reverse_lazy("workbaskets:workbasket-ui-list")

    class Meta:
        model = WorkBasket
        fields = ["search", "status"]


class WorkBasketConfirmCreate(DetailView):
    template_name = "workbaskets/confirm_create.jinja"
    model = WorkBasket
    queryset = WorkBasket.objects.all()


class WorkBasketCreate(PermissionRequiredMixin, CreateView):
    """UI endpoint for creating workbaskets."""

    permission_required = "workbaskets.add_workbasket"
    template_name = "workbaskets/create.jinja"
    form_class = forms.WorkbasketCreateForm

    def form_valid(self, form):
        if not self.request.user.is_authenticated:
            return redirect(reverse("login"))
        user = get_user_model().objects.get(username=self.request.user.username)
        self.object = form.save(commit=False)
        self.object.author = user
        self.object.save()
        self.object.save_to_session(self.request.session)
        return redirect(
            reverse(
                "workbaskets:workbasket-ui-confirm-create",
                kwargs={"pk": self.object.pk},
            ),
        )

    def get_form_kwargs(self):
        kwargs = super().get_form_kwargs()
        kwargs["request"] = self.request
        return kwargs


class SelectWorkbasketView(PermissionRequiredMixin, WithPaginationListView):
    """UI endpoint for viewing and filtering workbaskets."""

    filterset_class = WorkBasketFilter
    template_name = "workbaskets/select-workbasket.jinja"
    permission_required = "workbaskets.change_workbasket"

    def get_queryset(self):
        return (
            WorkBasket.objects.exclude(status=WorkflowStatus.PUBLISHED)
            .exclude(status=WorkflowStatus.ARCHIVED)
            .exclude(status=WorkflowStatus.QUEUED)
            .order_by("-updated_at")
        )

    def post(self, request, *args, **kwargs):
        workbasket_pk = request.POST.get("workbasket")

        if workbasket_pk:
            workbasket = WorkBasket.objects.get(pk=workbasket_pk)

            if workbasket:
                workbasket.save_to_session(request.session)
                redirect_url = reverse(
                    "workbaskets:workbasket-ui-detail",
                    kwargs={"pk": workbasket_pk},
                )

                return redirect(redirect_url)

        return redirect(reverse("workbaskets:workbasket-ui-list"))


class WorkBasketDeleteChanges(PermissionRequiredMixin, ListView):
    """UI for user review of WorkBasket item deletion."""

    template_name = "workbaskets/delete_changes.jinja"
    permission_required = "workbaskets.change_workbasket"

    def _workbasket(self):
        """Get the WorkBasket instance associated with this view's deletion."""

        try:
            workbasket = WorkBasket.objects.get(pk=self.kwargs["pk"])
        except WorkBasket.DoesNotExist:
            workbasket = WorkBasket.objects.none()
        return workbasket

    def _session_store(self, workbasket):
        """Get the current user's SessionStore for the WorkBasket that they're
        deleting, containing ids of the items that have been selected for
        deletion."""

        return SessionStore(
            self.request,
            f"WORKBASKET_SELECTIONS_{workbasket.pk}",
        )

    def get_queryset(self):
        """Get TrackedModelQuerySet of instances that are candidates for
        deletion."""

        workbasket = self._workbasket()
        store = self._session_store(workbasket)
        return workbasket.tracked_models.filter(pk__in=store.data.keys())

    def post(self, request, *args, **kwargs):
        if request.POST.get("action", None) != "delete":
            # The user has cancelled out of the deletion process.
            return redirect("home")

        # By reverse ordering on record_code + subrecord_code we're able to
        # delete child entities first, avoiding protected foreign key
        # violations.
        object_list = self.get_queryset().record_ordering().reverse()

        for obj in object_list:
            # Unlike situations where TrackedModels are superceded and are
            # subject to UpdateType.DELETE, WorkBasket item deletion really
            # should remove rows from the DB.
            try:
                obj.delete()
            except ProtectedError:
                # TODO Capture deletion failure and present back to UI.
                # UI component(s) design in the backlog for this: TP-1148.
                pass

        workbasket = self._workbasket()
        session_store = self._session_store(workbasket)
        session_store.clear()

        redirect_url = reverse(
            "workbaskets:workbasket-ui-delete-changes-done",
            kwargs={"pk": self.kwargs["pk"]},
        )
        return redirect(redirect_url)


class WorkBasketDeleteChangesDone(TemplateView):
    template_name = "workbaskets/delete_changes_confirm.jinja"


def download_envelope(request):
    """
    Creates s3 resource using AWS environment variables.

    Tries to get filename from most recent s3 upload. If no upload exists, returns 404.

    Generates presigned url from s3 client using bucket and file names.

    Returns `HttpResponseRedirect` with presigned url passed as only argument.
    """
    s3 = boto3.resource(
        "s3",
        endpoint_url=settings.AWS_S3_ENDPOINT_URL,
        aws_access_key_id=settings.AWS_ACCESS_KEY_ID,
        aws_secret_access_key=settings.AWS_SECRET_ACCESS_KEY,
        config=Config(signature_version="s3v4"),
    )

    try:
        last_added = (
            settings.HMRC_STORAGE_DIRECTORY
            + Upload.objects.latest("created_date").filename
        )
    except Upload.DoesNotExist as err:
        raise Http404("No uploaded envelope available for download")

    url = s3.meta.client.generate_presigned_url(
        ClientMethod="get_object",
        ExpiresIn=3600,
        Params={
            "Bucket": settings.HMRC_STORAGE_BUCKET_NAME,
            "Key": last_added,
        },
    )

    return HttpResponseRedirect(url)


@method_decorator(require_current_workbasket, name="dispatch")
class ReviewMeasuresWorkbasketView(PermissionRequiredMixin, TamatoListView):
    model: Type[TrackedModel] = Measure
    paginate_by = 30

    @property
    def workbasket(self) -> WorkBasket:
        return WorkBasket.current(self.request)

    def get_queryset(self):
        return Measure.objects.filter(
            transaction__workbasket=self.workbasket,
        ).order_by("sid")

    template_name = "workbaskets/review-workbasket.jinja"
    permission_required = "workbaskets.change_workbasket"
    paginator_class = MeasurePaginator
    filterset_class = MeasureFilter


@method_decorator(require_current_workbasket, name="dispatch")
class EditWorkbasketView(PermissionRequiredMixin, TemplateView):
    template_name = "workbaskets/edit-workbasket.jinja"
    permission_required = "workbaskets.change_workbasket"


@method_decorator(require_current_workbasket, name="dispatch")
class WorkBasketDetail(TemplateResponseMixin, FormMixin, View):
    template_name = "workbaskets/summary-workbasket.jinja"
    form_class = forms.SelectableObjectsForm

    # Form action mappings to URL names.
    action_success_url_names = {
        "submit-for-packaging": "publishing:packaged-workbasket-queue-ui-create",
        "run-business-rules": "workbaskets:workbasket-ui-detail",
        "terminate-rule-check": "workbaskets:workbasket-ui-detail",
        "remove-selected": "workbaskets:workbasket-ui-delete-changes",
        "page-prev": "workbaskets:workbasket-ui-detail",
        "page-next": "workbaskets:workbasket-ui-detail",
    }

    @property
    def workbasket(self) -> WorkBasket:
        return WorkBasket.current(self.request)

    @property
    def paginator(self):
        return Paginator(self.workbasket.tracked_models, per_page=10)

    @property
    def latest_upload(self):
        return Upload.objects.order_by("created_date").last()

    @property
    def uploaded_envelope_dates(self):
        """Gets a list of all transactions from the `latest_approved_workbasket`
        in the order they were updated and returns a dict with the first and
        last transactions as values for "start" and "end" keys respectively."""
        if self.latest_upload:
            transactions = self.latest_upload.envelope.transactions.order_by(
                "updated_at",
            )
            return {
                "start": transactions.first().updated_at,
                "end": transactions.last().updated_at,
            }
        return None

    def _append_url_page_param(self, url, form_action):
        """Based upon 'form_action', append a 'page' URL parameter to the given
        url param and return the result."""
        page = self.paginator.get_page(self.request.GET.get("page", 1))
        page_number = 1
        if form_action == "page-prev":
            page_number = page.previous_page_number()
        elif form_action == "page-next":
            page_number = page.next_page_number()
        return f"{url}?page={page_number}"

    def get(self, request, *args, **kwargs):
        """Service GET requests by displaying the page and form."""
        return self.render_to_response(self.get_context_data())

    def post(self, request, *args, **kwargs):
        """Manage POST requests, which can either be requests to change the
        paged form data while preserving the user's form changes, or finally
        submit the form data for processing."""
        form = self.get_form()
        if form.is_valid():
            return self.form_valid(form)
        else:
            return self.form_invalid(form)

    @atomic
    def run_business_rules(self):
        """Remove old checks, start new checks via a Celery task and save the
        newly created task's ID on the workbasket."""
        workbasket = self.workbasket
        workbasket.delete_checks()
        task = call_check_workbasket_sync.delay(workbasket.pk)
        logger.info(
            f"Started rule check against workbasket.id={workbasket.pk} "
            f"on task.id={task.id}",
        )
        workbasket.rule_check_task_id = task.id
        workbasket.save()

    def get_success_url(self):
        form_action = self.request.POST.get("form-action")
        if form_action == "remove-selected":
            return reverse(
                self.action_success_url_names[form_action],
                kwargs={"pk": self.workbasket.pk},
            )
        elif form_action in ("page-prev", "page-next"):
            return self._append_url_page_param(
                reverse(
                    self.action_success_url_names[form_action],
                    kwargs={"pk": self.workbasket.pk},
                ),
                form_action,
            )
        elif form_action == "run-business-rules":
            self.run_business_rules()
            return self._append_url_page_param(
                reverse(
                    self.action_success_url_names[form_action],
                    kwargs={"pk": self.workbasket.pk},
                ),
                form_action,
            )
<<<<<<< HEAD
        elif form_action == "submit-for-packaging":
            return reverse(
                self.action_success_url_names[form_action],
=======
        elif form_action == "terminate-rule-check":
            self.workbasket.terminate_rule_check()
            return self._append_url_page_param(
                reverse(
                    self.action_success_url_names[form_action],
                    kwargs={"pk": self.workbasket.pk},
                ),
                form_action,
>>>>>>> 73775931
            )
        return reverse("home")

    def get_initial(self):
        store = SessionStore(
            self.request,
            f"WORKBASKET_SELECTIONS_{self.workbasket.pk}",
        )
        return store.data.copy()

    def get_form_kwargs(self):
        kwargs = super().get_form_kwargs()
        page = self.paginator.get_page(self.request.GET.get("page", 1))
        kwargs["objects"] = page.object_list
        return kwargs

    def get_context_data(self, **kwargs):
        context = super().get_context_data(**kwargs)
        page = self.paginator.get_page(self.request.GET.get("page", 1))
        context.update(
            {
                "workbasket": self.workbasket,
                "page_obj": page,
                "uploaded_envelope_dates": self.uploaded_envelope_dates,
                "rule_check_in_progress": False,
            },
        )
        if self.workbasket.rule_check_task_id:
            result = AsyncResult(self.workbasket.rule_check_task_id)
            if result.status != "SUCCESS":
                context.update({"rule_check_in_progress": True})
            else:
                self.workbasket.save_to_session(self.request.session)

        return context

    def form_valid(self, form):
        store = SessionStore(
            self.request,
            f"WORKBASKET_SELECTIONS_{self.workbasket.pk}",
        )
        store.clear()
        select_all = self.request.POST.get("select-all-pages")
        if select_all:
            object_list = {obj.id: True for obj in self.workbasket.tracked_models}
            store.add_items(object_list)
        else:
            to_add = {
                key: value
                for key, value in form.cleaned_data_no_prefix.items()
                if value
            }
            store.add_items(to_add)
        return super().form_valid(form)


class WorkBasketList(WithPaginationListView):
    """UI endpoint for viewing and filtering workbaskets."""

    template_name = "workbaskets/list.jinja"
    filterset_class = WorkBasketFilter
    search_fields = [
        "title",
        "reason",
    ]

    def get_queryset(self):
        return WorkBasket.objects.order_by("-updated_at")


class WorkBasketChanges(DetailView):
    """UI endpoint for viewing a specified workbasket."""

    model = WorkBasket
    template_name = "workbaskets/detail.jinja"
    paginate_by = 50

    def get_context_data(self, **kwargs):
        """
        Although this is a detail view of a WorkBasket instance, it provides a
        view of its contained items (TrackedModel instances) as a paged list.

        A paginator and related objects are therefore added to page context.
        """
        items = self.get_object().tracked_models.all()
        paginator = Paginator(items, WorkBasketChanges.paginate_by)
        try:
            page_number = int(self.request.GET.get("page", 1))
        except ValueError:
            page_number = 1
        page_obj = paginator.get_page(page_number)
        context = super().get_context_data(**kwargs)
        context["paginator"] = paginator
        context["page_obj"] = page_obj
        context["is_paginated"] = True
        context["object_list"] = items
        context["page_links"] = build_pagination_list(
            page_number,
            page_obj.paginator.num_pages,
        )

        return context


class WorkBasketViolations(SortingMixin, WithPaginationListView):
    """UI endpoint for viewing a specified workbasket's business rule
    violations."""

    model = TrackedModelCheck
    template_name = "workbaskets/violations.jinja"
    paginate_by = 50
    sort_by_fields = ["model", "date", "check_name"]
    custom_sorting = {
        "date": "transaction_check__transaction__created_at",
        "model": "model__polymorphic_ctype",
    }

    @property
    def workbasket(self):
        return WorkBasket.objects.get(id=self.kwargs.get("pk"))

    def get_context_data(self, **kwargs):
        return super().get_context_data(workbasket=self.workbasket, **kwargs)

    def get_queryset(self):
        self.queryset = TrackedModelCheck.objects.filter(
            transaction_check__transaction__workbasket=self.workbasket,
            successful=False,
        )
        return super().get_queryset()


class WorkBasketViolationDetail(DetailView):
    """UI endpoint for viewing a specified workbasket's business rule
    violations."""

    model = TrackedModelCheck
    template_name = "workbaskets/violation_detail.jinja"

    @property
    def workbasket(self):
        return WorkBasket.objects.get(id=self.kwargs.get("wb_pk"))

    def get_context_data(self, **kwargs):
        return super().get_context_data(workbasket=self.workbasket, **kwargs)<|MERGE_RESOLUTION|>--- conflicted
+++ resolved
@@ -364,11 +364,10 @@
                 ),
                 form_action,
             )
-<<<<<<< HEAD
         elif form_action == "submit-for-packaging":
             return reverse(
                 self.action_success_url_names[form_action],
-=======
+            )
         elif form_action == "terminate-rule-check":
             self.workbasket.terminate_rule_check()
             return self._append_url_page_param(
@@ -377,7 +376,6 @@
                     kwargs={"pk": self.workbasket.pk},
                 ),
                 form_action,
->>>>>>> 73775931
             )
         return reverse("home")
 
