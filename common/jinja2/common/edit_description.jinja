{% extends "layouts/form.jinja" %}
{% from "components/details/macro.njk" import govukDetails %}
{% from "components/table/macro.njk" import govukTable %}

<<<<<<< HEAD
{% set page_title = "Edit " ~ object._meta.verbose_name ~ " details"%}
=======
{% set described_object = object.get_described_object() %}
>>>>>>> 862a451f

{% set page_title = "Edit " ~ described_object._meta.verbose_name ~ ": " ~  described_object ~ " description details"%}


{% block breadcrumb %}
  {{ breadcrumbs(request, [
      {"text": "Find and edit " ~ described_object._meta.verbose_name_plural, "href": described_object.get_url("list")},
      {"text": described_object._meta.verbose_name|capitalize ~ ": " ~ described_object|string, "href": described_object.get_url()},
      {"text": page_title}
    ])
  }}
{% endblock %}

{% block form %}
  <div class="govuk-grid-row">
    <div class="govuk-grid-column-two-thirds">
      {% call django_form(action=object.get_url("edit")) %}
        {{ crispy(form) }}
      {% endcall %}
    </div>
  </div>
{% endblock %}<|MERGE_RESOLUTION|>--- conflicted
+++ resolved
@@ -2,11 +2,7 @@
 {% from "components/details/macro.njk" import govukDetails %}
 {% from "components/table/macro.njk" import govukTable %}
 
-<<<<<<< HEAD
-{% set page_title = "Edit " ~ object._meta.verbose_name ~ " details"%}
-=======
 {% set described_object = object.get_described_object() %}
->>>>>>> 862a451f
 
 {% set page_title = "Edit " ~ described_object._meta.verbose_name ~ ": " ~  described_object ~ " description details"%}
 
