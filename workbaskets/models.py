--- conflicted
+++ resolved
@@ -20,12 +20,9 @@
 from django.db.models import Q
 from django.db.models import QuerySet
 from django.db.models import Subquery
-<<<<<<< HEAD
-from django.utils.timezone import make_aware
-=======
 from django.db.transaction import atomic
 from django.urls import reverse
->>>>>>> 07e9daf6
+from django.utils.timezone import make_aware
 from django_fsm import FSMField
 from django_fsm import transition
 
@@ -850,7 +847,6 @@
     )
 
 
-<<<<<<< HEAD
 class WorkBasketAssignmentQueryset(models.QuerySet):
     def assigned(self):
         return self.exclude(unassigned_at__isnull=False)
@@ -943,7 +939,8 @@
         on_delete=models.CASCADE,
         related_name="workbasket_comments",
     )
-=======
+
+
 class CreateWorkBasketAutomation(Automation):
     """Create a workbasket and associate with the workflow."""
 
@@ -1014,5 +1011,4 @@
 
         logger.info(
             f"{self} created {workbasket} on {self.task.get_workflow()}",
-        )
->>>>>>> 07e9daf6
+        )