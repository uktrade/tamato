--- conflicted
+++ resolved
@@ -138,7 +138,6 @@
         return HttpResponseRedirect(self.get_success_url())
 
     def get_success_url(self):
-<<<<<<< HEAD
         return reverse(
             "workflow:subtask-ui-confirm-create",
             kwargs={"pk": self.object.pk},
@@ -153,7 +152,6 @@
         context = super().get_context_data(**kwargs)
         context["verbose_name"] = "subtask"
         return context
-=======
         return reverse("workflow:task-ui-confirm-create", kwargs={"pk": self.object.pk})
 
 
@@ -167,5 +165,4 @@
         context_data["task_template_items"] = (
             self.get_object().get_items().select_related("task_template")
         )
-        return context_data
->>>>>>> 5ec8f383
+        return context_data