"""Miscellaneous utility functions."""
from __future__ import annotations

import re
from datetime import timedelta
from functools import partial
from platform import python_version_tuple
from typing import Any
from typing import Dict
from typing import Optional
from typing import Tuple
from typing import Type
from typing import TypeVar
from typing import Union

import wrapt
from django.db import transaction
from django.db.models import F
from django.db.models import Func
from django.db.models import QuerySet
from django.db.models import Value
from django.db.models.expressions import Case
from django.db.models.expressions import Expression
from django.db.models.expressions import When
from django.db.models.fields import DateField
from django.db.models.fields import Field
from django.db.models.fields import IntegerField
from django.db.models.fields.related import ForeignObjectRel
from django.db.models.functions import Cast
from django.db.models.functions.text import Lower
from django.db.models.functions.text import Upper
from django.db.transaction import atomic
from django.template import loader
from psycopg2.extras import DateRange
from psycopg2.extras import DateTimeRange

major, minor, patch = python_version_tuple()

# The preferred style of combining @classmethod and @property is only in 3.9.
# When we stop support for 3.8, we should remove both of these branches.
if int(major) == 3 and int(minor) < 9:
    # https://stackoverflow.com/a/13624858
    class classproperty(object):
        def __init__(self, fget):
            self.fget = fget

        def __get__(self, owner_self, owner_cls):
            return self.fget(owner_cls)

else:

    def classproperty(fn):
        return classmethod(property(fn))


def is_truthy(value: str) -> bool:
    """
    Check whether a string represents a True boolean value.

    :param value str: The value to check
    :rtype: bool
    """
    return str(value).lower() not in ("", "n", "no", "off", "f", "false", "0")


def strint(value: Union[int, str, float]) -> str:
    """
    If the passed value is a number type, return the number as a string with no
    decimal point or places.

    Else just return the string.

    :param value Union[int, str, float]: The value to convert
    :rtype: str
    """
    if type(value) in (int, float):
        return str(int(value))
    else:
        return str(value)


def maybe_min(*objs: Optional[TypeVar("T")]) -> Optional[TypeVar("T")]:
    """Return the lowest out of the passed objects that are not None, or return
    None if all of the passed objects are None."""
    try:
        return min(d for d in objs if d is not None)
    except ValueError:
        return None


def maybe_max(*objs: Optional[TypeVar("T")]) -> Optional[TypeVar("T")]:
    """Return the highest out of the passed objects that are not None, or return
    None if all of the passed objects are None."""
    try:
        return max(d for d in objs if d is not None)
    except ValueError:
        return None


def get_accessor(field: Union[Field, ForeignObjectRel]) -> str:
    """Return the attribute name used to access the field on the model."""
    if isinstance(field, ForeignObjectRel):
        return field.get_accessor_name()
    else:
        return field.name


class TaricDateRange(DateRange):
    """DateRange with inclusive bounds by default per TARIC specification."""

    def __init__(self, lower=None, upper=None, bounds="[]", empty=False):
        if not upper:
            bounds = "[)"
        super().__init__(lower, upper, bounds, empty)

    def upper_is_greater(self, compared_date_range: TaricDateRange) -> bool:
        """
        Checks whether this date range ends after the specified date range.

        :param compared_date_range TaricDateRange: The date range to compare against
        :rtype: bool
        """
        if self.upper_inf and not compared_date_range.upper_inf:
            return True
        return (
            None not in {self.upper, compared_date_range.upper}
        ) and self.upper > compared_date_range.upper


# XXX keep for migrations
class TaricDateTimeRange(DateTimeRange):
    def __init__(self, lower=None, upper=None, bounds="[]", empty=False):
        if not upper:
            bounds = "[)"
        super().__init__(lower, upper, bounds, empty)


def get_inclusive_date(
    field_name: str,
    extractor: Type[Func],
    add_on_exclusive: int,
) -> Expression:
    """
    Our date ranges are inclusive but Postgres stores them as exclusive on the
    upper bound.

    Hence we sometimes need to subtract a day from the date if we want to get
    inclusive value.
    """
    return Cast(
        extractor(field_name, output_field=DateField())
        - Case(
            When(
                **{f"{field_name}__{extractor.__name__.lower()}_inc": True},
                then=timedelta(days=0),
            ),
            default=timedelta(days=add_on_exclusive),
        ),
        output_field=DateField(),
    )


StartDate = partial(get_inclusive_date, extractor=Lower, add_on_exclusive=-1)
"""SQL expression to extract an inclusive start date from a date range."""

EndDate = partial(get_inclusive_date, extractor=Upper, add_on_exclusive=1)
"""SQL expression to extract an inclusive end date from a date range."""


def validity_range_contains_range(
    overall_range: DateRange,
    contained_range: DateRange,
) -> bool:
    """
    If the contained_range has both an upper and lower bound, check they are
    both within the overall_range.

    If either end is unbounded in the contained range,it must also be unbounded
    in the overall range.

    :param overall_range DateRange: The container date range
    :param contained_range DateRange: The contained date range
    :rtype: bool
    """
    # XXX assumes both ranges are [] (inclusive-lower, inclusive-upper)

    if overall_range.lower_inf and overall_range.upper_inf:
        return True

    if (contained_range.lower_inf and not overall_range.lower_inf) or (
        contained_range.upper_inf and not overall_range.upper_inf
    ):
        return False

    if not overall_range.lower_inf:
        if (
            not contained_range.upper_inf
            and contained_range.upper < overall_range.lower
        ):
            return False

        if contained_range.lower < overall_range.lower:
            return False

    if not overall_range.upper_inf:
        if (
            not contained_range.lower_inf
            and contained_range.lower > overall_range.upper
        ):
            return False

        if contained_range.upper > overall_range.upper:
            return False

    return True


def get_field_tuple(
    model: Model,
    field_name: str,
    default: Any = None,
) -> Tuple[str, Any]:
    """
    Get the value of the named field of the specified model.

    Follows field lookups that span relations, eg: "footnote_type__application_code"

    Handles special case for "valid_between__lower".

    :param model django.db.models.Model: The model to fetch the field value from
    :param field str: The name of the field (including relation spanning lookups) to fetch
    :rtype: Any
    """

    if field_name == "valid_between__lower":
        return "valid_between__startswith", model.valid_between.lower

    if "__" in field_name:
        related, related_field_name = field_name.split("__", 1)
        related_model = getattr(model, related)
        if not related_model:
            value = None
        else:
            _, value = get_field_tuple(related_model, related_field_name)

    else:
        value = getattr(model, field_name)

    return field_name, value


class TableLock:
    """Provides a decorator for locking database tables for the duration of a
    decorated function."""

    ACCESS_SHARE = "ACCESS SHARE"
    ROW_SHARE = "ROW SHARE"
    ROW_EXCLUSIVE = "ROW EXCLUSIVE"
    SHARE_UPDATE_EXCLUSIVE = "SHARE UPDATE EXCLUSIVE"
    SHARE = "SHARE"
    SHARE_ROW_EXCLUSIVE = "SHARE ROW EXCLUSIVE"
    EXCLUSIVE = "EXCLUSIVE"
    ACCESS_EXCLUSIVE = "ACCESS EXCLUSIVE"

    LOCK_TYPES = (
        ACCESS_SHARE,
        ROW_SHARE,
        ROW_EXCLUSIVE,
        SHARE_UPDATE_EXCLUSIVE,
        SHARE,
        SHARE_ROW_EXCLUSIVE,
        EXCLUSIVE,
        ACCESS_EXCLUSIVE,
    )

    @classmethod
    def acquire_lock(cls, *models, lock=None):
        """
        Decorator for PostgreSQL's table-level lock functionality.

        Example:
            @transaction.commit_on_success
            @require_lock(MyModel, lock=TableLock.ACCESS_EXCLUSIVE)
            def myview(request)
                ...

        PostgreSQL's LOCK Documentation:
        http://www.postgresql.org/docs/8.3/interactive/sql-lock.html
        """
        if lock is None:
            lock = cls.ACCESS_EXCLUSIVE

        if lock not in cls.LOCK_TYPES:
            raise ValueError("%s is not a PostgreSQL supported lock mode.")

        @wrapt.decorator
        def wrapper(wrapped, instance, args, kwargs):
            with atomic():
                with transaction.get_connection().cursor() as cursor:
                    for model in models:
                        cursor.execute(f"LOCK TABLE {model._meta.db_table}")

                    return wrapped(*args, **kwargs)

        return wrapper


<<<<<<< HEAD
def get_next_id(queryset: QuerySet[Model], id_field: Field, max_len: int):
    if not queryset:
        return "1".zfill(max_len)

=======
def get_next_id(queryset: QuerySet, id_field: Field, max_len: int):
    """
    Fetch the next sequential ID value by incrementing the maximum ID value in a
    queryset.

    :param queryset QuerySet: The queryset to get the next sequential ID from
    :param id_field Field: The ID field to consider
    :param max_len int: The maximum length of an ID value
    """
>>>>>>> b70b5d2a
    return (
        queryset.annotate(
            next_id=Func(
                Cast(F(id_field.name), IntegerField()) + 1,
                Value(f"FM{'0' * max_len}"),
                function="TO_CHAR",
                output_field=id_field,
            ),
        )
        .exclude(
            next_id__in=queryset.values(id_field.name),
        )
        .order_by(id_field.name)
        .first()
        .next_id
    )


def get_record_code(record: Dict[str, Any]) -> str:
    """Returns the concatenated codes for a taric record."""
    return f"{record['record_code']}{record['subrecord_code']}"


CAMEL_CASE_CAPS = re.compile(r"(?!^)([A-Z]+)")


def get_taric_template(model) -> str:
    """
    Convert TrackedModel class names to snake_case.

    Doesn't need to handle anything beyond WordsLikeThis.
    """

    snake_case_name = CAMEL_CASE_CAPS.sub(r"_\1", model.__class__.__name__).lower()
    template_name = f"taric/{snake_case_name}.xml"

    try:
        loader.get_template(template_name)
    except loader.TemplateDoesNotExist as e:
        raise loader.TemplateDoesNotExist(
            f"Taric template {template_name} not found. All TrackedModel "
            "subclasses must either have a taric template with a name matching the "
            'class at "taric/{class_name}.xml" or override the get_taric_template '
            "method, returning an existing template.",
        ) from e

    return template_name


def get_model_indefinite_article(model_instance: Model) -> Optional[str]:
    """Returns "a" or "an" based on the verbose_name."""

    # XXX naive, but works for all current models
    name = model_instance._meta.verbose_name

    # verbose_name is initialized to None, so typing thinks it is Optional
    if name:
        return "an" if name[0] in ["a", "e", "i", "o", "u"] else "a"


def get_latest_versions(qs):
    """
    Yields only the latest versions of each model within the provided queryset.

    These may not be the current versions of each model,
    e.g. because the queryset may be filtered as of a given transaction.

    But if there are two versions of the same tracked model in the queryset,
    only the one with the one with the latest transaction order
    (which should be latest version) is yielded.
    """
    keys = set()

    for model in qs.order_by(
        "-transaction__partition",
        "-transaction__order",
    ):
        key = tuple(model.get_identifying_fields().values())
        if key not in keys:
            keys.add(key)
            yield model<|MERGE_RESOLUTION|>--- conflicted
+++ resolved
@@ -305,12 +305,6 @@
         return wrapper
 
 
-<<<<<<< HEAD
-def get_next_id(queryset: QuerySet[Model], id_field: Field, max_len: int):
-    if not queryset:
-        return "1".zfill(max_len)
-
-=======
 def get_next_id(queryset: QuerySet, id_field: Field, max_len: int):
     """
     Fetch the next sequential ID value by incrementing the maximum ID value in a
@@ -320,7 +314,9 @@
     :param id_field Field: The ID field to consider
     :param max_len int: The maximum length of an ID value
     """
->>>>>>> b70b5d2a
+    if not queryset:
+        return "1".zfill(max_len)
+
     return (
         queryset.annotate(
             next_id=Func(
