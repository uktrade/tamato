--- conflicted
+++ resolved
@@ -831,9 +831,6 @@
     # field name is different to match the react form
     geographical_area = forms.ModelChoiceField(
         label="",
-<<<<<<< HEAD
-        queryset=(
-=======
         queryset=GeographicalArea.objects.all(),
         help_text="Select a country to be excluded:",
         required=False,
@@ -842,16 +839,8 @@
     def __init__(self, *args, **kwargs):
         super().__init__(*args, **kwargs)
         self.fields["geographical_area"].queryset = (
->>>>>>> c913202f
             GeographicalArea.objects.current()
             .with_latest_description()
             .as_at_today_and_beyond()
             .order_by("description")
-<<<<<<< HEAD
-        ),
-        help_text="Select a country to be excluded:",
-        required=False,
-    )
-=======
-        )
->>>>>>> c913202f
+        )