--- conflicted
+++ resolved
@@ -1,7 +1,4 @@
-<<<<<<< HEAD
 import pytest
-=======
->>>>>>> 5ec8f383
 from bs4 import BeautifulSoup
 from django.urls import reverse
 
@@ -44,7 +41,6 @@
     )
 
 
-<<<<<<< HEAD
 @pytest.mark.parametrize(
     ("object_type", "success_url"),
     [
@@ -108,7 +104,8 @@
     )
     page = BeautifulSoup(response.content.decode(response.charset), "html.parser")
     assert page.find("a", href=subtask_create_url)
-=======
+
+
 def test_workflow_template_detail_view_displays_task_templates(valid_user_client):
     task_item_template = TaskItemTemplateFactory.create()
     task_template = task_item_template.task_template
@@ -123,5 +120,4 @@
 
     page = BeautifulSoup(response.content.decode(response.charset), "html.parser")
     assert page.find("h1", text=workflow_template.title)
-    assert page.find("a", text=task_template.title)
->>>>>>> 5ec8f383
+    assert page.find("a", text=task_template.title)