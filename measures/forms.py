import datetime
import logging
from itertools import groupby
from typing import Dict
from typing import TypedDict

from crispy_forms_gds.helper import FormHelper
from crispy_forms_gds.layout import HTML
from crispy_forms_gds.layout import Accordion
from crispy_forms_gds.layout import AccordionSection
from crispy_forms_gds.layout import Button
from crispy_forms_gds.layout import Div
from crispy_forms_gds.layout import Field
from crispy_forms_gds.layout import Fieldset
from crispy_forms_gds.layout import Fluid
from crispy_forms_gds.layout import Layout
from crispy_forms_gds.layout import Size
from crispy_forms_gds.layout import Submit
from django import forms
from django.core.exceptions import ValidationError
from django.urls import reverse
from parsec import ParseError

from additional_codes.models import AdditionalCode
from certificates.models import Certificate
from commodities.models import GoodsNomenclature
from common.fields import AutoCompleteField
from common.forms import BindNestedFormMixin
from common.forms import DateInputFieldFixed
from common.forms import FormSet
from common.forms import FormSetSubmitMixin
from common.forms import RadioNested
from common.forms import ValidityPeriodForm
from common.forms import delete_form_for
from common.forms import formset_factory
from common.forms import unprefix_formset_data
from common.util import validity_range_contains_range
from common.validators import SymbolValidator
from common.validators import UpdateType
from footnotes.models import Footnote
from geo_areas import constants
from geo_areas.forms import CountryRegionForm
from geo_areas.forms import CountryRegionFormSet
from geo_areas.forms import ErgaOmnesExclusionsFormSet
from geo_areas.forms import GeoGroupExclusionsFormSet
from geo_areas.forms import GeoGroupForm
from geo_areas.models import GeographicalArea
from geo_areas.utils import get_all_members_of_geo_groups
from measures import models
from measures.constants import MEASURE_COMMODITIES_FORMSET_PREFIX
from measures.constants import MEASURE_CONDITIONS_FORMSET_PREFIX
from measures.constants import MeasureEditSteps
from measures.models import MeasureExcludedGeographicalArea
from measures.parsers import DutySentenceParser
from measures.util import diff_components
from measures.validators import validate_components_applicability
from measures.validators import validate_conditions_formset
from measures.validators import validate_duties
from quotas.models import QuotaOrderNumber
from quotas.models import QuotaOrderNumberOrigin
from regulations.models import Regulation
from workbaskets.forms import SelectableObjectsForm
from workbaskets.models import WorkBasket

logger = logging.getLogger(__name__)


class MeasureGeoAreaInitialDataMixin(FormSetSubmitMixin):
    def get_geo_area_initial(self):
        initial = {}
        geo_area_type = self.initial.get(self.geo_area_field_name) or self.data.get(
            self.geo_area_field_name,
        )
        if geo_area_type in [
            constants.GeoAreaType.GROUP.value,
            constants.GeoAreaType.ERGA_OMNES.value,
        ]:
            field_name = constants.FIELD_NAME_MAPPING[geo_area_type]
            prefix = constants.FORMSET_PREFIX_MAPPING[geo_area_type]
            initial_exclusions = []
            if hasattr(self, "instance"):
                initial_exclusions = [
                    {field_name: exclusion.excluded_geographical_area}
                    for exclusion in self.instance.exclusions.all()
                ]
            # if we just submitted the form, add the new data to initial
            if self.formset_submitted or self.whole_form_submit:
                new_data = unprefix_formset_data(prefix, self.data.copy())
                for g in new_data:
                    if g[field_name]:
                        id = int(g[field_name])
                        g[field_name] = GeographicalArea.objects.get(id=id)
                initial_exclusions = new_data

            initial[
                constants.FORMSET_PREFIX_MAPPING[geo_area_type]
            ] = initial_exclusions

        return initial


class MeasureConditionComponentDuty(Field):
    template = "components/measure_condition_component_duty/template.jinja"


class MeasureValidityForm(ValidityPeriodForm):
    """A form for working with `start_date` and `end_date` logic where the
    `valid_between` field does not already exist on the form."""

    class Meta:
        model = models.Measure
        fields = [
            "valid_between",
        ]


class MeasureConditionsFormMixin(forms.ModelForm):
    class Meta:
        model = models.MeasureCondition
        fields = [
            "condition_code",
            "duty_amount",
            "monetary_unit",
            "condition_measurement",
            "required_certificate",
            "action",
            "applicable_duty",
            "condition_sid",
        ]

    condition_code = forms.ModelChoiceField(
        label="",
        queryset=models.MeasureConditionCode.objects.latest_approved(),
        empty_label="-- Please select a condition code --",
        error_messages={"required": "A condition code is required."},
    )
    # This field used to be called duty_amount, but forms.ModelForm expects a decimal value when it sees that duty_amount is a DecimalField on the MeasureCondition model.
    # reference_price expects a non-compound duty string (e.g. "11 GBP / 100 kg".
    # Using DutySentenceParser we validate this string and get the decimal value to pass to the model field, duty_amount)
    reference_price = forms.CharField(
        label="Reference price or quantity",
        required=False,
        validators=[
            SymbolValidator,
        ],
    )
    required_certificate = AutoCompleteField(
        label="Certificate, licence or document",
        queryset=Certificate.objects.current(),
        required=False,
    )
    action = forms.ModelChoiceField(
        label="Action code",
        # Filters out 'negative' actions in a positive/negative pair, doesn't filter out action that have no pair
        queryset=models.MeasureAction.objects.latest_approved()
        .filter(
            negative_measure_action__isnull=True,
        )
        .select_related("negative_measure_action")
        .order_by("code"),
        empty_label="-- Please select an action code --",
        error_messages={"required": "An action code is required."},
    )
    applicable_duty = forms.CharField(
        label="Duty",
        required=False,
        validators=[
            SymbolValidator,
        ],
    )
    condition_sid = forms.CharField(required=False, widget=forms.HiddenInput())

    def __init__(self, *args, **kwargs):
        super().__init__(*args, **kwargs)

        self.helper = FormHelper(self)
        self.helper.form_tag = False

        self.helper.layout = Layout(
            Fieldset(
                Div(
                    Div(
                        Div(
                            Field(
                                "condition_code",
                                template="components/measure_condition_code/template.jinja",
                            ),
                            "condition_sid",
                        ),
                        Div(
                            Div(
                                Field("reference_price", css_class="govuk-input"),
                                "required_certificate",
                                css_class="govuk-form-group",
                            ),
                            css_class="govuk-radios__conditional",
                        ),
                    ),
                    Div(
                        Field(
                            "action",
                            template="components/measure_condition_action_code/template.jinja",
                        ),
                        Div(
                            MeasureConditionComponentDuty("applicable_duty"),
                        ),
                    ),
                    style="display: grid; grid-template-columns: 80% 80%; grid-gap: 5%",
                ),
                Field("DELETE", template="includes/common/formset-delete-button.jinja")
                if not self.prefix.endswith("__prefix__")
                else None,
                legend="Condition",
                legend_size=Size.SMALL,
                data_field="condition_code",
            ),
        )

    def conditions_clean(
        self,
        cleaned_data,
        measure_start_date,
        is_negative_action_code=False,
    ):
        """
        We get the reference_price from cleaned_data and the measure_start_date
        from the form's initial data.

        If both are present, we call validate_duties with measure_start_date.
        Then, if reference_price is provided, we use DutySentenceParser with
        measure_start_date, if present, or the current_date, to check that we
        are dealing with a simple duty (i.e. only one component). We then update
        cleaned_data with key-value pairs created from this single, unsaved
        component.

        Args:
            cleaned_data the cleaned data submitted in the form,
            measure_start_date the start date set for the measure,
            is_negative_action_code is a boolean by default false and is used to
            carry out different validation depending on the action code type
        Returns:
            returns cleaned_data
        """
        price = cleaned_data.get("reference_price")
        certificate = cleaned_data.get("required_certificate")
        action = cleaned_data.get("action")

        # Note this is a quick fix & hard coded for now
        # Action code's 1,2,3,4 are flexible and have edge cases that all neither Price or certificate to be present
        if action:
            skip_price_and_reference_check = action.code in ["01", "02", "03", "04"]
        else:
            skip_price_and_reference_check = False
        # Price or certificate must be present but no both; if the action code is not negative
        if (
            not skip_price_and_reference_check
            and not is_negative_action_code
            and (price and certificate)
        ):
            self.add_error(
                None,
                ValidationError(
                    "For each condition you must complete either ‘reference price or quantity’ or ‘certificate, licence or document’.",
                ),
            )

        price_errored = False
        if price and measure_start_date is not None:
            try:
                validate_duties(price, measure_start_date)
            except ValidationError:
                # invalid price's will not parse
                price_errored = True
                self.add_error(
                    "reference_price",
                    "Enter a valid reference price or quantity.",
                )

        if price and not price_errored:
            parser = DutySentenceParser.create(measure_start_date)
            components = parser.parse(price)
            if len(components) > 1:
                self.add_error(
                    "reference_price",
                    ValidationError(
                        "A MeasureCondition cannot be created with a compound reference price (e.g. 3.5% + 11 GBP / 100 kg)",
                    ),
                )
            cleaned_data["duty_amount"] = components[0].duty_amount
            cleaned_data["monetary_unit"] = components[0].monetary_unit
            cleaned_data["condition_measurement"] = components[0].component_measurement

        # The JS autocomplete does not allow for clearing unnecessary certificates
        # In case of a user changing data, the information is cleared here.
        condition_code = cleaned_data.get("condition_code")
        if condition_code and not condition_code.accepts_certificate:
            cleaned_data["required_certificate"] = None

        return cleaned_data


class MeasureConditionsForm(MeasureConditionsFormMixin):
    # override action queryset for edit form, gets all actions
    action = forms.ModelChoiceField(
        label="Action code",
        queryset=models.MeasureAction.objects.latest_approved(),
        empty_label="-- Please select an action code --",
        error_messages={"required": "An action code is required."},
    )

    def get_start_date(self, data):
        """Validates that the day, month, and year start_date fields are present
        in data and then returns the start_date datetime object."""
        validity_form = MeasureValidityForm(data=data)
        validity_form.is_valid()

        return validity_form.cleaned_data["valid_between"].lower

    def clean_applicable_duty(self):
        """
        Gets applicable_duty from cleaned data.

        We get start date from other data in the measure edit form. Uses
        `DutySentenceParser` to check that applicable_duty is a valid duty
        string.
        """
        applicable_duty = self.cleaned_data["applicable_duty"]

        if applicable_duty and self.get_start_date(self.data) is not None:
            try:
                validate_duties(applicable_duty, self.get_start_date(self.data))
            except ValidationError as e:
                self.add_error("applicable_duty", e)

        return applicable_duty

    def clean(self):
        """
        We get the reference_price from cleaned_data and the measure_start_date
        from the form's initial data.

        If both are present, we call validate_duties with measure_start_date.
        Then, if reference_price is provided, we use DutySentenceParser with
        measure_start_date, if present, or the current_date, to check that we
        are dealing with a simple duty (i.e. only one component). We then update
        cleaned_data with key-value pairs created from this single, unsaved
        component.
        """
        cleaned_data = super().clean()
        measure_start_date = self.get_start_date(self.data)

        # Check if the action code set for the form is
        is_negative_action_code = models.MeasureActionPair.objects.filter(
            negative_action=cleaned_data.get("action"),
        ).exists()
        return self.conditions_clean(
            cleaned_data,
            measure_start_date,
            is_negative_action_code=is_negative_action_code,
        )


class MeasureConditionsBaseFormSet(FormSet):
    prefix = MEASURE_CONDITIONS_FORMSET_PREFIX

    def clean(self):
        """
        We get the cleaned_data from the forms in the formset if any of the
        forms are not valid the form set checks are skipped until they are
        valid.

        Validates formset using validate_conditions_formset which will raise a
        ValidationError if the formset contains errors.
        """
        # cleaned_data is only set if forms are all valid
        if any(self.errors):
            # Don't bother validating the formset unless each form is valid on its own
            return

        cleaned_data = []
        for form in self.forms:
            if self.can_delete and self._should_delete_form(form):
                continue
            cleaned_data += [form.cleaned_data]

        actions = [form["action"] for form in cleaned_data]
        negative_actions = models.MeasureActionPair.objects.filter(
            negative_action__in=actions,
        ).values_list("negative_action", flat=True)
        validate_conditions_formset(cleaned_data, negative_actions)

        return cleaned_data


class MeasureConditionsFormSet(MeasureConditionsBaseFormSet):
    form = MeasureConditionsForm


class MeasureConditionsWizardStepForm(MeasureConditionsFormMixin):
    # override methods that use form kwargs
    def __init__(self, *args, **kwargs):
        self.measure_start_date = kwargs.pop("measure_start_date", None)
        self.measure_type = kwargs.pop("measure_type", None)
        super().__init__(*args, **kwargs)

    def clean_applicable_duty(self):
        """
        Gets applicable_duty from cleaned data.

        We expect `measure_start_date` to be passed in. Uses
        `DutySentenceParser` to check that applicable_duty is a valid duty
        string.
        """
        applicable_duty = self.cleaned_data["applicable_duty"]

        if (
            applicable_duty
            and self.measure_type
            and self.measure_type.components_not_permitted
        ):
            raise ValidationError(
                f"Duties cannot be added to a condition for measure type {self.measure_type}",
            )

        if applicable_duty and self.measure_start_date is not None:
            try:
                validate_duties(applicable_duty, self.measure_start_date)
            except ValidationError as e:
                self.add_error("applicable_duty", e)
        return applicable_duty

    def clean(self):
        """
        We get the reference_price from cleaned_data and the measure_start_date
        from form kwargs.

        If reference_price is provided, we use DutySentenceParser with
        measure_start_date to check that we are dealing with a simple duty (i.e.
        only one component). We then update cleaned_data with key-value pairs
        created from this single, unsaved component.
        """
        cleaned_data = super().clean()

        return self.conditions_clean(cleaned_data, self.measure_start_date)


class MeasureConditionsWizardStepFormSet(MeasureConditionsBaseFormSet):
    form = MeasureConditionsWizardStepForm


class MeasureForm(
    MeasureGeoAreaInitialDataMixin,
    ValidityPeriodForm,
    BindNestedFormMixin,
    forms.ModelForm,
):
    """Form used for editing individual Measures."""

    class Meta:
        model = models.Measure
        fields = (
            "valid_between",
            "measure_type",
            "generating_regulation",
            "goods_nomenclature",
            "additional_code",
            "order_number",
        )

    geo_area_field_name = "geo_area"

    measure_type = AutoCompleteField(
        label="Measure type",
        help_text="Select the regulation which provides the legal basis for the measure.",
        queryset=models.MeasureType.objects.all(),
    )
    generating_regulation = AutoCompleteField(
        label="Regulation ID",
        help_text="Select the regulation which provides the legal basis for the measure.",
        queryset=Regulation.objects.all(),
    )
    goods_nomenclature = AutoCompleteField(
        label="Code and description",
        help_text="Select the 10 digit commodity code to which the measure applies.",
        queryset=GoodsNomenclature.objects.all(),
        required=False,
        attrs={"min_length": 3},
    )
    duty_sentence = forms.CharField(
        label="Duties",
        widget=forms.TextInput,
        required=False,
    )
    additional_code = AutoCompleteField(
        label="Code and description",
        help_text=(
            "Search for an additional code by typing in the code's number or a keyword. "
            "A dropdown list will appear after a few seconds. You can then select the correct code from the dropdown list."
        ),
        queryset=AdditionalCode.objects.all(),
        required=False,
    )
    order_number = AutoCompleteField(
        label="Order number",
        help_text="Enter the quota order number if a quota measure type has been selected. Leave this field blank if the measure is not a quota.",
        queryset=QuotaOrderNumber.objects.all(),
        required=False,
    )
    geo_area = RadioNested(
        label="Geographical area",
        choices=constants.GeoAreaType.choices,
        nested_forms={
            constants.GeoAreaType.ERGA_OMNES.value: [ErgaOmnesExclusionsFormSet],
            constants.GeoAreaType.GROUP.value: [
                GeoGroupForm,
                GeoGroupExclusionsFormSet,
            ],
            constants.GeoAreaType.COUNTRY.value: [CountryRegionForm],
        },
        error_messages={"required": "A Geographical area must be selected"},
    )

    def __init__(self, *args, **kwargs):
        self.request = kwargs.pop("request", None)
        super().__init__(*args, **kwargs)

        tx = WorkBasket.get_current_transaction(self.request)

        self.initial["duty_sentence"] = self.instance.duty_sentence
        self.request.session[
            f"instance_duty_sentence_{self.instance.sid}"
        ] = self.instance.duty_sentence

        if self.instance.geographical_area.is_all_countries():
            self.initial["geo_area"] = constants.GeoAreaType.ERGA_OMNES.value

        elif self.instance.geographical_area.is_group():
            self.initial["geo_area"] = constants.GeoAreaType.GROUP.value

        else:
            self.initial["geo_area"] = constants.GeoAreaType.COUNTRY.value

        # If no footnote keys are stored in the session for a measure,
        # store all the pks of a measure's footnotes on the session, using the measure sid as key
        if f"instance_footnotes_{self.instance.sid}" not in self.request.session.keys():
            tx = WorkBasket.get_current_transaction(self.request)
            associations = (
                models.FootnoteAssociationMeasure.objects.approved_up_to_transaction(
                    tx,
                ).filter(
                    footnoted_measure__sid=self.instance.sid,
                )
            )
            self.request.session[f"instance_footnotes_{self.instance.sid}"] = [
                a.associated_footnote.pk for a in associations
            ]

        nested_forms_initial = {**self.initial}
        nested_forms_initial["geographical_area"] = self.instance.geographical_area
        geo_area_initial_data = self.get_geo_area_initial()
        nested_forms_initial.update(geo_area_initial_data)
        kwargs.pop("initial")
        self.bind_nested_forms(*args, initial=nested_forms_initial, **kwargs)

    def clean_duty_sentence(self):
        duty_sentence = self.cleaned_data["duty_sentence"]
        valid_between = self.initial.get("valid_between")
        if duty_sentence and valid_between is not None:
            validate_duties(duty_sentence, valid_between.lower)

        return duty_sentence

    def clean(self):
        cleaned_data = super().clean()

        erga_omnes_instance = (
            GeographicalArea.objects.latest_approved()
            .as_at(self.instance.valid_between.lower)
            .get(
                area_code=1,
                area_id=1011,
            )
        )

        geographical_area_fields = {
            constants.GeoAreaType.ERGA_OMNES: erga_omnes_instance,
            constants.GeoAreaType.GROUP: cleaned_data.get("geographical_area_group"),
            constants.GeoAreaType.COUNTRY: cleaned_data.get(
                "geographical_area_country_or_region",
            ),
        }

        if self.data.get("geo_area"):
            geo_area_choice = self.data.get("geo_area")
            cleaned_data["geographical_area"] = geographical_area_fields[
                geo_area_choice
            ]
            exclusions = cleaned_data.get(
                constants.FORMSET_PREFIX_MAPPING[geo_area_choice],
            )
            if exclusions:
                cleaned_data["exclusions"] = [
                    exclusion[constants.FIELD_NAME_MAPPING[geo_area_choice]]
                    for exclusion in exclusions
                ]

        cleaned_data["sid"] = self.instance.sid

        return cleaned_data

    def save(self, commit=True):
        """Updates a measure instance's geographical area and exclusions,
        duties, and footnote associations following form submission."""
        instance = super().save(commit=False)
        if commit:
            instance.save()

        sid = instance.sid

        geo_area = self.cleaned_data.get("geographical_area")
        if geo_area and geo_area != instance.geographical_area:
            instance.geographical_area = geo_area
            instance.save(update_fields=["geographical_area"])

        if self.cleaned_data.get("exclusions"):
            exclusions = self.cleaned_data.get("exclusions")

            all_exclusions = get_all_members_of_geo_groups(
                instance.valid_between,
                exclusions,
            )

            for geo_area in all_exclusions:
                existing_exclusion = (
                    instance.exclusions.filter(excluded_geographical_area=geo_area)
                    .current()
                    .first()
                )

                if existing_exclusion:
                    existing_exclusion.new_version(
                        workbasket=WorkBasket.current(self.request),
                        transaction=instance.transaction,
                        modified_measure=instance,
                    )
                else:
                    MeasureExcludedGeographicalArea.objects.create(
                        modified_measure=instance,
                        excluded_geographical_area=geo_area,
                        update_type=UpdateType.CREATE,
                        transaction=instance.transaction,
                    )

            removed_excluded_areas = {
                e.excluded_geographical_area for e in instance.exclusions.current()
            }.difference(set(self.cleaned_data["exclusions"]))

            removed_exclusions = [
                instance.exclusions.current().get(excluded_geographical_area__id=e.id)
                for e in removed_excluded_areas
            ]

            for removed in removed_exclusions:
                removed.new_version(
                    update_type=UpdateType.DELETE,
                    workbasket=WorkBasket.current(self.request),
                    transaction=instance.transaction,
                    modified_measure=instance,
                )

        if (
            self.request.session[f"instance_duty_sentence_{self.instance.sid}"]
            != self.cleaned_data["duty_sentence"]
        ):
            diff_components(
                instance,
                self.cleaned_data["duty_sentence"],
                self.cleaned_data["valid_between"].lower,
                WorkBasket.current(self.request),
                # Creating components in the same transaction as the new version
                # of the measure minimises number of transaction and groups the
                # creation of measure and related objects in the same
                # transaction.
                instance.transaction,
                models.MeasureComponent,
                "component_measure",
            )

        # Footnotes added via "Add another footnote" button
        footnote_pks = [
            form["footnote"]
            for form in self.request.session.get(f"formset_initial_{sid}", [])
        ]

        # Footnote submitted directly via "Save" button
        form_footnote = self.request.POST.get(
            f"form-{len(footnote_pks)}-footnote",
            None,
        )
        if form_footnote:
            footnote_pks.append(form_footnote)

        # Footnotes already on measure
        footnote_pks.extend(self.request.session.get(f"instance_footnotes_{sid}", []))

        self.request.session.pop(f"formset_initial_{sid}", None)
        self.request.session.pop(f"instance_footnotes_{sid}", None)

        removed_associations = (
            instance.footnoteassociationmeasure_set.current().exclude(
                associated_footnote__pk__in=footnote_pks,
            )
        )
        for association in removed_associations:
            association.new_version(
                workbasket=WorkBasket.current(self.request),
                transaction=instance.transaction,
                footnoted_measure=instance,
                update_type=UpdateType.DELETE,
            )

        for pk in footnote_pks:
            footnote = (
                Footnote.objects.filter(pk=pk)
                .approved_up_to_transaction(instance.transaction)
                .first()
            )

            existing_association = (
                models.FootnoteAssociationMeasure.objects.approved_up_to_transaction(
                    instance.transaction,
                )
                .filter(
                    footnoted_measure__sid=instance.sid,
                    associated_footnote__footnote_id=footnote.footnote_id,
                    associated_footnote__footnote_type__footnote_type_id=footnote.footnote_type.footnote_type_id,
                )
                .first()
            )
            if existing_association:
                existing_association.new_version(
                    workbasket=WorkBasket.current(self.request),
                    transaction=instance.transaction,
                    footnoted_measure=instance,
                )
            else:
                models.FootnoteAssociationMeasure.objects.create(
                    footnoted_measure=instance,
                    associated_footnote=footnote,
                    update_type=UpdateType.CREATE,
                    transaction=instance.transaction,
                )

        return instance

    def is_valid(self) -> bool:
        """Check that measure conditions data is valid before calling super() on
        the rest of the form data."""
        initial = unprefix_formset_data(
            MeasureConditionsFormSet.prefix,
            self.data.copy(),
        )
        conditions_formset = MeasureConditionsFormSet(
            self.data,
            initial=initial,
        )
        if not conditions_formset.is_valid():
            return False

        return super().is_valid()


class MeasureFilterForm(forms.Form):
    """Generic Filtering form which adds submit and clear buttons, and adds GDS
    formatting to field types."""

    def __init__(self, *args, **kwargs):
        super().__init__(*args, **kwargs)
        self.helper = FormHelper()
        self.helper.label_size = Size.SMALL
        self.helper.legend_size = Size.SMALL
        self.helper.layout = Layout(
            Accordion(
                AccordionSection(
                    "Search and filter",
                    HTML(
                        '<h3 class="govuk-body">Select one or more options to search</h3>',
                    ),
                    Div(
                        Div(
                            Div(
                                "goods_nomenclature",
                                Field.text("sid", field_width=Fluid.TWO_THIRDS),
                                "regulation",
                                "footnote",
                                css_class="govuk-grid-column-one-third",
                            ),
                            Div(
                                "goods_nomenclature__item_id",
                                "additional_code",
                                "measure_type",
                                css_class="govuk-grid-column-one-third",
                            ),
                            Div(
                                "order_number",
                                "certificates",
                                "geographical_area",
                                css_class="govuk-grid-column-one-third",
                            ),
                            css_class="govuk-grid-row",
                        ),
                        HTML(
                            '<hr class="govuk-section-break govuk-section-break--s govuk-section-break--visible">',
                        ),
                        HTML(
                            '<h3 class="govuk-body">Filters</h3>',
                        ),
                        Div(
                            Div(
                                Field.radios("measure_filters_modifier", inline=True),
                                css_class="govuk-grid-column-full form-group-margin-bottom-2",
                            ),
                            Div(
                                "modc",
                                HTML(
                                    "<h3 class='govuk-body'>To use the 'Include inherited measures' filter, enter a valid commodity code in the 'Specific commodity code' filter above</h3>",
                                ),
                                css_class="govuk-grid-column-full form-group-margin-bottom-2",
                            ),
                            css_class="govuk-grid-row govuk-!-margin-top-6",
                        ),
                        HTML(
                            '<hr class="govuk-section-break govuk-section-break--s govuk-section-break--visible">',
                        ),
                        HTML(
                            '<p class="govuk-body">Time period</p>',
                        ),
                        Div(
                            Div(
                                Field.radios(
                                    "start_date_modifier",
                                    inline=True,
                                ),
                                "start_date",
                                css_class="govuk-grid-column-one-half form-group-margin-bottom-2",
                            ),
                            Div(
                                Field.radios(
                                    "end_date_modifier",
                                    inline=True,
                                ),
                                "end_date",
                                css_class="govuk-grid-column-one-half form-group-margin-bottom-2",
                            ),
                            css_class="govuk-grid-row govuk-!-padding-top-6",
                        ),
                        Div(
                            Div(
                                Button(
                                    "submit",
                                    "Search and filter",
                                    css_class="govuk-!-margin-top-6",
                                ),
                                HTML(
                                    f'<a class="govuk-button govuk-button--secondary govuk-!-margin-top-6" href="{self.clear_url}"> Clear </a>',
                                ),
                                css_class="govuk-grid-column-full govuk-button-group govuk-!-padding-top-6",
                            ),
                            css_class="govuk-grid-row govuk-!-padding-top-3",
                        ),
                    ),
                    css_class="govuk-grid-row govuk-!-padding-3 black-label--no-button govuk-accordion__section--expanded",
                    id="accordion-open-close-section",
                ),
            ),
        )


class MeasureCreateStartForm(forms.Form):
    pass


class DateRangeDict(TypedDict):
    """Typing useful for serialized DateRange type annotations."""

    start_date: str
    end_date: str


class SerializableFormMixin:
    """Provides a default implementation of serializable() that can be used to
    obtain form data that can be serialized, or more specifically, stored to a
    forms.JSONField."""

    def serializable(self, with_prefix=True) -> Dict:
        """
        Return serializable form data that can be stored in a
        django.db.models.JSONField and used to recreate a valid form.

        Note that this method should probably only be used immediately after a
        successful call to the Form's is_valid() if the data that it returns is
        to be used to recreate a valid form.
        """
        serialized_data = {}
        data_keys = [k for k in self.data if k.startswith(self.prefix)]

        # Debug.
        import json

        print(json.dumps(self.data, indent=4))

        # WizardView uses prefixes its forms, so for now use that as a way of
        # getting required data. This could, and probably should, be replaced by
        # the same logic used by the base Form to apply prefixes.

        for data_key in data_keys:
            serialized_key = data_key
            if not with_prefix and self.prefix:
                serialized_key = data_key[len(self.prefix) + 1 :]
            serialized_data[serialized_key] = self.data[data_key]

        return serialized_data


class MeasureDetailsForm(
    SerializableFormMixin,
    ValidityPeriodForm,
    forms.Form,
):
    MAX_COMMODITY_COUNT = 99

    class Meta:
        model = models.Measure
        fields = [
            "measure_type",
            "valid_between",
        ]

    measure_type = AutoCompleteField(
        label="Measure type",
        help_text=(
            "Search for a measure type using its ID number or a keyword. "
            "A dropdown list will appear after a few seconds. "
            "You can then select the measure type from the dropdown list."
        ),
        queryset=models.MeasureType.objects.all(),
    )

    min_commodity_count = forms.IntegerField(
        label="Commodity code count",
        help_text=(
            "Enter how many commodity codes you intend to apply to the measure. You can add more later, up to 99 in total."
        ),
        min_value=1,
        max_value=MAX_COMMODITY_COUNT,
        required=True,
        error_messages={
            "required": "Enter a number between 1 and 99",
            "min_value": "Enter a number between 1 and 99",
            "max_value": "Enter a number between 1 and 99",
        },
    )

    def __init__(self, *args, **kwargs):
        super().__init__(*args, **kwargs)

        self.helper = FormHelper(self)
        self.helper.label_size = Size.SMALL
        self.helper.legend_size = Size.SMALL
        self.helper.layout = Layout(
            "measure_type",
            "start_date",
            "end_date",
            Field("min_commodity_count", css_class="govuk-input govuk-input--width-2"),
            Submit(
                "submit",
                "Continue",
                data_module="govuk-button",
                data_prevent_double_click="true",
            ),
        )

    def clean(self):
        cleaned_data = super().clean()

        if "measure_type" in cleaned_data and "valid_between" in cleaned_data:
            measure_type = cleaned_data["measure_type"]
            if not validity_range_contains_range(
                measure_type.valid_between,
                cleaned_data["valid_between"],
            ):
                raise ValidationError(
                    f"The date range of the measure can't be outside that of the measure type: "
                    f"{measure_type.valid_between} does not contain {cleaned_data['valid_between']}",
                )

        return cleaned_data


class MeasureRegulationIdForm(
<<<<<<< HEAD
    forms.Form,
    SerializableFormMixin,
=======
    SerializableFormMixin,
    forms.Form,
>>>>>>> 586bd054
):
    class Meta:
        model = models.Measure
        fields = [
            "generating_regulation",
        ]

    generating_regulation = AutoCompleteField(
        label="Regulation ID",
        help_text=(
            "Search for a regulation using its ID number or a keyword. "
            "A dropdown list will appear after a few seconds. "
            "You can then select the regulation from the dropdown list."
        ),
        queryset=Regulation.objects.all(),
    )

    def __init__(self, *args, **kwargs):
        super().__init__(*args, **kwargs)

        self.helper = FormHelper(self)
        self.helper.label_size = Size.SMALL
        self.helper.legend_size = Size.SMALL
        self.helper.layout = Layout(
            "generating_regulation",
            Submit(
                "submit",
                "Continue",
                data_module="govuk-button",
                data_prevent_double_click="true",
            ),
        )

    def serialize_cleaned_data(self) -> Dict:
        serialized = {
            "generating_regulation": self.cleaned_data["generating_regulation"].pk
            if self.cleaned_data.get("generating_regulation")
            else None,
        }
        return serialized

    @classmethod
    def create_from_serialized_cleaned_data(
        cls,
        serialized_cleaned_data: Dict,
    ) -> forms.Form:
        initial = {
            "generating_regulation": (
                Regulation.objects.get(
                    pk=serialized_cleaned_data["generating_regulation"],
                )
                if serialized_cleaned_data.get("generating_regulation")
                else None
            ),
        }
        return cls(initial=initial)


class MeasureQuotaOrderNumberForm(
    SerializableFormMixin,
    forms.Form,
):
    class Meta:
        model = models.Measure
        fields = [
            "order_number",
        ]

    order_number = AutoCompleteField(
        label="Quota order number",
        help_text=(
            "Search for a quota using its order number. "
            "You can then select the correct quota from the dropdown list. "
            "Selecting a quota will automatically populate the appropriate geographical areas on the next page."
        ),
        queryset=QuotaOrderNumber.objects.all(),
        required=False,
    )

    def __init__(self, *args, **kwargs):
        super().__init__(*args, **kwargs)

        self.helper = FormHelper(self)
        self.helper.label_size = Size.SMALL
        self.helper.legend_size = Size.SMALL
        self.helper.layout = Layout(
            "order_number",
            HTML.details(
                "I don't know what my quota ID number is",
                f'You can search for the quota number by using <a href="{reverse("quota-ui-list")}" class="govuk-link">find and edit quotas</a>',
            ),
            Submit(
                "submit",
                "Continue",
                data_module="govuk-button",
                data_prevent_double_click="true",
            ),
        )


class MeasureQuotaOriginsForm(SelectableObjectsForm):
    def clean(self):
        cleaned_data = super().clean()

        selected_origins = {key: value for key, value in cleaned_data.items() if value}
        if not selected_origins:
            raise ValidationError("Select one or more quota origins")

        origin_pks = [self.object_id_from_field_name(key) for key in selected_origins]
        origins = QuotaOrderNumberOrigin.objects.filter(pk__in=origin_pks).current()

        cleaned_data["geo_areas_and_exclusions"] = [
            {
                "geo_area": origin.geographical_area,
                "exclusions": list(origin.excluded_areas.current()),
            }
            for origin in origins
        ]
        return cleaned_data


class MeasureGeographicalAreaForm(
    MeasureGeoAreaInitialDataMixin,
    BindNestedFormMixin,
    forms.Form,
):
    """
    Used in the MeasureCreateWizard.

    Allows creation of multiple measures for multiple commodity codes and
    countries.
    """

    geo_area = RadioNested(
        label="",
        help_text=(
            "Choose the geographical area to which the measure applies. "
            "This can be a specific country or a group of countries, and exclusions can be specified. "
            "The measure will only apply to imports from or exports to the selected area."
        ),
        choices=constants.GeoAreaType.choices,
        nested_forms={
            constants.GeoAreaType.ERGA_OMNES.value: [ErgaOmnesExclusionsFormSet],
            constants.GeoAreaType.GROUP.value: [
                GeoGroupForm,
                GeoGroupExclusionsFormSet,
            ],
            constants.GeoAreaType.COUNTRY.value: [CountryRegionFormSet],
        },
        error_messages={"required": "A Geographical area must be selected"},
    )

    @property
    def erga_omnes_instance(self):
        return GeographicalArea.objects.current().erga_omnes().get()

    @property
    def geo_area_field_name(self):
        return f"{self.prefix}-geo_area"

    def get_countries_initial(self):
        initial = {}

        geo_area_type = self.initial.get(self.geo_area_field_name) or self.data.get(
            self.geo_area_field_name,
        )

        if geo_area_type == constants.GeoAreaType.COUNTRY.value:
            field_name = constants.FIELD_NAME_MAPPING[geo_area_type]
            prefix = constants.FORMSET_PREFIX_MAPPING[geo_area_type]
            initial_countries = []
            # if we just submitted the form, add the new data to initial
            if self.formset_submitted or self.whole_form_submit:
                new_data = unprefix_formset_data(prefix, self.data.copy())
                for g in new_data:
                    if g[field_name]:
                        id = int(g[field_name])
                        g[field_name] = GeographicalArea.objects.get(id=id)
                initial_countries = new_data

            initial[constants.FORMSET_PREFIX_MAPPING[geo_area_type]] = initial_countries

        return initial

    def get_initial_data(self):
        geographical_area_fields = {
            constants.GeoAreaType.ERGA_OMNES: self.erga_omnes_instance,
            constants.GeoAreaType.GROUP: self.data.get(
                f"{self.prefix}-geographical_area_group",
            ),
            constants.GeoAreaType.COUNTRY: self.data.get(
                f"{self.prefix}-geographical_area_country_or_region",
            ),
        }

        self.fields["geo_area"].initial = self.data.get(f"{self.prefix}-geo_area")

        nested_forms_initial = {}

        if self.fields["geo_area"].initial:
            nested_forms_initial["geographical_area"] = geographical_area_fields[
                self.fields["geo_area"].initial
            ]

        geo_area_initial_data = self.get_geo_area_initial()
        countries_initial_data = self.get_countries_initial()
        nested_forms_initial.update(geo_area_initial_data)
        nested_forms_initial.update(countries_initial_data)

        return nested_forms_initial

    def init_layout(self):
        self.helper = FormHelper(self)
        self.helper.label_size = Size.SMALL
        self.helper.legend_size = Size.SMALL
        self.helper.layout = Layout(
            "geo_area",
            Submit(
                "submit",
                "Continue",
                data_module="govuk-button",
                data_prevent_double_click="true",
            ),
        )

    def __init__(self, *args, **kwargs):
        super().__init__(*args, **kwargs)
        nested_forms_initial = self.get_initial_data()
        kwargs.pop("initial", None)
        self.bind_nested_forms(*args, initial=nested_forms_initial, **kwargs)
        self.init_layout()

    def clean(self):
        cleaned_data = super().clean()

        geo_area_choice = self.cleaned_data.get("geo_area")

        geographical_area_fields = {
            constants.GeoAreaType.GROUP: "geographical_area_group",
            constants.GeoAreaType.COUNTRY: "geographical_area_country_or_region",
        }

        if geo_area_choice:
            if not self.formset_submitted:
                if geo_area_choice == constants.GeoAreaType.ERGA_OMNES:
                    cleaned_data["geo_areas_and_exclusions"] = [
                        {"geo_area": self.erga_omnes_instance},
                    ]

                elif geo_area_choice == constants.GeoAreaType.GROUP:
                    data_key = constants.SUBFORM_PREFIX_MAPPING[geo_area_choice]
                    cleaned_data["geo_areas_and_exclusions"] = [
                        {"geo_area": cleaned_data[data_key]},
                    ]

                elif geo_area_choice == constants.GeoAreaType.COUNTRY:
                    field_name = geographical_area_fields[geo_area_choice]
                    data_key = constants.SUBFORM_PREFIX_MAPPING[geo_area_choice]
                    cleaned_data["geo_areas_and_exclusions"] = [
                        {"geo_area": geo_area[field_name]}
                        for geo_area in cleaned_data[data_key]
                    ]

                geo_area_exclusions = cleaned_data.get(
                    constants.EXCLUSIONS_FORMSET_PREFIX_MAPPING[geo_area_choice],
                )
                if geo_area_exclusions:
                    exclusions = [
                        exclusion[constants.FIELD_NAME_MAPPING[geo_area_choice]]
                        for exclusion in geo_area_exclusions
                    ]
                    cleaned_data["geo_areas_and_exclusions"][0][
                        "exclusions"
                    ] = exclusions

        return cleaned_data


class MeasureAdditionalCodeForm(
    SerializableFormMixin,
    forms.ModelForm,
):
    class Meta:
        model = models.Measure
        fields = [
            "additional_code",
        ]

    additional_code = AutoCompleteField(
        label="Additional code",
        help_text=(
            "Search for an additional code by typing in the code's number or a keyword. "
            "A dropdown list will appear after a few seconds. You can then select the correct code from the dropdown list."
        ),
        queryset=AdditionalCode.objects.all(),
        required=False,
    )

    def __init__(self, *args, **kwargs):
        super().__init__(*args, **kwargs)

        self.helper = FormHelper(self)
        self.helper.layout = Layout(
            "additional_code",
            Submit(
                "submit",
                "Continue",
                data_module="govuk-button",
                data_prevent_double_click="true",
            ),
        )


class MeasureCommodityAndDutiesForm(forms.Form):
    commodity = AutoCompleteField(
        label="Commodity code",
        queryset=GoodsNomenclature.objects.all(),
        attrs={"min_length": 3},
        error_messages={"required": "Select a commodity code"},
    )

    duties = forms.CharField(
        label="Duties",
        required=False,
        validators=[SymbolValidator],
    )

    def __init__(self, *args, **kwargs):
        # remove measure_start_date from kwargs here because superclass will not be expecting it
        self.measure_start_date = kwargs.pop("measure_start_date", None)
        self.measure_type = kwargs.pop("measure_type", None)
        super().__init__(*args, **kwargs)

        delete_button = (
            Field("DELETE", template="includes/common/formset-delete-button.jinja")
            if not self.prefix.endswith("__prefix__")
            else None
        )

        self.helper = FormHelper(self)
        self.helper.form_tag = False
        self.helper.label_size = Size.SMALL
        self.helper.layout = Layout(
            Fieldset(
                Div(
                    Div(
                        Field("commodity"),
                        css_class="tap-column",
                    ),
                    Div(
                        Field(
                            "duties",
                            css_class="duties",
                        ),
                        css_class="tap-column",
                    ),
                    css_class="tap-row",
                ),
                delete_button,
                css_class="tap-inline",
            ),
        )

    def clean(self):
        cleaned_data = super().clean()
        # Associate duties with their form so that the
        # formset may later add form errors for invalid duties
        cleaned_data["form_prefix"] = int(self.prefix.rsplit("-", 1)[1])
        duties = cleaned_data.get("duties", "")
        if duties and self.measure_type and self.measure_type.components_not_permitted:
            raise ValidationError(
                {
                    "duties": f"Duties cannot be added to a commodity for measure type {self.measure_type}",
                },
            )

        commodity = cleaned_data.get("commodity", "")
        measure_explosion_level = (
            self.measure_type.measure_explosion_level if self.measure_type else None
        )
        if measure_explosion_level and not commodity.item_id.endswith(
            "0" * (10 - measure_explosion_level),
        ):
            self.add_error(
                "commodity",
                f"Commodity must sit at {measure_explosion_level} digit level or higher for measure type {self.measure_type}",
            )

        return cleaned_data


MeasureCommodityAndDutiesBaseFormSet = formset_factory(
    MeasureCommodityAndDutiesForm,
    prefix=MEASURE_COMMODITIES_FORMSET_PREFIX,
    formset=FormSet,
    min_num=1,
    max_num=99,
    extra=0,
    validate_min=True,
    validate_max=True,
)


class MeasureCommodityAndDutiesFormSet(MeasureCommodityAndDutiesBaseFormSet):
    def __init__(self, *args, **kwargs):
        min_commodity_count = kwargs.pop("min_commodity_count", 2)
        self.measure_start_date = kwargs.pop("measure_start_date", None)
        default_extra = 2
        self.extra = min_commodity_count - default_extra
        super().__init__(*args, **kwargs)

    def non_form_errors(self):
        self._non_form_errors = super().non_form_errors()
        for e in self._non_form_errors.as_data():
            if e.code == "too_few_forms":
                e.message = "Select one or more commodity codes"

        return self._non_form_errors

    def clean(self):
        if any(self.errors):
            return

        cleaned_data = super().cleaned_data
        data = tuple((data["duties"], data["form_prefix"]) for data in cleaned_data)
        # Filter tuples(duty, form) for unique duties to avoid parsing the same duty more than once
        duties = [next(group) for duty, group in groupby(data, key=lambda x: x[0])]

        duty_sentence_parser = DutySentenceParser.create(
            self.measure_start_date,
        )
        for duty, form in duties:
            try:
                duty_sentence_parser.parse(duty)
            except ParseError as error:
                error_index = int(error.loc().split(":", 1)[1])
                self.forms[form].add_error(
                    "duties",
                    f'"{duty[error_index:]}" is an invalid duty expression',
                )

        return cleaned_data


class MeasureFootnotesForm(forms.Form):
    footnote = AutoCompleteField(
        label="",
        help_text=(
            "Search for a footnote by typing in the footnote's number or a keyword. "
            "A dropdown list will appear after a few seconds. You can then select the correct footnote from the dropdown list."
        ),
        queryset=Footnote.objects.all(),
    )

    def __init__(self, *args, **kwargs):
        super().__init__(*args, **kwargs)

        self.helper = FormHelper(self)
        self.helper.form_tag = False
        self.helper.legend_size = Size.SMALL
        self.helper.layout = Layout(
            Fieldset(
                "footnote",
                Field("DELETE", template="includes/common/formset-delete-button.jinja")
                if not self.prefix.endswith("__prefix__")
                else None,
                legend="Footnote",
                legend_size=Size.SMALL,
            ),
        )


class MeasureFootnotesFormSet(FormSet):
    form = MeasureFootnotesForm

    def clean(self):
        """
        Hook for formset-wide cleaning to check if the same footnote has been
        added more than once.

        If so, raises a ValidationError that will be accessibile via
        formset.non_form_errors()
        """
        cleaned_data = super().cleaned_data
        footnotes = [d["footnote"] for d in cleaned_data if "footnote" in d]
        num_unique = len(set(footnotes))
        if len(footnotes) != num_unique:
            raise ValidationError("The same footnote cannot be added more than once")
        return cleaned_data


class MeasureUpdateFootnotesForm(MeasureFootnotesForm):
    """
    Used with edit measure, this form has two buttons each submitting to
    different routes: one for submitting to the edit measure view
    (MeasureUpdate) and the other for submitting to the edit measure footnote
    view (MeasureFootnotesUpdate).

    This is done by setting the submit button's "formaction" attribute. This
    requires that the path is passed here on kwargs, allowing it to be accessed
    and used when rendering the edit forms' submit buttons.
    """

    def __init__(self, *args, **kwargs):
        path = kwargs.pop("path")
        if "edit" in path:
            self.path = path[:-1] + "-footnotes/"

        super().__init__(*args, **kwargs)


class MeasureUpdateFootnotesFormSet(FormSet):
    form = MeasureUpdateFootnotesForm


class MeasureReviewForm(forms.Form):
    def __init__(self, *args, **kwargs):
        self.measure_type = kwargs.pop("measure_type", None)
        self.commodities_data = kwargs.pop("commodities_data", None)
        self.conditions_data = kwargs.pop("conditions_data", None)
        super().__init__(*args, **kwargs)

    def clean(self):
        validate_components_applicability(
            measure_type=self.measure_type,
            commodities_data=self.commodities_data,
            conditions_data=self.conditions_data,
        )
        return super().clean()


MeasureDeleteForm = delete_form_for(models.Measure)


class MeasureEndDateForm(forms.Form):
    end_date = DateInputFieldFixed(
        label="End date",
        help_text="For example, 27 3 2008",
    )

    def __init__(self, *args, **kwargs):
        self.selected_measures = kwargs.pop("selected_measures", None)
        super().__init__(*args, **kwargs)

        self.helper = FormHelper(self)
        self.helper.label_size = Size.SMALL
        self.helper.legend_size = Size.SMALL
        self.helper.layout = Layout(
            "end_date",
            Submit(
                "submit",
                "Save measure end dates",
                data_module="govuk-button",
                data_prevent_double_click="true",
            ),
        )

    def clean(self):
        cleaned_data = super().clean()

        if "end_date" in cleaned_data:
            for measure in self.selected_measures:
                year = int(cleaned_data["end_date"].year)
                month = int(cleaned_data["end_date"].month)
                day = int(cleaned_data["end_date"].day)

                lower = measure.valid_between.lower
                upper = datetime.date(year, month, day)
                if lower > upper:
                    formatted_lower = lower.strftime("%d/%m/%Y")
                    formatted_upper = upper.strftime("%d/%m/%Y")
                    raise ValidationError(
                        f"The end date cannot be before the start date: "
                        f"Start date {formatted_lower} does not start before {formatted_upper}",
                    )

        return cleaned_data


class MeasureStartDateForm(forms.Form):
    start_date = DateInputFieldFixed(
        label="Start date",
        help_text="For example, 27 3 2008",
    )

    def __init__(self, *args, **kwargs):
        self.selected_measures = kwargs.pop("selected_measures", None)
        super().__init__(*args, **kwargs)

        self.helper = FormHelper(self)
        self.helper.label_size = Size.SMALL
        self.helper.legend_size = Size.SMALL
        self.helper.layout = Layout(
            "start_date",
            Submit(
                "submit",
                "Save measure start dates",
                data_module="govuk-button",
                data_prevent_double_click="true",
            ),
        )

    def clean(self):
        cleaned_data = super().clean()

        if "start_date" in cleaned_data:
            for measure in self.selected_measures:
                year = int(cleaned_data["start_date"].year)
                month = int(cleaned_data["start_date"].month)
                day = int(cleaned_data["start_date"].day)

                upper = measure.valid_between.upper
                lower = datetime.date(year, month, day)
                # for an open-ended measure the end date can be None
                if upper and lower > upper:
                    formatted_lower = lower.strftime("%d/%m/%Y")
                    formatted_upper = upper.strftime("%d/%m/%Y")
                    raise ValidationError(
                        f"The start date cannot be after the end date: "
                        f"Start date {formatted_lower} does not start before {formatted_upper}",
                    )

        return cleaned_data


class MeasuresEditFieldsForm(forms.Form):
    fields_to_edit = forms.MultipleChoiceField(
        choices=MeasureEditSteps.choices,
        widget=forms.CheckboxSelectMultiple,
        label="",
        help_text="Select the fields you wish to edit",
    )

    def __init__(self, *args, **kwargs):
        super().__init__(*args, **kwargs)

        self.helper = FormHelper(self)
        self.helper.form_tag = False
        self.helper.legend_size = Size.SMALL
        self.helper.layout = Layout(
            Fieldset(
                "fields_to_edit",
            ),
            Submit(
                "submit",
                "Continue",
                data_module="govuk-button",
                data_prevent_double_click="true",
            ),
        )


class MeasureRegulationForm(forms.Form):
    generating_regulation = AutoCompleteField(
        label="Regulation ID",
        help_text="Select the regulation which provides the legal basis for the measures.",
        queryset=Regulation.objects.all(),
    )

    def __init__(self, *args, **kwargs):
        self.selected_measures = kwargs.pop("selected_measures", None)
        super().__init__(*args, **kwargs)

        self.helper = FormHelper(self)
        self.helper.form_tag = False
        self.helper.legend_size = Size.SMALL
        self.helper.layout = Layout(
            Fieldset(
                "generating_regulation",
            ),
            Submit(
                "submit",
                "Save measure regulations",
                data_module="govuk-button",
                data_prevent_double_click="true",
            ),
        )


class MeasureDutiesForm(forms.Form):
    duties = forms.CharField(
        label="Duties",
        help_text="Enter the duty that applies to the measures.",
    )

    def __init__(self, *args, **kwargs):
        self.selected_measures = kwargs.pop("selected_measures", None)
        self.measures_start_date = kwargs.pop("measures_start_date", None)
        super().__init__(*args, **kwargs)

        self.helper = FormHelper(self)
        self.helper.form_tag = False
        self.helper.legend_size = Size.SMALL
        self.helper.layout = Layout(
            Fieldset(
                "duties",
                HTML.details(
                    "Help with duties",
                    "This is expressed as a percentage (for example, 4%), "
                    "a specific duty (for example, 33 GBP/100kg) "
                    "or a compound duty (for example, 3.5% + 11 GBP / 100 kg).",
                ),
            ),
            Submit(
                "submit",
                "Save measure duties",
                data_module="govuk-button",
                data_prevent_double_click="true",
            ),
        )

    def clean(self):
        cleaned_data = super().clean()
        duties = cleaned_data.get("duties", "")
        if self.measures_start_date:
            validate_duties(duties, self.measures_start_date)
        else:
            for measure in self.selected_measures:
                validate_duties(duties, measure.valid_between.lower)

        return cleaned_data


class MeasureGeographicalAreaExclusionsForm(forms.Form):
    excluded_area = forms.ModelChoiceField(
        label="",
        queryset=GeographicalArea.objects.all(),
        help_text="Select a geographical area to be excluded",
        required=False,
    )

    def __init__(self, *args, **kwargs):
        super().__init__(*args, **kwargs)

        self.fields["excluded_area"].queryset = (
            GeographicalArea.objects.current()
            .with_latest_description()
            .as_at_today_and_beyond()
            .order_by("description")
        )

        self.fields[
            "excluded_area"
        ].label_from_instance = lambda obj: f"{obj.area_id} - {obj.description}"

        self.helper = FormHelper(self)
        self.helper.form_tag = False
        self.helper.legend_size = Size.SMALL
        self.helper.layout = Layout(
            Fieldset(
                "excluded_area",
            ),
        )


class MeasureGeographicalAreaExclusionsFormSet(FormSet):
    """Allows editing the geographical area exclusions of multiple measures in
    `MeasureEditWizard`."""

    form = MeasureGeographicalAreaExclusionsForm<|MERGE_RESOLUTION|>--- conflicted
+++ resolved
@@ -998,13 +998,8 @@
 
 
 class MeasureRegulationIdForm(
-<<<<<<< HEAD
-    forms.Form,
-    SerializableFormMixin,
-=======
     SerializableFormMixin,
     forms.Form,
->>>>>>> 586bd054
 ):
     class Meta:
         model = models.Measure
