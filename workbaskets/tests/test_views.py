--- conflicted
+++ resolved
@@ -1300,7 +1300,101 @@
     assert not page.select("header nav a.workbasket-link")
 
 
-<<<<<<< HEAD
+def test_workbasket_compare_200(valid_user_client, session_workbasket):
+    url = reverse("workbaskets:workbasket-ui-compare")
+    response = valid_user_client.get(url)
+    assert response.status_code == 200
+
+
+def test_workbasket_compare_prev_uploaded(valid_user_client, session_workbasket):
+    factories.GoodsNomenclatureFactory()
+    factories.GoodsNomenclatureFactory()
+    factories.DataUploadFactory(workbasket=session_workbasket)
+    url = reverse("workbaskets:workbasket-ui-compare")
+    response = valid_user_client.get(url)
+    assert "Worksheet data" in response.content.decode(response.charset)
+
+
+def test_workbasket_update_prev_uploaded(valid_user_client, session_workbasket):
+    factories.GoodsNomenclatureFactory()
+    factories.GoodsNomenclatureFactory()
+    data_upload = factories.DataUploadFactory(workbasket=session_workbasket)
+    url = reverse("workbaskets:workbasket-ui-compare")
+    data = {
+        "data": (
+            "0000000001\t1.000%\t20/05/2021\t31/08/2024\n"
+            "0000000002\t2.000%\t20/05/2021\t31/08/2024"
+        ),
+    }
+    response = valid_user_client.post(url, data)
+    assert response.status_code == 302
+    data_upload.refresh_from_db()
+    assert data_upload.raw_data == data["data"]
+
+
+def test_workbasket_compare_form_submit_302(valid_user_client, session_workbasket):
+    url = reverse("workbaskets:workbasket-ui-compare")
+    data = {
+        "data": (
+            "0000000001\t1.000%\t20/05/2021\t31/08/2024\n"
+            "0000000002\t2.000%\t20/05/2021\t31/08/2024\n"
+        ),
+    }
+    response = valid_user_client.post(url, data)
+    assert response.status_code == 302
+    assert response.url == url
+
+
+def test_workbasket_compare_found_measures(
+    valid_user_client,
+    session_workbasket,
+    date_ranges,
+    duty_sentence_parser,
+    percent_or_amount,
+):
+    commodity = factories.GoodsNomenclatureFactory()
+
+    with session_workbasket.new_transaction():
+        measure = factories.MeasureFactory(
+            valid_between=date_ranges.normal,
+            goods_nomenclature=commodity,
+        )
+        duty_string = "4.000%"
+        # create measure components equivalent to a duty sentence of "4.000%"
+        factories.MeasureComponentFactory.create(
+            component_measure=measure,
+            duty_expression=percent_or_amount,
+            duty_amount=4.0,
+            monetary_unit=None,
+            component_measurement=None,
+        )
+
+    url = reverse("workbaskets:workbasket-ui-compare")
+    data = {
+        "data": (
+            # this first line should match the measure in the workbasket
+            f"{commodity.item_id}\t{duty_string}\t{date_ranges.normal.lower.isoformat()}\t{date_ranges.normal.upper.isoformat()}\n"
+            "0000000002\t2.000%\t20/05/2021\t31/08/2024\n"
+        ),
+    }
+    response = valid_user_client.post(url, data)
+    assert response.status_code == 302
+    assert response.url == url
+
+    # view the uploaded data
+    response2 = valid_user_client.get(response.url)
+    assert response2.status_code == 200
+    decoded = response2.content.decode(response2.charset)
+    soup = BeautifulSoup(decoded, "html.parser")
+    assert "1 matching measure found" in soup.select("h2")[1].text
+
+    # previously uploaded data
+    assert len(soup.select("tbody")[0].select("tr")) == 2
+
+    # measure found
+    assert len(soup.select("tbody")[1].select("tr")) == 1
+
+
 def make_goods_import_batch(importer_storage, **kwargs):
     return factories.ImportBatchFactory.create(
         status=ImportBatchStatus.SUCCEEDED,
@@ -1388,99 +1482,4 @@
     if visable:
         assert notify_button
     else:
-        assert not notify_button
-=======
-def test_workbasket_compare_200(valid_user_client, session_workbasket):
-    url = reverse("workbaskets:workbasket-ui-compare")
-    response = valid_user_client.get(url)
-    assert response.status_code == 200
-
-
-def test_workbasket_compare_prev_uploaded(valid_user_client, session_workbasket):
-    factories.GoodsNomenclatureFactory()
-    factories.GoodsNomenclatureFactory()
-    factories.DataUploadFactory(workbasket=session_workbasket)
-    url = reverse("workbaskets:workbasket-ui-compare")
-    response = valid_user_client.get(url)
-    assert "Worksheet data" in response.content.decode(response.charset)
-
-
-def test_workbasket_update_prev_uploaded(valid_user_client, session_workbasket):
-    factories.GoodsNomenclatureFactory()
-    factories.GoodsNomenclatureFactory()
-    data_upload = factories.DataUploadFactory(workbasket=session_workbasket)
-    url = reverse("workbaskets:workbasket-ui-compare")
-    data = {
-        "data": (
-            "0000000001\t1.000%\t20/05/2021\t31/08/2024\n"
-            "0000000002\t2.000%\t20/05/2021\t31/08/2024"
-        ),
-    }
-    response = valid_user_client.post(url, data)
-    assert response.status_code == 302
-    data_upload.refresh_from_db()
-    assert data_upload.raw_data == data["data"]
-
-
-def test_workbasket_compare_form_submit_302(valid_user_client, session_workbasket):
-    url = reverse("workbaskets:workbasket-ui-compare")
-    data = {
-        "data": (
-            "0000000001\t1.000%\t20/05/2021\t31/08/2024\n"
-            "0000000002\t2.000%\t20/05/2021\t31/08/2024\n"
-        ),
-    }
-    response = valid_user_client.post(url, data)
-    assert response.status_code == 302
-    assert response.url == url
-
-
-def test_workbasket_compare_found_measures(
-    valid_user_client,
-    session_workbasket,
-    date_ranges,
-    duty_sentence_parser,
-    percent_or_amount,
-):
-    commodity = factories.GoodsNomenclatureFactory()
-
-    with session_workbasket.new_transaction():
-        measure = factories.MeasureFactory(
-            valid_between=date_ranges.normal,
-            goods_nomenclature=commodity,
-        )
-        duty_string = "4.000%"
-        # create measure components equivalent to a duty sentence of "4.000%"
-        factories.MeasureComponentFactory.create(
-            component_measure=measure,
-            duty_expression=percent_or_amount,
-            duty_amount=4.0,
-            monetary_unit=None,
-            component_measurement=None,
-        )
-
-    url = reverse("workbaskets:workbasket-ui-compare")
-    data = {
-        "data": (
-            # this first line should match the measure in the workbasket
-            f"{commodity.item_id}\t{duty_string}\t{date_ranges.normal.lower.isoformat()}\t{date_ranges.normal.upper.isoformat()}\n"
-            "0000000002\t2.000%\t20/05/2021\t31/08/2024\n"
-        ),
-    }
-    response = valid_user_client.post(url, data)
-    assert response.status_code == 302
-    assert response.url == url
-
-    # view the uploaded data
-    response2 = valid_user_client.get(response.url)
-    assert response2.status_code == 200
-    decoded = response2.content.decode(response2.charset)
-    soup = BeautifulSoup(decoded, "html.parser")
-    assert "1 matching measure found" in soup.select("h2")[1].text
-
-    # previously uploaded data
-    assert len(soup.select("tbody")[0].select("tr")) == 2
-
-    # measure found
-    assert len(soup.select("tbody")[1].select("tr")) == 1
->>>>>>> 145db4d8
+        assert not notify_button