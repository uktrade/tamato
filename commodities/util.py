from datetime import date
from typing import Any
from typing import Optional
from typing import Union

from common.util import TaricDateRange
from common.util import strint


class InvalidItemId(Exception):
    pass


def clean_item_id(value: Union[str, int, float]) -> str:
    """Given a value, return a string representing the 10-digit item id of a
    goods nomenclature item taking into account that the value may have a
    leading zero or trailing zeroes missing."""
    item_id = strint(value)
    if type(value) in (int, float) and len(item_id) % 2 == 1:
        # If we have an odd number of digits its because
        # we lost a leading zero due to the numeric storage
        item_id = "0" + item_id

    item_id = item_id.replace(" ", "").replace(".", "")

    # We need a full 10 digit code so padd with trailing zeroes
    if len(item_id) % 2 != 0:
        raise InvalidItemId(f"Item ID {item_id} contains an odd number of characters")
    item_id = f"{item_id:0<10}"

    return item_id


def date_ranges_overlap(a: TaricDateRange, b: TaricDateRange) -> bool:
    """Returns true if two date ranges overlap."""
    if a.upper and b.lower > a.upper:
        return False
    if b.upper and a.lower > b.upper:
        return False

    return True


def contained_date_range(
    date_range: TaricDateRange,
    containing_date_range: TaricDateRange,
    fallback: Optional[Any] = None,
) -> Optional[TaricDateRange]:
    """
    Returns a trimmed contained range that is fully contained by the container
    range.

    Trimming is not eager: only the minimum amount of trimming is done to ensure
    that the result is fully contained by the container date range.

    If the two ranges do not overlap, the method returns None.
    """
    a = date_range
    b = containing_date_range

    if not date_ranges_overlap(a, b):
        return fallback

    start_date = None
    end_date = None

    if b.upper:
        if a.upper is None or b.upper < a.upper:
            end_date = b.upper
    if b.lower > a.lower:
        start_date = b.lower

    return TaricDateRange(
        start_date or a.lower,
        end_date or a.upper,
    )


def get_snapshot_from_good_chapter(good):
    from commodities.models.dc import CommodityCollectionLoader
    from commodities.models.dc import CommodityTreeSnapshot
    from commodities.models.dc import SnapshotMoment

    loader = CommodityCollectionLoader(prefix=good.code.chapter)
    collection = loader.load()
    moment = SnapshotMoment(
        transaction=good.transaction,
        date=date.today(),
    )
    snapshot = CommodityTreeSnapshot(
        moment=moment,
        commodities=collection.commodities,
    )

    return snapshot
<<<<<<< HEAD
=======


>>>>>>> 1995707e
def is_contained(
    date_range: TaricDateRange,
    containing_date_range: TaricDateRange,
) -> bool:
    """Returns true iof the date range is fully contained by the containing
    range."""
    contained_range = contained_date_range(
        date_range,
        containing_date_range,
    )

    return contained_range == date_range<|MERGE_RESOLUTION|>--- conflicted
+++ resolved
@@ -93,11 +93,8 @@
     )
 
     return snapshot
-<<<<<<< HEAD
-=======
 
 
->>>>>>> 1995707e
 def is_contained(
     date_range: TaricDateRange,
     containing_date_range: TaricDateRange,
