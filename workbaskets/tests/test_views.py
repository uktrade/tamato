--- conflicted
+++ resolved
@@ -2049,7 +2049,6 @@
     assert response.url == reverse("workbaskets:no-active-workbasket")
 
 
-<<<<<<< HEAD
 def test_disabled_packaging_for_unassigned_workbasket(
     valid_user_client,
     user_empty_workbasket,
@@ -2087,7 +2086,8 @@
     soup = BeautifulSoup(str(response.content), "html.parser")
     packaging_button = soup.find("a", href="/publishing/create/")
     assert not packaging_button.has_attr("disabled")
-=======
+
+    
 def test_workbasket_assign_users_view(valid_user, valid_user_client, user_workbasket):
     valid_user.user_permissions.add(
         Permission.objects.get(codename="add_userassignment"),
@@ -2137,5 +2137,4 @@
             kwargs={"pk": user_workbasket.pk},
         ),
     )
-    assert response.status_code == 403
->>>>>>> 2009072a
+    assert response.status_code == 403