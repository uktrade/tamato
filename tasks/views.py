from django.contrib.auth.mixins import PermissionRequiredMixin
from django.db import OperationalError
from django.db import transaction
from django.http import HttpResponseRedirect
from django.shortcuts import get_object_or_404
from django.urls import reverse
from django.utils.functional import cached_property
from django.views.generic.base import TemplateView
from django.views.generic.detail import DetailView
from django.views.generic.edit import CreateView
from django.views.generic.edit import DeleteView
from django.views.generic.edit import UpdateView

from common.views import SortingMixin
from common.views import WithPaginationListView
from tasks.filters import TaskFilter
from tasks.forms import SubTaskCreateForm
from tasks.forms import TaskCreateForm
from tasks.forms import TaskDeleteForm
from tasks.forms import TaskTemplateCreateForm
from tasks.forms import TaskUpdateForm
from tasks.models import Task
from tasks.models import TaskItemTemplate
<<<<<<< HEAD
from tasks.models import TaskTemplate
=======
>>>>>>> d1d18ed7
from tasks.models import TaskWorkflowTemplate
from tasks.signals import set_current_instigator


class TaskListView(PermissionRequiredMixin, SortingMixin, WithPaginationListView):
    model = Task
    template_name = "tasks/list.jinja"
    permission_required = "tasks.view_task"
    paginate_by = 20
    filterset_class = TaskFilter
    sort_by_fields = ["created_at"]

    def get_queryset(self):
        queryset = Task.objects.all()
        ordering = self.get_ordering()
        if ordering:
            ordering = (ordering,)
            queryset = queryset.order_by(*ordering)
        return queryset


class TaskDetailView(PermissionRequiredMixin, DetailView):
    model = Task
    template_name = "tasks/detail.jinja"
    permission_required = "tasks.view_task"


class TaskCreateView(PermissionRequiredMixin, CreateView):
    model = Task
    template_name = "layouts/create.jinja"
    permission_required = "tasks.add_task"
    form_class = TaskCreateForm

    def get_context_data(self, **kwargs):
        context = super().get_context_data(**kwargs)
        context["page_title"] = "Create a task"
        return context

    def form_valid(self, form):
        self.object = form.save(user=self.request.user)
        return HttpResponseRedirect(self.get_success_url())

    def get_success_url(self):
        return reverse("workflow:task-ui-confirm-create", kwargs={"pk": self.object.pk})


class TaskConfirmCreateView(PermissionRequiredMixin, DetailView):
    model = Task
    template_name = "tasks/confirm_create.jinja"
    permission_required = "tasks.add_task"


class TaskUpdateView(PermissionRequiredMixin, UpdateView):
    model = Task
    template_name = "tasks/edit.jinja"
    permission_required = "tasks.change_task"
    form_class = TaskUpdateForm

    def form_valid(self, form):
        set_current_instigator(self.request.user)
        with transaction.atomic():
            self.object = form.save()
        return HttpResponseRedirect(self.get_success_url())

    def get_success_url(self):
        return reverse("workflow:task-ui-confirm-update", kwargs={"pk": self.object.pk})


class TaskConfirmUpdateView(PermissionRequiredMixin, DetailView):
    model = Task
    template_name = "tasks/confirm_update.jinja"
    permission_required = "tasks.change_task"


class TaskDeleteView(PermissionRequiredMixin, DeleteView):
    model = Task
    template_name = "tasks/delete.jinja"
    permission_required = "tasks.delete_task"
    form_class = TaskDeleteForm

    def get_form_kwargs(self):
        kwargs = super().get_form_kwargs()
        kwargs["instance"] = self.object
        return kwargs

    def get_success_url(self):
        return reverse("workflow:task-ui-confirm-delete", kwargs={"pk": self.object.pk})


class TaskConfirmDeleteView(PermissionRequiredMixin, TemplateView):
    model = Task
    template_name = "tasks/confirm_delete.jinja"
    permission_required = "tasks.delete_task"

    def get_context_data(self, **kwargs):
        context_data = super().get_context_data(**kwargs)
        context_data["deleted_pk"] = self.kwargs["pk"]
        return context_data


class SubTaskCreateView(PermissionRequiredMixin, CreateView):
    model = Task
    template_name = "layouts/create.jinja"
    permission_required = "tasks.add_task"
    form_class = SubTaskCreateForm

    def get_context_data(self, **kwargs):
        context = super().get_context_data(**kwargs)
        context["page_title"] = "Create a subtask"
        return context

    def form_valid(self, form):
        parent_task = Task.objects.filter(pk=self.kwargs["pk"]).first()
        self.object = form.save(parent_task, user=self.request.user)
        return HttpResponseRedirect(self.get_success_url())

    def get_success_url(self):
        return reverse("workflow:task-ui-confirm-create", kwargs={"pk": self.object.pk})


class TaskWorkflowTemplateDetailView(PermissionRequiredMixin, DetailView):
    model = TaskWorkflowTemplate
    template_name = "tasks/workflows/template_detail.jinja"
    permission_required = "tasks.view_taskworkflowtemplate"

    @cached_property
    def task_workflow_template(self) -> TaskWorkflowTemplate:
        return self.get_object()

    @property
    def view_url(self) -> str:
        return reverse(
            "workflow:task-workflow-template-ui-detail",
            kwargs={"pk": self.task_workflow_template.pk},
        )

    def get_context_data(self, **kwargs):
        context_data = super().get_context_data(**kwargs)
        context_data["object_list"] = self.task_workflow_template.get_task_templates()
        return context_data

    def post(self, request, *args, **kwargs):
        if "promote" in request.POST:
            self.promote(request.POST.get("promote"))
        elif "demote" in request.POST:
            self.demote(request.POST.get("demote"))
        elif "promote_to_first" in request.POST:
            self.promote_to_first(request.POST.get("promote_to_first"))
        elif "demote_to_last" in request.POST:
            self.demote_to_last(request.POST.get("demote_to_last"))

        return HttpResponseRedirect(self.view_url)

    def promote(self, task_template_id: int) -> None:
        task_item_template = get_object_or_404(
            TaskItemTemplate,
            task_template_id=task_template_id,
            queue=self.task_workflow_template,
        )
        try:
            task_item_template.promote()
        except OperationalError:
            pass

    def demote(self, task_template_id: int) -> None:
        task_item_template = get_object_or_404(
            TaskItemTemplate,
            task_template_id=task_template_id,
            queue=self.task_workflow_template,
        )
        try:
            task_item_template.demote()
        except OperationalError:
            pass

    def promote_to_first(self, task_template_id: int) -> None:
        task_item_template = get_object_or_404(
            TaskItemTemplate,
            task_template_id=task_template_id,
            queue=self.task_workflow_template,
        )
        try:
            task_item_template.promote_to_first()
        except OperationalError:
            pass

    def demote_to_last(self, task_template_id: int) -> None:
        task_item_template = get_object_or_404(
            TaskItemTemplate,
            task_template_id=task_template_id,
            queue=self.task_workflow_template,
        )
<<<<<<< HEAD
        return context_data


class TaskTemplateDetailView(PermissionRequiredMixin, DetailView):
    model = TaskTemplate
    template_name = "tasks/workflows/task_template_detail.jinja"
    permission_required = "tasks.view_tasktemplate"

    def get_context_data(self, **kwargs) -> dict:
        context = super().get_context_data(**kwargs)

        context["task_workflow_template"] = self.get_object().taskitemtemplate.queue

        return context


class TaskTemplateCreateView(PermissionRequiredMixin, CreateView):
    template_name = "tasks/workflows/task_template_create.jinja"
    form_class = TaskTemplateCreateForm
    permission_required = "tasks.add_tasktemplate"

    def get_task_workflow_template(self) -> TaskWorkflowTemplate:
        """Get the TaskWorkflowTemplate identified by the pk in the URL."""
        return TaskWorkflowTemplate.objects.get(
            pk=self.kwargs["workflow_template_pk"],
        )

    def get_context_data(self, **kwargs) -> dict:
        context = super().get_context_data(**kwargs)

        context["task_workflow_template"] = self.get_task_workflow_template()

        return context

    def form_valid(self, form) -> HttpResponseRedirect:
        with transaction.atomic():
            self.object = form.save()
            TaskItemTemplate.objects.create(
                queue=self.get_task_workflow_template(),
                task_template=self.object,
            )

        return HttpResponseRedirect(self.get_success_url(), self.object.pk)

    def get_success_url(self) -> str:
        return reverse(
            "workflow:task-template-ui-confirm-create",
            kwargs={"pk": self.object.pk},
        )


class TaskTemplateConfirmCreateView(PermissionRequiredMixin, DetailView):
    model = TaskTemplate
    template_name = "tasks/workflows/task_template_confirm_create.jinja"
    permission_required = "tasks.add_tasktemplate"

    def get_context_data(self, **kwargs) -> dict:
        context = super().get_context_data(**kwargs)

        context["task_workflow_template"] = self.get_object().taskitemtemplate.queue

        return context
=======
        try:
            task_item_template.demote_to_last()
        except OperationalError:
            pass
>>>>>>> d1d18ed7
<|MERGE_RESOLUTION|>--- conflicted
+++ resolved
@@ -21,10 +21,7 @@
 from tasks.forms import TaskUpdateForm
 from tasks.models import Task
 from tasks.models import TaskItemTemplate
-<<<<<<< HEAD
 from tasks.models import TaskTemplate
-=======
->>>>>>> d1d18ed7
 from tasks.models import TaskWorkflowTemplate
 from tasks.signals import set_current_instigator
 
@@ -217,8 +214,10 @@
             task_template_id=task_template_id,
             queue=self.task_workflow_template,
         )
-<<<<<<< HEAD
-        return context_data
+        try:
+            task_item_template.demote_to_last()
+        except OperationalError:
+            pass
 
 
 class TaskTemplateDetailView(PermissionRequiredMixin, DetailView):
@@ -279,10 +278,4 @@
 
         context["task_workflow_template"] = self.get_object().taskitemtemplate.queue
 
-        return context
-=======
-        try:
-            task_item_template.demote_to_last()
-        except OperationalError:
-            pass
->>>>>>> d1d18ed7
+        return context