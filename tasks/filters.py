--- conflicted
+++ resolved
@@ -68,17 +68,6 @@
     )
 
     assignees = ModelChoiceFilter(
-<<<<<<< HEAD
-        label="Assignee",
-        field_name="assignees",
-        queryset=User.objects.all(),
-    )
-
-    class Meta:
-        model = Task
-        form = TaskFilterForm
-        fields = ["search", "progress_state", "category", "assignees"]
-=======
         label="Assignees",
         field_name="assignees",
         queryset=User.objects.all(),
@@ -113,7 +102,6 @@
     #         queryset = queryset.filter(assignee__isnull=True)
 
     #     return queryset
->>>>>>> b264644d
 
     @property
     def qs(self):
