--- conflicted
+++ resolved
@@ -999,21 +999,11 @@
     response = valid_user_client.post(url, data=data)
     assert response.status_code == 302
 
-<<<<<<< HEAD
     updated_measure = Measure.objects.filter(sid=measure.sid).last()
     assert updated_measure.update_type == UpdateType.UPDATE
     assert updated_measure.geographical_area == geo_area
 
-
-def test_measure_edit_create_view(valid_user_client, duty_sentence_parser, erga_omnes):
-=======
-    measure.refresh_from_db()
-    assert measure.update_type == UpdateType.UPDATE
-    assert measure.geographical_area == geo_area
-
-
 def test_measure_edit_create_view(valid_user_client, erga_omnes):
->>>>>>> f78013b0
     """Test that a measure CREATE instance can be edited."""
     measure = factories.MeasureFactory.create(
         update_type=UpdateType.CREATE,
@@ -1027,20 +1017,14 @@
 
     data = model_to_dict(measure)
     data = {k: v for k, v in data.items() if v is not None}
-<<<<<<< HEAD
     new_duty = "1.000% + 2.000 GBP"
-=======
->>>>>>> f78013b0
     start_date = data["valid_between"].lower
     data.update(
         {
             "start_date_0": start_date.day,
             "start_date_1": start_date.month,
             "start_date_2": start_date.year,
-<<<<<<< HEAD
             "duty_sentence": new_duty,
-=======
->>>>>>> f78013b0
             "geo_area": "COUNTRY",
             "country_region-geographical_area_country_or_region": geo_area.pk,
             "submit": "submit",
@@ -1049,15 +1033,9 @@
     response = valid_user_client.post(url, data=data)
     assert response.status_code == 302
 
-<<<<<<< HEAD
     updated_measure = Measure.objects.filter(sid=measure.sid).last()
     assert updated_measure.update_type == UpdateType.UPDATE
     assert updated_measure.duty_sentence == new_duty
-=======
-    measure.refresh_from_db()
-    assert measure.update_type == UpdateType.CREATE
-    assert measure.geographical_area == geo_area
->>>>>>> f78013b0
 
 
 @pytest.mark.django_db
