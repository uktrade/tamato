--- conflicted
+++ resolved
@@ -52,7 +52,7 @@
 
 class EnvelopeManager(Manager):
     @atomic
-    def create(self, packaged_work_basket: PackagedWorkBasket, **kwargs) -> "Envelope":
+    def create(self, packaged_work_basket, **kwargs):
         """
         Create a new instance, from the packaged workbasket at the front of the
         queue.
@@ -84,14 +84,14 @@
 
 
 class EnvelopeQuerySet(QuerySet):
-    def deleted(self) -> "EnvelopeQuerySet":
+    def deleted(self):
         """Filter in only those Envelope instances that have either a `deleted`
         attribute of `True` or no valid `xml_file` attribute (i.e. None)."""
         return self.filter(
             Q(deleted=True) | Q(xml_file=""),
         )
 
-    def non_deleted(self) -> "EnvelopeQuerySet":
+    def non_deleted(self):
         """Filter in only those Envelope instances that have both a `deleted`
         attribute of `False` and a valid `xml_file` attribute (i.e. not
         None)."""
@@ -99,7 +99,7 @@
             Q(deleted=False) & ~Q(xml_file=""),
         )
 
-    def for_year(self, year: Optional[int] = None) -> "EnvelopeQuerySet":
+    def for_year(self, year: Optional[int] = None):
         """
         Return all envelopes for a year, defaulting to this year.
 
@@ -115,21 +115,7 @@
             "envelope_id",
         )
 
-<<<<<<< HEAD
-    def last_envelope_for_year(self, year=None) -> "Envelope":
-        """"""
-        return (
-            Envelope.objects.for_year(year)
-            .filter(
-                packagedworkbaskets__processing_state=ProcessingState.SUCCESSFULLY_PROCESSED,
-            )
-            .last()
-        )
-
-    def processed(self) -> "EnvelopeQuerySet":
-=======
     def processed(self):
->>>>>>> f47e7b53
         return self.filter(
             Q(
                 packagedworkbaskets__processing_state=ProcessingState.SUCCESSFULLY_PROCESSED,
@@ -139,26 +125,22 @@
             ),
         )
 
-<<<<<<< HEAD
-    def unprocessed(self) -> "EnvelopeQuerySet":
-=======
     def unprocessed(self):
->>>>>>> f47e7b53
         return self.filter(
             packagedworkbaskets__processing_state=ProcessingState.AWAITING_PROCESSING,
         )
 
-    def currently_processing(self) -> "EnvelopeQuerySet":
+    def currently_processing(self):
         return self.filter(
             packagedworkbaskets__processing_state=ProcessingState.CURRENTLY_PROCESSING,
         )
 
-    def successfully_processed(self) -> "EnvelopeQuerySet":
+    def successfully_processed(self):
         return self.filter(
             packagedworkbaskets__processing_state=ProcessingState.SUCCESSFULLY_PROCESSED,
         )
 
-    def failed_processing(self) -> "EnvelopeQuerySet":
+    def failed_processing(self):
         return self.filter(
             packagedworkbaskets__processing_state=ProcessingState.FAILED_PROCESSING,
         )
@@ -222,9 +204,15 @@
     immediately deleted from the DB."""
 
     @classmethod
-    def next_envelope_id(cls) -> str:
+    def next_envelope_id(cls):
         """Get packaged workbaskets where proc state SUCCESS."""
-        envelope = Envelope.objects.last_envelope_for_year()
+        envelope = (
+            Envelope.objects.for_year()
+            .filter(
+                packagedworkbaskets__processing_state=ProcessingState.SUCCESSFULLY_PROCESSED,
+            )
+            .last()
+        )
 
         if envelope is None:
             # First envelope of the year.
@@ -280,11 +268,7 @@
         return len(list(objs)) > 0
 
     @property
-<<<<<<< HEAD
-    def xml_file_name(self) -> str:
-=======
     def xml_file_name(self):
->>>>>>> f47e7b53
         return f"DIT{str(self.envelope_id)}.xml"
 
     @property
@@ -296,7 +280,7 @@
     @atomic
     def upload_envelope(
         self,
-        workbasket: WorkBasket,
+        workbasket,
     ):
         """
         Upload Envelope data to the s3 bucket and return artifacts for the
@@ -368,5 +352,5 @@
                 logger.info("Workbasket saved to CDS S3 bucket")
                 logger.debug("Uploaded: %s", self.xml_file_name)
 
-    def __repr__(self) -> str:
+    def __repr__(self):
         return f'<Envelope: envelope_id="{self.envelope_id}">'