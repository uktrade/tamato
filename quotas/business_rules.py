--- conflicted
+++ resolved
@@ -381,11 +381,6 @@
 
 def check_QA2_dict(sub_definition_valid_between, main_definition_valid_between):
     """Confirms data is compliant with QA2."""
-<<<<<<< HEAD
-    return (
-        sub_definition_valid_between.lower >= main_definition_valid_between.lower
-    ) and (sub_definition_valid_between.upper <= main_definition_valid_between.upper)
-=======
     if main_definition_valid_between.upper:
         return (
             sub_definition_valid_between.lower >= main_definition_valid_between.lower
@@ -394,7 +389,6 @@
         )
     else:
         return sub_definition_valid_between.lower >= main_definition_valid_between.lower
->>>>>>> 38f28cfd
 
 
 class QA3(BusinessRule):
