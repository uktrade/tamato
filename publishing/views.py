import logging

from django.conf import settings
from django.contrib.auth.mixins import PermissionRequiredMixin
<<<<<<< HEAD
from django.db.transaction import atomic
from django.shortcuts import redirect
from django.urls import reverse
from django.urls import reverse_lazy
from django.views.generic import CreateView
=======
from django.core.exceptions import ValidationError
from django.db.transaction import atomic
from django.http import HttpResponseRedirect
from django.shortcuts import redirect
from django.urls import reverse
from django.views.generic import CreateView
from django.views.generic import DetailView
>>>>>>> 8e0e1695
from django.views.generic import ListView
from django_fsm import TransitionNotAllowed

from common.views import WithPaginationListMixin
<<<<<<< HEAD
from publishing.forms import LoadingReportForm
=======
from publishing import forms
>>>>>>> 8e0e1695
from publishing.models import PackagedWorkBasket
from publishing.models import PackagedWorkBasketDuplication
from publishing.models import PackagedWorkBasketInvalidCheckStatus
from publishing.models import PackagedWorkBasketInvalidQueueOperation
from publishing.models import ProcessingState
from workbaskets.models import WorkBasket


class PackagedWorkbasketQueueView(
    PermissionRequiredMixin,
    WithPaginationListMixin,
    ListView,
):
    """UI view used to manage (ordering, pausing, removal) packaged
    workbaskets."""

    model = PackagedWorkBasket
    permission_required = "common.add_trackedmodel"

    def get_template_names(self):
        return ["publishing/packaged_workbasket_queue.jinja"]

    def get_queryset(self):
        """Return all items that are awaiting processing or are actively being
        processed, as displayed on this view."""
        return PackagedWorkBasket.objects.filter(
            processing_state__in=ProcessingState.queued_states(),
        )

    def get_context_data(self, *, object_list=None, **kwargs):
        data = super().get_context_data(object_list=object_list, **kwargs)
        data["currently_processing"] = PackagedWorkBasket.objects.currently_processing()
        return data

    def post(self, request, *args, **kwargs):
        """Manage POST requests, which can be to either pause/commence CDS
        processing or move a PackagedWorkBasket instance to the top of the
        packaging queue."""

        post = request.POST

        if post.get("promote_position"):
            url = self._promote_position(request, post.get("promote_position"))
        elif post.get("demote_position"):
            url = self._demote_position(request, post.get("demote_position"))
        elif post.get("promote_to_top_position"):
            url = self._promote_to_top_position(
                request,
                post.get("promote_to_top_position"),
            )
        elif post.get("remove_from_queue"):
            url = self._remove_from_queue(request, post.get("remove_from_queue"))
        else:
            # Handle invalid post content by redisplaying the page.
            url = request.build_absolute_uri()

        return redirect(url)

    # Queue item position management.

    def _promote_position(self, request, pk):
        try:
            packaged_work_basket = PackagedWorkBasket.objects.get(pk=pk)
            packaged_work_basket.promote_position()
        except (
            PackagedWorkBasket.DoesNotExist,
            PackagedWorkBasketInvalidQueueOperation,
        ):
            # Nothing to do in the case of these exceptions.
            pass
        return request.build_absolute_uri()

    def _demote_position(self, request, pk):
        try:
            packaged_work_basket = PackagedWorkBasket.objects.get(pk=pk)
            packaged_work_basket.demote_position()
        except (
            PackagedWorkBasket.DoesNotExist,
            PackagedWorkBasketInvalidQueueOperation,
        ):
            # Nothing to do in the case of these exceptions.
            pass
        return request.build_absolute_uri()

    def _promote_to_top_position(self, request, pk):
        try:
            packaged_work_basket = PackagedWorkBasket.objects.get(pk=pk)
            packaged_work_basket.promote_to_top_position()
        except (
            PackagedWorkBasket.DoesNotExist,
            PackagedWorkBasketInvalidQueueOperation,
        ):
            # Nothing to do in the case of these exceptions.
            pass
        return request.build_absolute_uri()

    def _remove_from_queue(self, request, pk):
        try:
            packaged_work_basket = PackagedWorkBasket.objects.get(pk=pk)
            packaged_work_basket.abandon()
            return reverse(
                "workbaskets:workbasket-ui-changes",
                kwargs={"pk": packaged_work_basket.workbasket.pk},
            )
        except (
            PackagedWorkBasket.DoesNotExist,
            PackagedWorkBasketInvalidQueueOperation,
            TransitionNotAllowed,
        ):
            # Nothing to do in the case of these exceptions.
            return request.build_absolute_uri()


class EnvelopeQueueView(
    PermissionRequiredMixin,
    WithPaginationListMixin,
    ListView,
):
    """UI view used to download and manage envelope processing."""

    model = PackagedWorkBasket
    permission_required = ""  # TODO: select permissions.

    def get_template_names(self):
        return ["publishing/envelope_queue.jinja"]

    def get_queryset(self):
        """Return all items that are awaiting processing or are actively being
        processed, as displayed on this view."""
        return PackagedWorkBasket.objects.all_queued()

    def get_context_data(self, *, object_list=None, **kwargs):
        data = super().get_context_data(object_list=object_list, **kwargs)
        data["currently_processing"] = PackagedWorkBasket.objects.currently_processing()
        return data

    def post(self, request, *args, **kwargs):
        """Manage POST requests, including download, accept and reject
        envelopes."""
<<<<<<< HEAD

        post = request.POST

        if post.get("process_envelope"):
            url = self._process_envelope(request, post.get("process_envelope"))
        else:
            # Handle invalid post content by redisplaying the page.
            url = request.build_absolute_uri()

        return redirect(url)

    def _process_envelope(self, request, pk):
        packaged_work_basket = PackagedWorkBasket.objects.get(pk=pk)
        packaged_work_basket.begin_processing()
        """TODO:
        * Make the download file available either:
            - Open in a separate tab.
            - Download as the second step after setting to CURRENTLY_PROCESSING.
        """
        return request.build_absolute_uri()


class CompleteEnvelopeProcessingView(PermissionRequiredMixin, CreateView):
    """Generic UI view used to confirm envelope processing."""

    permission_required = "workbaskets.change_workbasket"
    template_name = "publishing/complete-envelope-processing.jinja"
    form_class = LoadingReportForm
    success_url = reverse_lazy("publishing:envelope-queue-ui-list")

    @atomic
    def form_valid(self, form):
        """Create a LoadingReport instance, associated it wth the
        PackagedWorkBasket and transition that PackagedWorkBasket instance to
        the next, completed processing state (either succeeded or failed)."""

        packaged_work_basket = PackagedWorkBasket.objects.get(
            pk=self.kwargs["pk"],
        )
        self.object = form.save()
        packaged_work_basket.loading_report = self.object
        packaged_work_basket.save()
        self.transition_packaged_work_basket(packaged_work_basket)

        return redirect(self.get_success_url())

    def transition_packaged_work_basket(self, packaged_work_basket):
        raise NotImplementedError()


class AcceptEnvelopeView(CompleteEnvelopeProcessingView):
    """UI view used to accept an envelope as having been processed by HMRC
    systems (CDS, etc)."""

    def get_context_data(self, *, object_list=None, **kwargs):
        data = super().get_context_data(object_list=object_list, **kwargs)
        data["accept_reject"] = "accept"
        return data

    def transition_packaged_work_basket(self, packaged_work_basket):
        return packaged_work_basket.processing_succeeded()


class RejectEnvelopeView(CompleteEnvelopeProcessingView):
    """UI view used to reject an envelope as having failed to be processed by
    HMRC systems (CDS, etc)."""

    def get_context_data(self, *, object_list=None, **kwargs):
        data = super().get_context_data(object_list=object_list, **kwargs)
        data["accept_reject"] = "reject"
        return data

    def transition_packaged_work_basket(self, packaged_work_basket):
        return packaged_work_basket.processing_failed()
=======
        # TODO: manage post actions.
        return super().post()


class PackagedWorkbasketCreateView(PermissionRequiredMixin, CreateView):
    """UI endpoint for creating packaged workbaskets."""

    permission_required = "publishing.add_packagedworkbasket"
    template_name = "publishing/create.jinja"
    form_class = forms.PackagedWorkBasketCreateForm

    def __init__(self):
        super().__init__()
        self.logger = logging.getLogger(type(self).__name__)

    @property
    def workbasket(self):
        """Current Workbasket in session."""
        return WorkBasket.current(self.request)

    @atomic
    def form_valid(self, form):
        """If form is valid submit workbasket state from EDITING -> PROPOSED ->
        APPROVED, then create the packaged workbasket in the queue and then go
        to create confirmation."""
        wb = self.workbasket
        try:
            wb.queue(self.request.user, settings.TRANSACTION_SCHEMA)
            wb.save()
        except ValidationError as err:
            self.logger.error(
                "Error: %s \n Redirecting to work basket %s summary",
                err.message,
                self.workbasket.id,
            )
            return redirect(
                "workbaskets:workbasket-ui-detail",
                pk=self.workbasket.id,
            )

        queued_wb = None
        try:
            queued_wb = PackagedWorkBasket.objects.create(
                workbasket=wb, **form.cleaned_data
            )
        except PackagedWorkBasketDuplication as err:
            self.logger.error(
                "Error: %s \n Redirecting to packaged work basket queue",
                err,
            )
            return redirect(
                "publishing:packaged-workbasket-queue-ui-list",
            )
        except PackagedWorkBasketInvalidCheckStatus as err:
            self.logger.error(
                "Error: %s \n Redirecting to packaged work basket %s summary",
                err,
                self.workbasket.id,
            )
            return redirect(
                "workbaskets:workbasket-ui-detail",
                pk=self.workbasket.id,
            )

        return redirect(
            "publishing:packaged-workbasket-queue-confirm-create",
            pk=queued_wb.pk,
        )


class PackagedWorkbasketConfirmCreate(DetailView):
    template_name = "publishing/confirm_create.jinja"
    model = PackagedWorkBasket

    def get_queryset(self):
        """Return package work basket based on packaged workbasket pk."""
        return PackagedWorkBasket.objects.filter(
            id=self.kwargs.get("pk"),
        )
>>>>>>> 8e0e1695
<|MERGE_RESOLUTION|>--- conflicted
+++ resolved
@@ -2,30 +2,19 @@
 
 from django.conf import settings
 from django.contrib.auth.mixins import PermissionRequiredMixin
-<<<<<<< HEAD
+from django.core.exceptions import ValidationError
 from django.db.transaction import atomic
 from django.shortcuts import redirect
 from django.urls import reverse
 from django.urls import reverse_lazy
 from django.views.generic import CreateView
-=======
-from django.core.exceptions import ValidationError
-from django.db.transaction import atomic
-from django.http import HttpResponseRedirect
-from django.shortcuts import redirect
-from django.urls import reverse
-from django.views.generic import CreateView
 from django.views.generic import DetailView
->>>>>>> 8e0e1695
 from django.views.generic import ListView
 from django_fsm import TransitionNotAllowed
 
 from common.views import WithPaginationListMixin
-<<<<<<< HEAD
+from publishing import forms
 from publishing.forms import LoadingReportForm
-=======
-from publishing import forms
->>>>>>> 8e0e1695
 from publishing.models import PackagedWorkBasket
 from publishing.models import PackagedWorkBasketDuplication
 from publishing.models import PackagedWorkBasketInvalidCheckStatus
@@ -165,7 +154,6 @@
     def post(self, request, *args, **kwargs):
         """Manage POST requests, including download, accept and reject
         envelopes."""
-<<<<<<< HEAD
 
         post = request.POST
 
@@ -240,9 +228,6 @@
 
     def transition_packaged_work_basket(self, packaged_work_basket):
         return packaged_work_basket.processing_failed()
-=======
-        # TODO: manage post actions.
-        return super().post()
 
 
 class PackagedWorkbasketCreateView(PermissionRequiredMixin, CreateView):
@@ -319,5 +304,4 @@
         """Return package work basket based on packaged workbasket pk."""
         return PackagedWorkBasket.objects.filter(
             id=self.kwargs.get("pk"),
-        )
->>>>>>> 8e0e1695
+        )