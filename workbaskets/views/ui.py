--- conflicted
+++ resolved
@@ -44,16 +44,12 @@
 from certificates.models import Certificate
 from checks.models import MissingMeasureCommCode
 from checks.models import TrackedModelCheck
-<<<<<<< HEAD
+from commodities.models.orm import FootnoteAssociationGoodsNomenclature
 from commodities.models.orm import GoodsNomenclature
 from commodities.models.orm import GoodsNomenclatureDescription
 from commodities.models.orm import GoodsNomenclatureIndent
 from commodities.models.orm import GoodsNomenclatureOrigin
 from commodities.models.orm import GoodsNomenclatureSuccessor
-=======
-from commodities.models.orm import FootnoteAssociationGoodsNomenclature
-from commodities.models.orm import GoodsNomenclature
->>>>>>> 952b0392
 from common.filters import TamatoFilter
 from common.forms import DummyForm
 from common.inspect_tap_tasks import TAPTasks
@@ -1428,7 +1424,6 @@
     model = GoodsNomenclature
     template_name = "workbaskets/review-goods.jinja"
 
-<<<<<<< HEAD
     def get_context_data(self, *args, **kwargs):
         context = super().get_context_data(*args, **kwargs)
         context["tab_page_title"] = "Review commodity codes"
@@ -1443,22 +1438,11 @@
 
     model = GoodsNomenclatureDescription
     template_name = "workbaskets/review-goods.jinja"
-=======
-    def get(self, *args, **kwargs):
-        return HttpResponseRedirect(
-            reverse("review-imported-goods", kwargs={"pk": self.workbasket.pk}),
-        )
-
-    @property
-    def workbasket(self):
-        return WorkBasket.objects.get(pk=self.kwargs["pk"])
->>>>>>> 952b0392
 
     def get_context_data(self, *args, **kwargs):
         context = super().get_context_data(*args, **kwargs)
         context["tab_page_title"] = "Review commodity descriptions"
         context["selected_tab"] = "commodities"
-<<<<<<< HEAD
         context["selected_nested_tab"] = "descriptions"
         context["tab_template"] = (
             "includes/workbaskets/review-commodity-descriptions.jinja"
@@ -1495,10 +1479,6 @@
         context["tab_template"] = "includes/workbaskets/review-commodity-origins.jinja"
         return context
 
-=======
-        context["user_workbasket"] = WorkBasket.current(self.request)
-        context["workbasket"] = self.workbasket
->>>>>>> 952b0392
 
 class WorkbasketReviewGoodsSuccessorsView(WorkBasketReviewView):
     """UI endpoint for reviewing goods changes in a workbasket."""
