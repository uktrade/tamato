--- conflicted
+++ resolved
@@ -2,28 +2,21 @@
 
 from django.conf import settings
 from django.contrib.auth.mixins import PermissionRequiredMixin
-<<<<<<< HEAD
 from django.core.exceptions import ValidationError
+from django.http import HttpResponseRedirect
 from django.shortcuts import redirect
 from django.urls import reverse
 from django.views.generic import CreateView
 from django.views.generic import DetailView
-=======
-from django.http import HttpResponseRedirect
-from django.urls import reverse
->>>>>>> b9cbbaf8
 from django.views.generic import ListView
 from django_fsm import TransitionNotAllowed
 
 from common.views import WithPaginationListMixin
 from publishing import forms
 from publishing.models import PackagedWorkBasket
-<<<<<<< HEAD
 from publishing.models import PackagedWorkBasketDuplication
 from publishing.models import PackagedWorkBasketInvalidCheckStatus
-=======
 from publishing.models import PackagedWorkBasketInvalidQueueOperation
->>>>>>> b9cbbaf8
 from publishing.models import ProcessingState
 from workbaskets.models import WorkBasket
 
@@ -156,7 +149,7 @@
 class PackagedWorkbasketCreateView(PermissionRequiredMixin, CreateView):
     """UI endpoint for creating packaged workbaskets."""
 
-    permission_required = "workbaskets.add_workbasket"
+    permission_required = "common.add_trackedmodel"
     template_name = "publishing/create.jinja"
     form_class = forms.PackagedWorkBasketCreateForm
 
@@ -166,9 +159,13 @@
 
     @property
     def workbasket(self):
+        """Current Workbasket in session."""
         return WorkBasket.current(self.request)
 
     def form_valid(self, form):
+        """If form is valid submit workbasket state from EDITING -> PROPOSED ->
+        APPROVED, then create the packaged workbasket in the queue and then go
+        to create confirmation."""
         wb = self.workbasket
         try:
             wb.submit_for_approval()
@@ -235,8 +232,7 @@
     model = PackagedWorkBasket
 
     def get_queryset(self):
-        """Return all items that are awaiting processing or are actively being
-        processed, as displayed on this view."""
+        """Return package work basket based on packaged workbasket pk."""
         return PackagedWorkBasket.objects.filter(
             id=self.kwargs.get("pk"),
         )