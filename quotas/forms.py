--- conflicted
+++ resolved
@@ -96,7 +96,6 @@
         help_text="Select a country to be excluded:",
         required=False,
     )
-    pk = forms.IntegerField(required=False)
 
     def __init__(self, *args, **kwargs):
         super().__init__(*args, **kwargs)
@@ -266,14 +265,6 @@
 
         for i, origin_data in enumerate(submitted_data):
             # instantiate a form per origin data to do validation
-<<<<<<< HEAD
-            form = QuotaOrderNumberOriginUpdateReactForm(
-                data=origin_data,
-                initial=origin_data,
-            )
-            if not form.is_valid():
-                for field, e in form.errors.as_data().items():
-=======
             origin_form = QuotaOrderNumberOriginUpdateReactForm(
                 data=origin_data,
                 initial=origin_data,
@@ -297,19 +288,14 @@
 
             if not origin_form.is_valid():
                 for field, e in origin_form.errors.as_data().items():
->>>>>>> d579114d
                     self.add_extra_error(
                         f"{QUOTA_ORIGINS_FORMSET_PREFIX}-{i}-{field}",
                         e,
                     )
             else:
-<<<<<<< HEAD
-                self.cleaned_data["origins"].append(form.cleaned_data)
-=======
                 origin_form.cleaned_data["exclusions"] = cleaned_exclusions
                 self.cleaned_data["origins"].append(origin_form.cleaned_data)
 
->>>>>>> d579114d
         return super().clean()
 
     def init_layout(self, request):
@@ -835,9 +821,6 @@
 class QuotaOrderNumberOriginUpdateReactForm(QuotaOrderNumberOriginUpdateForm):
     """Used only to validate data sent from the quota edit React form."""
 
-<<<<<<< HEAD
-    pk = forms.IntegerField(required=False)
-=======
     pk = forms.IntegerField(required=False)
 
 
@@ -856,5 +839,4 @@
         ),
         help_text="Select a country to be excluded:",
         required=False,
-    )
->>>>>>> d579114d
+    )