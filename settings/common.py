--- conflicted
+++ resolved
@@ -668,14 +668,13 @@
     "measures.tasks.bulk_create_measures": {
         "queue": "bulk-create",
     },
-<<<<<<< HEAD
+    "measures.tasks.bulk_edit_measures": {
+        "queue": "bulk-create",
+    },
     re.compile(r"(reference_documents)\.tasks\..*"): {
         "queue": "standard",
-=======
-    "measures.tasks.bulk_edit_measures": {
-        "queue": "bulk-create",
->>>>>>> a661050b
-    },
+    },
+
 }
 
 SQLITE_EXCLUDED_APPS = [
