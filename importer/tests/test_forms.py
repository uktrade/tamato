from os import path
from pathlib import Path
from unittest.mock import patch

import pytest
from django.core.files.uploadedfile import SimpleUploadedFile

from importer import forms
from workbaskets.validators import WorkflowStatus

TEST_FILES_PATH = path.join(Path(__file__).parents[2], "commodities/tests/test_files")

pytestmark = pytest.mark.django_db


def test_upload_taric_form_valid_envelope_id():
    with open(f"{TEST_FILES_PATH}/valid.xml", "rb") as upload_file:
        data = {
            "name": "test_upload",
            "status": WorkflowStatus.EDITING,
        }
        file_data = {
            "taric_file": SimpleUploadedFile(
                upload_file.name,
                upload_file.read(),
                content_type="text/xml",
            ),
        }
        form = forms.UploadTaricForm(data, file_data)

        assert form.is_valid()


@pytest.mark.parametrize("file_name,", ("invalid_id", "dtd"))
@patch("importer.forms.capture_exception")
def test_upload_taric_form_invalid_envelope(capture_exception, file_name, settings):
    """Test that form returns generic validation error and sentry captures
    exception when given xml file with invalid id or document type
    declaration."""
    settings.SENTRY_ENABLED = True
    with open(f"{TEST_FILES_PATH}/{file_name}.xml", "rb") as upload_file:
        file_data = {
            "taric_file": SimpleUploadedFile(
                upload_file.name,
                upload_file.read(),
                content_type="text/xml",
            ),
        }
        form = forms.UploadTaricForm({}, file_data)

        assert not form.is_valid()
        assert (
            "The selected file could not be uploaded - try again"
            in form.errors["taric_file"]
        )
<<<<<<< HEAD
        capture_exception.assert_called_once()


def test_import_form_non_xml_file():
    """Test that form returns incorrect file type validation error when passed a
    text file instead of xml."""
    with open(f"{TEST_FILES_PATH}/invalid_type.txt", "rb") as upload_file:
=======


# https://uktrade.atlassian.net/browse/TP2000-486
# We forgot to add `self` to process_file params and no tests caught it.
@patch("importer.forms.chunk_taric")
@patch("importer.forms.run_batch")
def test_upload_taric_form_save(run_batch, chunk_taric, superuser):
    with open(f"{TEST_FILES_PATH}/valid.xml", "rb") as upload_file:
        data = {
            "name": "test_upload",
            "status": WorkflowStatus.EDITING,
        }
>>>>>>> 5b05c16c
        file_data = {
            "taric_file": SimpleUploadedFile(
                upload_file.name,
                upload_file.read(),
<<<<<<< HEAD
                content_type="text",
            ),
        }
        form = forms.UploadTaricForm({}, file_data)

        assert not form.is_valid()
        assert "The selected file must be XML" in form.errors["taric_file"]
=======
                content_type="text/xml",
            ),
        }
        form = forms.UploadTaricForm(data, file_data)
        form.is_valid()
        batch = form.save(user=superuser)

        assert batch.name == "test_upload"
        assert batch.split_job == False

        run_batch.assert_called_once()
        chunk_taric.assert_called_once()
>>>>>>> 5b05c16c
<|MERGE_RESOLUTION|>--- conflicted
+++ resolved
@@ -53,7 +53,6 @@
             "The selected file could not be uploaded - try again"
             in form.errors["taric_file"]
         )
-<<<<<<< HEAD
         capture_exception.assert_called_once()
 
 
@@ -61,7 +60,17 @@
     """Test that form returns incorrect file type validation error when passed a
     text file instead of xml."""
     with open(f"{TEST_FILES_PATH}/invalid_type.txt", "rb") as upload_file:
-=======
+        file_data = {
+            "taric_file": SimpleUploadedFile(
+                upload_file.name,
+                upload_file.read(),
+                content_type="text",
+            ),
+        }
+        form = forms.UploadTaricForm({}, file_data)
+
+        assert not form.is_valid()
+        assert "The selected file must be XML" in form.errors["taric_file"]
 
 
 # https://uktrade.atlassian.net/browse/TP2000-486
@@ -74,20 +83,10 @@
             "name": "test_upload",
             "status": WorkflowStatus.EDITING,
         }
->>>>>>> 5b05c16c
         file_data = {
             "taric_file": SimpleUploadedFile(
                 upload_file.name,
                 upload_file.read(),
-<<<<<<< HEAD
-                content_type="text",
-            ),
-        }
-        form = forms.UploadTaricForm({}, file_data)
-
-        assert not form.is_valid()
-        assert "The selected file must be XML" in form.errors["taric_file"]
-=======
                 content_type="text/xml",
             ),
         }
@@ -99,5 +98,4 @@
         assert batch.split_job == False
 
         run_batch.assert_called_once()
-        chunk_taric.assert_called_once()
->>>>>>> 5b05c16c
+        chunk_taric.assert_called_once()