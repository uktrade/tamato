{% extends "layouts/layout.jinja" %}
{% from "components/breadcrumbs.jinja" import breadcrumbs %}
{% from "components/button/macro.njk" import govukButton %}
{% from "tasks/macros/display_details.jinja" import display_status %}

{% set page_title = "Step: " ~ object.title %}

{% set assign_user_link = url("workflow:task-ui-assign-user", kwargs={"pk": object.pk}) %}
{% set unassign_user_link = url("workflow:task-ui-unassign-user", kwargs={"pk": object.pk}) %}

{% block breadcrumb %}
  {% if ticket_number %}
    {{ breadcrumbs(request, [
        {"text": ticket_number, "href": url('workflow:task-workflow-ui-detail', kwargs={'pk': ticket_number})},
        {"text": page_title}
      ],
      with_workbasket=False,
    ) }}
  {%else %}
    {{ breadcrumbs(request, [
        {"text": page_title}
      ],
      with_workbasket=False,
    )}}
  {% endif %}
{% endblock %}

{% set workbasket_link %}
  {% if object.workbasket %}
    <a
      class="govuk-link"
      href="{{ url('workbaskets:workbasket-ui-detail', kwargs={'pk': object.workbasket.pk}) }}"
    > Review workbasket {{ object.workbasket.pk }})</a>
  {% else %}
    No workbasket set
  {% endif %}
{% endset %}

{% block content %}
<div class="govuk-grid-row">
  <div class="govuk-grid-column-full">
    {{ticket_title}}
    <div class="govuk-grid-row">
      <div class="govuk-grid-column-three-quarters">
        <h1 class="govuk-heading-xl govuk-!-margin-bottom-4">
            {{ page_title }}
        </h1>
      </div>
      <div class="govuk-grid-column-one-quarter">
        {{ govukButton({
        "text": "Delete step",
        "href": url("workflow:task-ui-delete", kwargs={"pk": object.pk}),
        "classes": "govuk-button--warning govuk-!-margin-top-2 delete_step_button"
        }) }}
      </div>
    </div>
  </div>
</div>

{% if ticket_number%}
  <a href="{{ url('workflow:task-workflow-ui-detail', kwargs={'pk': object.taskitem.workflow.pk}) }}" class="govuk-link govuk-back-link govuk-!-margin-bottom-8">Back to ticket</a>
{%endif%}
<h2 class="govuk-heading-m">Details</h2>

<dl class="govuk-summary-list govuk-!-margin-bottom-8">

  <div class="govuk-summary-list__row">
    <dt class="govuk-summary-list__key">
      Status
    </dt>
    <dd class="govuk-summary-list__value">
      {{ display_status(object.progress_state.__str__()) }}
    </dd>
    <dd class="govuk-summary-list__actions">
      <a class="govuk-link" href="{{ edit_url }}">Change<span class="govuk-visually-hidden"> status</span></a>
    </dd>
  </div>

  <div class="govuk-summary-list__row">
    <dt class="govuk-summary-list__key">
<<<<<<< HEAD
      Assignees
=======
      Workbasket
    </dt>
    <dd class="govuk-summary-list__value">
      {{ workbasket_linked_id }}
    </dd>
    <dd class="govuk-summary-list__actions">
      <a class="govuk-link" href="{{ edit_url }}">Change<span class="govuk-visually-hidden"> status</span></a>
    </dd>
  </div>

  {% if object.parent_task %}
    {{ parent_summary_list_row }}
  {% endif %}

  <div class="govuk-summary-list__row">
    <dt class="govuk-summary-list__key">
      Created
    </dt>
    <dd class="govuk-summary-list__value">
      {{ "{:%d %b %Y %H:%M}".format(object.created_at) }}
    </dd>
    <dd class="govuk-summary-list__actions">
      <!-- Empty for column alignment -->
    </dd>
  </div>

  <div class="govuk-summary-list__row">
    <dt class="govuk-summary-list__key">
      Created by
    </dt>
    <dd class="govuk-summary-list__value">
      {{ object.creator.get_displayname() if object.creator else "-" }}
    </dd>
    <dd class="govuk-summary-list__actions">
      <!-- Empty for column alignment -->
    </dd>
  </div>

  <div class="govuk-summary-list__row">
    <dt class="govuk-summary-list__key">
      Assignee
>>>>>>> b380ac14
    </dt>
    <dd class="govuk-summary-list__value">
      <div id="assigned-user-content">
        <div class="govuk-!-margin-bottom-3">
          {{ current_assignee.name if current_assignee else "None" }}
        </div>
      </div>
    </dd>
    <dd class="govuk-summary-list__actions">
      <ul class="govuk-summary-list__actions-list">
        {% if not current_assignee %}
        <li class="govuk-summary-list__actions-list-item">
          <a
            id="assign-user"
            class="govuk-link"
            href="{{ assign_user_link }}"
          >Assign<span class="govuk-visually-hidden"> user</span></a>
        </li>
        {% elif current_assignee %}
        <li class="govuk-summary-list__actions-list-item">
          <a
            id="unassign-user"
            class="govuk-link"
            href="{{ unassign_user_link }}"
          >Unassign<span class="govuk-visually-hidden"> user</span></a>
        </li>
        {% endif %}
      </ul>
    </dd>
  </div>

  <div class="govuk-summary-list__row">
    <dt class="govuk-summary-list__key">
      Created date
    </dt>
    <dd class="govuk-summary-list__value">
      {{ "{:%d %b %Y}".format(object.created_at) }}
    </dd>
    <dd class="govuk-summary-list__actions">
      <!-- Empty for column alignment -->
    </dd>
  </div>

  <div class="govuk-summary-list__row">
    <dt class="govuk-summary-list__key">
      Description
    </dt>
    <dd class="govuk-summary-list__value">
      {{ object.description }}
    </dd>
    <dd class="govuk-summary-list__actions">
      <a class="govuk-link" href="{{ edit_url }}">Change<span class="govuk-visually-hidden"> description</span></a>
    </dd>
  </div>
</dl>


<h2 class="govuk-heading-m">Actions</h2>
{{workbasket_link}}



<script nonce="{{ request.csp_nonce }}">
  const CSRF_TOKEN = "{{ csrf_token }}";

  const currentAssignee = {{ current_assignee|safe }};
  const assignableUsers = {{ assignable_users|safe }};

  const assignUserUrl = "{{ assign_user_link }}";
  const unassignUserUrl = "{{ unassign_user_link }}";
</script>
{% endblock %}<|MERGE_RESOLUTION|>--- conflicted
+++ resolved
@@ -78,51 +78,7 @@
 
   <div class="govuk-summary-list__row">
     <dt class="govuk-summary-list__key">
-<<<<<<< HEAD
       Assignees
-=======
-      Workbasket
-    </dt>
-    <dd class="govuk-summary-list__value">
-      {{ workbasket_linked_id }}
-    </dd>
-    <dd class="govuk-summary-list__actions">
-      <a class="govuk-link" href="{{ edit_url }}">Change<span class="govuk-visually-hidden"> status</span></a>
-    </dd>
-  </div>
-
-  {% if object.parent_task %}
-    {{ parent_summary_list_row }}
-  {% endif %}
-
-  <div class="govuk-summary-list__row">
-    <dt class="govuk-summary-list__key">
-      Created
-    </dt>
-    <dd class="govuk-summary-list__value">
-      {{ "{:%d %b %Y %H:%M}".format(object.created_at) }}
-    </dd>
-    <dd class="govuk-summary-list__actions">
-      <!-- Empty for column alignment -->
-    </dd>
-  </div>
-
-  <div class="govuk-summary-list__row">
-    <dt class="govuk-summary-list__key">
-      Created by
-    </dt>
-    <dd class="govuk-summary-list__value">
-      {{ object.creator.get_displayname() if object.creator else "-" }}
-    </dd>
-    <dd class="govuk-summary-list__actions">
-      <!-- Empty for column alignment -->
-    </dd>
-  </div>
-
-  <div class="govuk-summary-list__row">
-    <dt class="govuk-summary-list__key">
-      Assignee
->>>>>>> b380ac14
     </dt>
     <dd class="govuk-summary-list__value">
       <div id="assigned-user-content">
