import logging

from django.conf import settings

from common.celery import app

logger = logging.getLogger(__name__)


@app.task
def create_xml_envelope_file(
    packaged_work_basket_id: int,
    notify_when_done: bool = True,
):
    """
    Create an XML envelope and save to the configured backing store (normally
    S3). Once creation and saving has completed successfully, and
    `notify_when_done` is True, then notify users that the envelope is ready for
    processing.

    There are three cases when a PackagedWorkBasket instance requires its
    envelope generating:

    1. When this instance is created at queue position 1 and no other
    PackagedWorkBasket is being processed - i.e.
    PackagedWorkBasketQuerySet.currently_processing() returns no instances.

    2. When this instance is moved to queue position 1 and no other
    PackagedWorkBasket is being processed -
    PackagedWorkBasketQuerySet.currently_processing() returns no instances.

    3. When some other top-most instance has its PackagedWorkBasket.state
    transitioned to either SUCCESSFULLY_PROCESSED or FAILED_PROCESSING, and
    this instance (with state == ProcessingState.AWAITING_PROCESSING)
    becomes the new top-most instance.


    If the Celery process used to execute this function fails, then this
    function may be called again in order to generate the envelope.
    """
    from publishing.models import Envelope
    from publishing.models import PackagedWorkBasket

    packaged_work_basket = PackagedWorkBasket.objects.get(
        pk=packaged_work_basket_id,
    )

    packaged_work_basket.envelope = Envelope.objects.create(
        packaged_work_basket=packaged_work_basket,
    )
    packaged_work_basket.save()

    if notify_when_done:
        packaged_work_basket.notify_ready_for_processing()


def schedule_create_xml_envelope_file(
    packaged_work_basket,
    notify_when_done: bool = True,
    seconds_delay: int = 0,
):
    """
    Schedule creating and storing the envelope file and associating it with
    packaged_work_basket.

    If notify_when_done is True, then notification emails are sent after
    envelope generation completes.

    If seconds_delay is set to a positive value, then schdeuling is delayed by
    that number of seconds. This seems to be necessary when scheduling in the
    same process context as a database save / update operationi (for instance
    when creating a new top-most PackagedWorkBasket instance), since otherwise
    the operation can fail.
    """
    if packaged_work_basket.envelope and packaged_work_basket.envelope.deleted is True:
        logger.info(
            f"Envelope deleted, Not scheduling envelope creation for",
            f"packaged_work_basket.id={packaged_work_basket.pk} ",
        )
    else:
        task = create_xml_envelope_file.apply_async(
            (packaged_work_basket.pk, notify_when_done),
            countdown=seconds_delay,
        )
        logger.info(
            f"Creating XML envelope file for packaged_work_basket.id="
            f"{packaged_work_basket.pk} on task.id={task.id}.",
        )
        packaged_work_basket.create_envelope_task_id = task.id
        packaged_work_basket.save()


@app.task(
    default_retry_delay=settings.CROWN_DEPENDENCIES_API_DEFAULT_RETRY_DELAY,
    max_retries=settings.CROWN_DEPENDENCIES_API_MAX_RETRIES,
    retry_backoff=True,
    retry_backoff_max=settings.CROWN_DEPENDENCIES_API_RETRY_BACKOFF_MAX,
    retry_jitter=True,
)
def publish_to_api():
    """
    Task which takes a list (queue) of envelopes ready to publish.

    Iterates over publishing each item and will refresh the queryset to see if
    any new items have been added to the queue ( envelopes in the
    AWAITING_PUBLISHING state)
    """
    from publishing.models import CrownDependenciesEnvelope
    from publishing.models import CrownDependenciesPublishingTask
    from publishing.models import Envelope
    from publishing.models.state import ApiPublishingState
    from publishing.tariff_api import get_tariff_api_interface

    logger.info("Starting Tariff API publishing task")
<<<<<<< HEAD
=======

    task_id = publish_to_api.request.id
    publishing_task = CrownDependenciesPublishingTask.objects.create(task_id=task_id)
    publishing_task.save()

>>>>>>> 1d496dce
    interface = get_tariff_api_interface()

    class APIPublishingIterator:
        def __init__(self, queryset) -> None:
            self.initial_queryset = queryset
            self.queryset = queryset.all()
            self.index = 0

        def __iter__(self):
            return self

        def __next__(self) -> bool:
            if self.index >= len(self.queryset):
                self.queryset = self.refresh_queryset()
                self.index = 0
                if not self.queryset:
                    logger.info("No more envelopes to publish")
                    raise StopIteration

            envelope = self.queryset[self.index]

            if not envelope.can_publish():
                logger.warn(
                    f"Failed publishling to Tariff API: {envelope}. "
                    f"The previous envelope is unpublished",
                )
                raise StopIteration

            pwb_envelope = envelope.packagedworkbaskets.last().envelope

            if envelope.publishing_state in [
                ApiPublishingState.AWAITING_PUBLISHING,
                ApiPublishingState.FAILED_PUBLISHING,
            ]:
                response = publish(envelope, pwb_envelope)
                if not response:
                    raise StopIteration
            # Check published status of envelopes in these states in case
            # previous publishing task halted before transitioning state
            elif envelope.publishing_state == ApiPublishingState.CURRENTLY_PUBLISHING:
                if not has_been_published(envelope, pwb_envelope):
                    response = publish(envelope, pwb_envelope)
                    if not response:
                        raise StopIteration
                else:
                    # has been published but stuck in currently publishing
                    # transition and move on
                    envelope.publishing_succeeded()
                    response = True

            self.index += 1
            return response

        def refresh_queryset(self):
            return self.initial_queryset.all()

    def publish(envelope: CrownDependenciesEnvelope, pwb_envelope: Envelope) -> bool:
        """
        Publish envelope to Tariff API.

        If successful, update `published_to_tariffs_api` on `Envelope`,
        transition `CrownDependenciesEnvelope` to `SUCCESSFULLY_PUBLISHED` and
        return `True`. Otherwise transition to `FAILED_PUBLISHING` and return
        `False`.
        """
        logger.info(f"Publishing: {envelope}")
        if envelope.publishing_state == ApiPublishingState.AWAITING_PUBLISHING:
            envelope.begin_publishing()
        response = interface.post_envelope(envelope=pwb_envelope)
        if response.status_code == 200:
            logger.info(f"Successfully published: {envelope}")
            envelope.publishing_succeeded()
            return True
        else:
            logger.warn(
                f"Failed publishing: {envelope} - {response.text}",
            )
            if envelope.publishing_state == ApiPublishingState.CURRENTLY_PUBLISHING:
                envelope.publishing_failed()
            return False

    def has_been_published(
        envelope: CrownDependenciesEnvelope,
        pwb_envelope: Envelope,
    ) -> bool:
        """
        Check if an envelope has been published to Tariff API and attempt to
        publish it if not.

        Return True if an envelope has been published. Otherwise return False.
        """
        if not envelope.published:
            response = interface.get_envelope(
                envelope_id=pwb_envelope.envelope_id,
            )
            if response.status_code != 200:
                return False

        return True

    # Process unpublished envelopes
    envelopes_to_publish = CrownDependenciesEnvelope.objects.unpublished().order_by(
        "pk",
    )

    api_iterator = APIPublishingIterator(envelopes_to_publish)

    for result in api_iterator:
        # loop through and process
        continue<|MERGE_RESOLUTION|>--- conflicted
+++ resolved
@@ -112,14 +112,11 @@
     from publishing.tariff_api import get_tariff_api_interface
 
     logger.info("Starting Tariff API publishing task")
-<<<<<<< HEAD
-=======
 
     task_id = publish_to_api.request.id
     publishing_task = CrownDependenciesPublishingTask.objects.create(task_id=task_id)
     publishing_task.save()
 
->>>>>>> 1d496dce
     interface = get_tariff_api_interface()
 
     class APIPublishingIterator:
