from __future__ import annotations

from datetime import date
from typing import Any
from typing import Dict
from typing import Iterable
from typing import List
from typing import Optional
from typing import Sequence
from typing import Set
from typing import Type
from typing import TypeVar
from typing import Union

from django.db import models
from django.db.models import Case
from django.db.models import F
from django.db.models import Field
from django.db.models import Max
from django.db.models import Q
from django.db.models import Value
from django.db.models import When
from django.db.models.expressions import Expression
from django.db.models.fields.reverse_related import ForeignObjectRel
from django.db.models.options import Options
from django.db.models.query import QuerySet
from django.db.models.query_utils import DeferredAttribute
from django.db.transaction import atomic
from django.urls import NoReverseMatch
from django.urls import reverse
from django_cte import CTEQuerySet
from polymorphic.managers import PolymorphicManager
from polymorphic.models import PolymorphicModel
from polymorphic.query import PolymorphicQuerySet

from common import exceptions
from common import validators
from common.exceptions import IllegalSaveError
from common.fields import NumericSID
from common.fields import SignedIntSID
from common.models import TimestampedMixin
from common.models.tracked_model_utils import get_relations
from common.querysets import ValidityQuerySet
from common.util import classproperty
<<<<<<< HEAD
from common.util import get_identifying_fields
=======
from common.util import get_accessor
>>>>>>> 08f41483
from common.validators import UpdateType
from workbaskets.validators import WorkflowStatus

Cls = TypeVar("Cls", bound="TrackedModel")


class TrackedModelQuerySet(PolymorphicQuerySet, CTEQuerySet, ValidityQuerySet):
    def latest_approved(self) -> TrackedModelQuerySet:
        """
        Get all the latest versions of the model being queried which have been
        approved.

        This will specifically fetch the most recent approved row pertaining to an object.
        If a row is unapproved, or has subsequently been rejected after approval, it should
        not be included in the returned QuerySet. Likewise any objects which have never been
        approved (are in draft as an initial create step) should not appear in the queryset.
        Any row marked as deleted will also not be fetched.

        If done from the TrackedModel this will return the objects for all tracked models.
        """
        return self.filter(is_current__isnull=False).exclude(
            update_type=UpdateType.DELETE,
        )

    def approved_up_to_transaction(self, transaction=None) -> TrackedModelQuerySet:
        """Get the approved versions of the model being queried, unless there
        exists a version of the model in a draft state within a transaction
        preceding (and including) the given transaction in the workbasket of the
        given transaction."""
        if not transaction:
            return self.latest_approved()

        return (
            self.annotate(
                latest=Max(
                    "version_group__versions",
                    filter=self.as_at_transaction_filter(
                        transaction,
                        "version_group__versions__",
                    ),
                ),
            )
            .filter(latest=F("id"))
            .exclude(update_type=UpdateType.DELETE)
        )

    def latest_deleted(self) -> TrackedModelQuerySet:
        """
        Get all the latest versions of the model being queried which have been
        approved, but also deleted.

        See `latest_approved`.

        If done from the TrackedModel this will return the objects for all tracked models.
        """
        return self.filter(is_current__isnull=False, update_type=UpdateType.DELETE)

    def versions_up_to(self, transaction) -> TrackedModelQuerySet:
        """
        Get all versions of an object up until and including the passed
        transaction.

        If the transaction is in a draft workbasket, this will include all of
        the approved transactions and any before it in the workbasket.

        This is similar to `approved_up_to_transaction` except it includes all
        versions, not just the most recent.
        """
        return self.filter(self.as_at_transaction_filter(transaction))

    def as_at(self, date: date) -> TrackedModelQuerySet:
        """
        Return the instances of the model that were represented at a particular
        date.

        If done from the TrackedModel this will return all instances of all
        tracked models as represented at a particular date.
        """
        return self.filter(valid_between__contains=date)

    def active(self) -> TrackedModelQuerySet:
        """
        Return the instances of the model that are represented at the current
        date.

        If done from the TrackedModel this will return all instances of all
        tracked models as represented at the current date.
        """
        return self.as_at(date.today())

    def get_versions(self, **kwargs) -> TrackedModelQuerySet:
        for field in self.model.identifying_fields:
            if field not in kwargs:
                raise exceptions.NoIdentifyingValuesGivenError(
                    f"Field {field} expected but not found.",
                )
        return self.filter(**kwargs)

    def get_latest_version(self, **kwargs):
        """Gets the latest version of a specific object."""
        return self.get_versions(**kwargs).latest_approved().get()

    def get_current_version(self, **kwargs):
        """Gets the current version of a specific object."""
        return self.get_versions(**kwargs).active().get()

    def get_first_version(self, **kwargs):
        """Get the original version of a specific object."""
        return self.get_versions(**kwargs).order_by("id").first()

    def excluding_versions_of(self, version_group):
        return self.exclude(version_group=version_group)

    def with_workbasket(self, workbasket):
        """Add the latest versions of objects from the specified workbasket."""

        if workbasket is None:
            return self

        query = Q()

        # get models in the workbasket
        in_workbasket = self.model.objects.filter(transaction__workbasket=workbasket)
        # add latest version of models from the current workbasket
        return self.filter(query) | in_workbasket

    def has_approved_state(self):
        """Get objects which have been approved/sent-to-cds/published."""

        return self.filter(self.approved_query_filter())

    def annotate_record_codes(self) -> TrackedModelQuerySet:
        """
        :return: Query annotated with record_code and subrecord_code.
        """
        # Generates case statements to do the mapping from model to record_code and subrecord_code.
        return self.annotate(
            record_code=Case(
                *(TrackedModelQuerySet._when_model_record_codes()),
                output_field=models.CharField(),
            ),
            subrecord_code=Case(
                *(TrackedModelQuerySet._when_model_subrecord_codes()),
                output_field=models.CharField(),
            ),
        )

    def _get_current_related_lookups(
        self, model, *lookups, prefix="", recurse_level=0
    ) -> List[str]:
        """
        Build a list of lookups for the current versions of related objects.

        Many Tracked Models will have relationships to other Tracked Models through
        Foreign Keys. However as this system implements an append-only log, and
        Foreign Keys attach directly to a specific row, oftentimes relations will
        show objects which won't be the "current" or most recent version of that
        relation.

        Normally the most current version of a Tracked Model can be accessed through the
        models Version Group. This method builds up a list of related lookups which
        connects all of a models relations to their "current" version via their Version
        Group.
        """
        related_lookups = []
        for relation in model.models_linked_to.keys():
            if lookups and relation.name not in lookups:
                continue
            related_lookups.append(f"{prefix}{relation.name}")
            related_lookups.append(f"{prefix}{relation.name}__version_group")
            related_lookups.append(
                f"{prefix}{relation.name}__version_group__current_version",
            )

            if recurse_level:
                related_lookups.extend(
                    self._get_current_related_lookups(
                        model,
                        *lookups,
                        prefix=f"{prefix}{relation.name}__version_group__current_version__",
                        recurse_level=recurse_level - 1,
                    ),
                )
        return related_lookups

    def with_latest_links(self, *lookups, recurse_level=0) -> TrackedModelQuerySet:
        """
        Runs a `.select_related` operation for all relations, or given
        relations, joining them with the "current" version of the relation as
        defined by their Version Group.

        As many objects will often want to access the current version of a
        relation, instead of the actual linked object, this saves on having to
        run multiple queries for every current relation.
        """
        related_lookups = self._get_current_related_lookups(
            self.model, *lookups, recurse_level=recurse_level
        )
        return self.select_related(
            "version_group", "version_group__current_version", *related_lookups
        )

    def get_queryset(self):
        return self.annotate_record_codes().order_by("record_code", "subrecord_code")

    @classmethod
    def approved_query_filter(cls, prefix=""):
        from common.models.transactions import TransactionPartition

        return Q(
            **{
                f"{prefix}transaction__partition__in": TransactionPartition.approved_partitions(),
            }
        )

    @classmethod
    def as_at_transaction_filter(cls, transaction, prefix=""):
        """
        Return a Django filter object that will filter the returned models to
        only those that exist as of the passed transaction.

        This is different than just `object.versions` because it will only
        include draft versions from the same workbasket, if the transaction is
        in draft, whereas `object.versions` will include all draft versions.

        At the database level, that is any transaction in this partition with
        lower order (and in this workbasket in the case of DRAFT), or any
        transaction in an earlier partition.
        """
        from common.models.transactions import TransactionPartition

        this_partition = {
            f"{prefix}transaction__partition": transaction.partition,
            f"{prefix}transaction__order__lte": transaction.order,
        }

        if transaction.partition not in TransactionPartition.approved_partitions():
            this_partition[
                f"{prefix}transaction__workbasket__id"
            ] = transaction.workbasket_id

        earlier_parition = {
            f"{prefix}transaction__partition__lt": transaction.partition,
        }

        return Q(**this_partition) | Q(**earlier_parition)

    @staticmethod
    def _when_model_record_codes():
        """
        Iterate all TrackedModel subclasses, generating When statements that map
        the model to its record_code.

        If any of the models start using a foreign key then this function will
        need to be updated.
        """
        return [
            When(
                Q(
                    polymorphic_ctype__app_label=model._meta.app_label,
                    polymorphic_ctype__model=model._meta.model_name,
                ),
                then=Value(model.record_code),
            )
            for model in TrackedModel.__subclasses__()
        ]

    @staticmethod
    def _subrecord_value_or_f(model):
        """Return F function or Value to fetch subrecord_code in a query."""
        if isinstance(model.subrecord_code, DeferredAttribute):
            return F(f"{model._meta.model_name}__subrecord_code")
        return Value(model.subrecord_code)

    @staticmethod
    def _when_model_subrecord_codes():
        """
        Iterate all TrackedModel subclasses, generating When statements that map
        the model to its subrecord_code.

        This function is a little more complex than when_model_record_codes as
        subrecord_code may be a standard class attribute or a ForeignKey.
        """
        return [
            When(
                Q(
                    polymorphic_ctype__app_label=model._meta.app_label,
                    polymorphic_ctype__model=model._meta.model_name,
                ),
                then=TrackedModelQuerySet._subrecord_value_or_f(model),
            )
            for model in TrackedModel.__subclasses__()
        ]


class VersionGroup(TimestampedMixin):
    current_version = models.OneToOneField(
        "common.TrackedModel",
        on_delete=models.SET_NULL,
        null=True,
        related_query_name="is_current",
    )


class TrackedModel(PolymorphicModel):
    transaction = models.ForeignKey(
        "common.Transaction",
        on_delete=models.PROTECT,
        related_name="tracked_models",
        editable=False,
    )

    update_type: validators.UpdateType = models.PositiveSmallIntegerField(
        choices=validators.UpdateType.choices,
        db_index=True,
    )
    """
    The change that was made to the model when this version of the model was
    authored.

    The first version should always have :data:`~validators.UpdateType.CREATE`,
    subsequent versions will have :data:`~validators.UpdateType.UPDATE` and the
    final version will have :data:`~validators.UpdateType.DELETE`. Deleted
    models that reappear for the same :attr:`identifying_fields` will have a new
    :attr:`version_group` created.
    """

    version_group = models.ForeignKey(
        VersionGroup,
        on_delete=models.PROTECT,
        related_name="versions",
    )
    """
    Each version group contains all of the versions of the same logical model.

    When a new version of a model is authored (e.g. to
    :data:`~validators.UpdateType.DELETE` it) a new model row is created and
    added to the same version group as the existing model being changed.

    Models are identified logically by their :attr:`identifying_fields`, so
    within one version group all of the models should have the same values for
    these fields.
    """

    objects: TrackedModelQuerySet = PolymorphicManager.from_queryset(
        TrackedModelQuerySet,
    )()

    business_rules: Iterable = ()
    indirect_business_rules: Iterable = ()

    record_code: int
    """
    The type id of this model's type family in the TARIC specification.

    This number groups together a number of different models into 'records'.
    Where two models share a record code, they are conceptually expressing
    different properties of the same logical model.

    In theory each :class:`~common.transactions.Transaction` should only contain
    models with a single :attr:`record_code` (but differing
    :attr:`subrecord_code`.)
    """

    subrecord_code: int
    """
    The type id of this model in the TARIC specification. The
    :attr:`subrecord_code` when combined with the :attr:`record_code` uniquely
    identifies the type within the specification.

    The subrecord code gives the intended order for models in a transaction,
    with comparatively smaller subrecord codes needing to come before larger
    ones.
    """

    identifying_fields: Sequence[str] = ("sid",)
    """
    The fields which together form a composite unique key for each model.

    The system ID (or SID) field is normally the unique identifier of a TARIC
    model, but in places where this does not exist models can declare their own.
    (Note that because multiple versions of each model will exist this does not
    actually equate to a ``UNIQUE`` constraint in the database.)
    """

    def new_version(
        self: Cls,
        workbasket,
        transaction=None,
        save: bool = True,
        update_type: UpdateType = UpdateType.UPDATE,
        **overrides,
    ) -> Cls:
        """
        Return a new version of the object. Callers can override existing data
        by passing in keyword args.

        The new version is added to a transaction which is created and added to the passed in workbasket
        (or may be supplied as a keyword arg).

        update_type must be UPDATE or DELETE, with UPDATE as the default.

        By default the new object is saved; this can be disabled by passing save=False.
        """
        if update_type not in (
            validators.UpdateType.UPDATE,
            validators.UpdateType.DELETE,
        ):
            raise ValueError("update_type must be UPDATE or DELETE")

        cls = self.__class__

        new_object_kwargs = {
            field.name: getattr(self, field.name)
            for field in self._meta.fields
            if field is self._meta.get_field("version_group")
            or field.name not in self.system_set_field_names
        }

        new_object_overrides = {
            name: value
            for name, value in overrides.items()
            if name not in [f.name for f in self.deferred_set_fields]
        }

        new_object_kwargs["update_type"] = update_type
        new_object_kwargs.update(new_object_overrides)

        if transaction is None:
            transaction = workbasket.new_transaction()
        new_object_kwargs["transaction"] = transaction

        new_object = cls(**new_object_kwargs)

        if save:
            new_object.save()

            # TODO: make this work with save=False!
            # Maybe the deferred values could be saved on the model
            # and then handled with a post_save signal?
            deferred_kwargs = {
                field.name: field.value_from_object(self)
                for field in self.deferred_set_fields
            }
            deferred_overrides = {
                name: value
                for name, value in overrides.items()
                if name in [f.name for f in self.deferred_set_fields]
            }
            deferred_kwargs.update(deferred_overrides)
            for field in deferred_kwargs:
                getattr(new_object, field).set(deferred_kwargs[field])

        return new_object

    def get_versions(self):
        if hasattr(self, "version_group"):
            return self.version_group.versions.all()
        query = Q(**get_identifying_fields(self))
        return self.__class__.objects.filter(query)

<<<<<<< HEAD
=======
    def get_description(self, transaction=None):
        return self.get_descriptions(transaction).last()

    def get_descriptions(self, transaction=None, request=None) -> TrackedModelQuerySet:
        """
        Get the latest descriptions related to this instance of the Tracked
        Model.

        If there is no Description relation existing a `NoDescriptionError` is raised.

        If a transaction is provided then all latest descriptions that are either approved
        or in the workbasket of the transaction up to the transaction will be provided.
        """
        try:
            descriptions_model = self.descriptions.model
        except AttributeError as e:
            raise NoDescriptionError(
                f"Model {self.__class__.__name__} has no descriptions relation.",
            ) from e

        for field, model in descriptions_model.relations.items():
            if isinstance(self, model):
                field_name = field.name
                break
        else:
            raise NoDescriptionError(
                f"No foreign key back to model {self.__class__.__name__} "
                f"found on description model {descriptions_model.__name__}.",
            )

        filter_kwargs = {
            f"{field_name}__{key}": value
            for key, value in self.get_identifying_fields().items()
        }

        query = descriptions_model.objects.filter(**filter_kwargs).order_by(
            *descriptions_model._meta.ordering
        )

        if transaction:
            return query.approved_up_to_transaction(transaction)

        if request:
            from workbaskets.models import WorkBasket

            return query.approved_up_to_transaction(
                transaction=WorkBasket.get_current_transaction(request),
            )

        return query.latest_approved()

>>>>>>> 08f41483
    def identifying_fields_unique(
        self,
        identifying_fields: Optional[Iterable[str]] = None,
    ) -> bool:
        return (
            self.__class__.objects.filter(
                **get_identifying_fields(self, identifying_fields)
            )
            .latest_approved()
            .count()
            <= 1
        )

    def identifying_fields_to_string(
        self,
        identifying_fields: Optional[Iterable[str]] = None,
    ) -> str:
        field_list = [
            f"{field}={str(value)}"
            for field, value in get_identifying_fields(self, identifying_fields).items()
        ]

        return ", ".join(field_list)

    def _get_version_group(self) -> VersionGroup:
        if self.update_type == validators.UpdateType.CREATE:
            return VersionGroup.objects.create()
        return self.get_versions().latest_approved().last().version_group

    def _can_write(self):
        return not (
            self.pk
            and self.transaction.workbasket.status in WorkflowStatus.approved_statuses()
        )

    @property
    def structure_code(self):
        return str(self)

    @property
    def current_version(self: Cls) -> Cls:
        current_version = self.version_group.current_version
        if current_version is None:
            raise self.__class__.DoesNotExist("Object has no current version")
        return current_version

    def version_at(self: Cls, transaction) -> Cls:
        return self.get_versions().approved_up_to_transaction(transaction).get()

    # @classproperty
    # def relations(cls) -> Dict[Union[Field, ForeignObjectRel], Type[TrackedModel]]:
    #     """
    #     Returns all the models that are related to this one.

    #     The link can either be stored on this model (so a one-to-one or a many-
    #     to-one relationship) or on the related model (so a one-to-many (reverse)
    #     relationship).
    #     """
    #     return dict(
    #         (f, f.related_model)
    #         for f in cls._meta.get_fields()
    #         if (f.many_to_one or f.one_to_one or f.one_to_many)
    #         and f.model == cls
    #         and issubclass(f.related_model, TrackedModel)
    #         and f.related_model is not TrackedModel
    #     )

    @classproperty
    def models_linked_to(
        cls,
    ) -> Dict[Union[Field, ForeignObjectRel], Type[TrackedModel]]:
        """Returns all the models that are related to this one via a foreign key
        stored on this model (one-to-many reverse related models are not
        included in the returned results)."""
        return dict(
            (f, r)
            for f, r in get_relations(cls).items()
            if (f.many_to_one or f.one_to_one) and not f.auto_created and f.concrete
        )

    _meta: Options

    @classproperty
    def auto_value_fields(cls) -> Set[Field]:
        """Returns the set of fields on this model that should have their value
        set automatically on save, excluding any primary keys."""
        return {
            f
            for f in cls._meta.get_fields()
            if isinstance(f, (SignedIntSID, NumericSID))
        }

    # Fields that we don't want to copy from one object to a new one, either
    # because they will be set by the system automatically or because we will
    # always want to override them.
    system_set_field_names = {
        "is_current",
        "version_group",
        "polymorphic_ctype",
        "id",
        "update_type",
        "trackedmodel_ptr",
        "transaction",
    }

    @classproperty
    def copyable_fields(cls):
        """
        Return the set of fields that can have their values copied from one
        model to another.

        This is anything that is:
        - a native value
        - a foreign key to some other model
        """
        return {
            field
            for field in cls._meta.get_fields()
            if not any((field.many_to_many, field.one_to_many))
            and field.name not in cls.system_set_field_names
        }

    @classproperty
    def subrecord_relations(cls):
        """
        Returns a set of relations to this model's TARIC subrecords.

        E.g, a :class:`~measures.models.Measure` and a
        :class:`measures.models.MeasureComponent` are in the same "logical
        record" but are different data models because they are many-to-one.
        """
        return {
            field
            for field in cls._meta.get_fields()
            if field.one_to_many
            and field.related_model is not cls
            and issubclass(field.related_model, TrackedModel)
            and field.related_model.record_code == cls.record_code
        }

    @classproperty
    def deferred_set_fields(cls):
        """
        Returns a set of fields that can only be saved (using the
        ``instance.field.set()`` method) after the object has been saved first.

        This is any field that is a many-to-many relationship with an auto-
        generated through model.
        """
        return {
            field
            for field in cls._meta.get_fields()
            if field.many_to_many
            and hasattr(field.remote_field, "through")
            and field.remote_field.through._meta.auto_created
        }

    def copy(
        self: Cls,
        transaction,
        **overrides: Any,
    ) -> Cls:
        """
        Create a copy of the model as a new logical domain object – i.e. with a
        new version group, new SID (if present) and update type of CREATE.

        Any dependent models that are TARIC subrecords of this model will be
        copied as well. Any many-to-many relationships will also be duplicated
        if they do not have an explicit through model.

        Any overrides passed in as keyword arguments will be applied to the new
        model. If the model uses SIDs, they will be automatically set to the
        next highest available SID. Models with other identifying fields should
        have thier new IDs passed in through overrides.
        """

        # Remove any fields from the basic data that are overriden, because
        # otherwise when we convert foreign keys to IDs (below) Django will
        # ignore the object from the overrides and just take the ID from the
        # basic data.
        basic_fields = self.copyable_fields
        for field_name in overrides:
            field = self._meta.get_field(field_name)
            basic_fields.remove(field)

        # Remove any SIDs from the copied data. This allows them to either
        # automatically pick the next highest value or to be passed in.
        for field in self.auto_value_fields:
            basic_fields.remove(field)

        # Build the dictionary of data that the new model will have. Convert any
        # foreign keys into ids because ``value_from_object`` returns PKs.
        model_data = {
            f.name
            + (
                "_id" if any((f.many_to_one, f.one_to_one)) else ""
            ): f.value_from_object(self)
            for f in basic_fields
        }

        new_object_data = {
            **model_data,
            "transaction": transaction,
            "update_type": validators.UpdateType.CREATE,
            **overrides,
        }

        new_object = type(self).objects.create(**new_object_data)

        # Now copy any many-to-many fields with an auto-created through model.
        # These must be handled after creation of the new model. We only need to
        # do this for auto-created models because others will be handled below.
        for field in self.deferred_set_fields:
            getattr(new_object, field.name).set(field.value_from_object(self))

        # Now go and create copies of all of the models that reference this one
        # with a foreign key that are part of the same record family. Find all
        # of the related models and then recursively call copy on them, but with
        # the new model substituted in place of this one. It's done this way to
        # give these related models a chance to increment SIDs, etc.
        for field in self.subrecord_relations:
            queryset = getattr(self, field.get_accessor_name())
            reverse_field_name = field.field.name
            for model in queryset.approved_up_to_transaction(transaction):
                model.copy(transaction, **{reverse_field_name: new_object})

        return new_object

    def in_use_by(self, via_relation: str, transaction=None) -> QuerySet[TrackedModel]:
        """
        Returns all of the models that are referencing this one via the
        specified relation and exist as of the passed transaction.

        ``via_relation`` should be the name of a relation, and a ``KeyError``
        will be raised if the relation name is not valid for this model.
        Relations are accessible via ``TrackedModel.relations``.
        """

        relation = {r.name: r for r in self.relations.keys()}[via_relation]
        remote_model = relation.remote_field.model
        remote_field_name = get_accessor(relation.remote_field)

        return remote_model.objects.filter(
            **{f"{remote_field_name}__version_group": self.version_group}
        ).approved_up_to_transaction(transaction)

    def in_use(self, transaction=None, *relations: str) -> bool:
        """
        Returns True if there are any models that are using this one as of the
        specified transaction.

        This can be any model this this model is related to, but igoring any
        subrecords (because e.g. a footnote is not considered "in use by" its
        own description) and then filtering for only things that link _to_ this
        model.

        The list of relations can be filtered by passing in the name of a
        relation. If a name is passed in that does not refer to a relation on
        this model, ``ValueError`` will be raised.
        """
        # Get the list of models that use models of this type.
        using_models = set(
            relation.name
            for relation in (
                self.relations.keys()
                - self.subrecord_relations
                - self.models_linked_to.keys()
            )
        )

        # If the user has specified names, check that they are sane
        # and then filter the relations to them,
        if relations:
            bad_names = set(relations) - set(using_models)
            if any(bad_names):
                raise ValueError(
                    f"{bad_names} are unknown relations; use one of {using_models}",
                )

            using_models = {
                relation for relation in using_models if relation in relations
            }

        # If this model doesn't have any using relations, it cannot be in use.
        if not any(using_models):
            return False

        # If we find any objects for any relation, then the model is in use.
        for relation_name in using_models:
            relation_queryset = self.in_use_by(relation_name, transaction)
            if relation_queryset.exists():
                return True

        return False

    @atomic
    def save(self, *args, force_write=False, **kwargs):
        if not force_write and not self._can_write():
            raise IllegalSaveError(
                "TrackedModels cannot be updated once written and approved. "
                "If writing a new row, use `.new_draft` instead",
            )

        if not hasattr(self, "version_group"):
            self.version_group = self._get_version_group()

        return_value = super().save(*args, **kwargs)

        if self.transaction.workbasket.status in WorkflowStatus.approved_statuses():
            self.version_group.current_version = self
            self.version_group.save()

        auto_fields = {
            field
            for field in self.auto_value_fields
            if field.attname in self.__dict__
            and isinstance(self.__dict__.get(field.attname), (Expression, F))
        }

        # If the model contains any fields that are built in the database, the
        # fields will still contain the expression objects. So remove them now
        # and Django will lazy fetch the real values if they are accessed.
        for field in auto_fields:
            delattr(self, field.name)

        return return_value

    def __str__(self):
        return ", ".join(
            f"{field}={value}" for field, value in get_identifying_fields(self).items()
        )

    def __hash__(self):
        return hash(f"{__name__}.{self.__class__.__name__}")

    def get_url(self, action="detail"):
        kwargs = {}
        if action != "list":
            kwargs = get_identifying_fields(self)
        try:
            return reverse(
                f"{self.get_url_pattern_name_prefix()}-ui-{action}",
                kwargs=kwargs,
            )
        except NoReverseMatch:
            return

    def get_url_pattern_name_prefix(self):
        prefix = getattr(self, "url_pattern_name_prefix", None)
        if not prefix:
            prefix = self._meta.verbose_name.replace(" ", "_")
        return prefix<|MERGE_RESOLUTION|>--- conflicted
+++ resolved
@@ -42,11 +42,8 @@
 from common.models.tracked_model_utils import get_relations
 from common.querysets import ValidityQuerySet
 from common.util import classproperty
-<<<<<<< HEAD
+from common.util import get_accessor
 from common.util import get_identifying_fields
-=======
-from common.util import get_accessor
->>>>>>> 08f41483
 from common.validators import UpdateType
 from workbaskets.validators import WorkflowStatus
 
@@ -508,60 +505,6 @@
         query = Q(**get_identifying_fields(self))
         return self.__class__.objects.filter(query)
 
-<<<<<<< HEAD
-=======
-    def get_description(self, transaction=None):
-        return self.get_descriptions(transaction).last()
-
-    def get_descriptions(self, transaction=None, request=None) -> TrackedModelQuerySet:
-        """
-        Get the latest descriptions related to this instance of the Tracked
-        Model.
-
-        If there is no Description relation existing a `NoDescriptionError` is raised.
-
-        If a transaction is provided then all latest descriptions that are either approved
-        or in the workbasket of the transaction up to the transaction will be provided.
-        """
-        try:
-            descriptions_model = self.descriptions.model
-        except AttributeError as e:
-            raise NoDescriptionError(
-                f"Model {self.__class__.__name__} has no descriptions relation.",
-            ) from e
-
-        for field, model in descriptions_model.relations.items():
-            if isinstance(self, model):
-                field_name = field.name
-                break
-        else:
-            raise NoDescriptionError(
-                f"No foreign key back to model {self.__class__.__name__} "
-                f"found on description model {descriptions_model.__name__}.",
-            )
-
-        filter_kwargs = {
-            f"{field_name}__{key}": value
-            for key, value in self.get_identifying_fields().items()
-        }
-
-        query = descriptions_model.objects.filter(**filter_kwargs).order_by(
-            *descriptions_model._meta.ordering
-        )
-
-        if transaction:
-            return query.approved_up_to_transaction(transaction)
-
-        if request:
-            from workbaskets.models import WorkBasket
-
-            return query.approved_up_to_transaction(
-                transaction=WorkBasket.get_current_transaction(request),
-            )
-
-        return query.latest_approved()
-
->>>>>>> 08f41483
     def identifying_fields_unique(
         self,
         identifying_fields: Optional[Iterable[str]] = None,
