--- conflicted
+++ resolved
@@ -16,22 +16,17 @@
 from django.contrib.postgres.forms.ranges import DateRangeField
 from django.core.exceptions import ValidationError
 from django.db.models import TextChoices
-from django.forms import TypedChoiceField
-from django.forms import formsets
 from django.forms.renderers import get_default_renderer
 from django.forms.utils import ErrorList
-from django.forms.widgets import Widget
-from django.template import loader
-from django.utils.safestring import mark_safe
 
 from common.util import TaricDateRange
 from common.util import get_model_indefinite_article
-<<<<<<< HEAD
-=======
 from common.widgets import FormSetFieldWidget
 from common.widgets import MultipleFileInput
->>>>>>> 36c26e8f
 from common.widgets import RadioNestedWidget
+
+MESSAGE_FORM_MIXIN = "This field requires the form to use BindNestedFormMixin"
+MESSAGE_BIND_FORMS = "Nested forms must be instantiated with bind_nested_forms in the subclass's __init__"
 
 
 class BindNestedFormMixin:
@@ -40,6 +35,26 @@
 
     in order to instantiate and validate nested forms.
     """
+
+    def get_bound_form(self, form_class, *args, **kwargs):
+        if issubclass(form_class, FormSet):
+            formset_kwargs = kwargs.copy()
+            if "initial" in formset_kwargs:
+                formset_kwargs.pop("initial")
+            formset_initial = None
+            if kwargs.get("initial"):
+                formset_initial = kwargs.get("initial").get(
+                    form_class.prefix,
+                )
+
+            bound_form = form_class(
+                *args,
+                **formset_kwargs,
+                initial=formset_initial,
+            )
+        else:
+            bound_form = form_class(*args, **kwargs)
+        return bound_form
 
     def bind_nested_forms(self, *args, **kwargs):
         if kwargs.get("instance"):
@@ -52,61 +67,62 @@
                     nested_forms = []
 
                     for form_class in form_list:
-                        if issubclass(form_class, FormSet):
-                            formset_kwargs = kwargs.copy()
-                            if "initial" in formset_kwargs:
-                                formset_kwargs.pop("initial")
-                            formset_initial = None
-                            if kwargs.get("initial"):
-                                formset_initial = kwargs.get("initial").get(
-                                    form_class.prefix,
-                                )
-
-                            bound_form = form_class(
-                                *args,
-                                **formset_kwargs,
-                                initial=formset_initial,
-                            )
-                        else:
-                            bound_form = form_class(*args, **kwargs)
-                        nested_forms.append(bound_form)
+                        nested_forms.append(
+                            self.get_bound_form(form_class, *args, **kwargs),
+                        )
                     all_forms[choice] = nested_forms
                 field.bind_nested_forms(all_forms)
+
+            elif isinstance(field, FormSetField):
+                bound_forms = []
+                for form_class in field.nested_forms:
+                    bound_form = self.get_bound_form(form_class, *args, **kwargs)
+                    bound_forms.append(bound_form)
+                field.bind_nested_forms(bound_forms)
 
     def formset_submit(self):
         nested_formset_submit = [
             field.nested_formset_submit
             for field in self.fields.values()
-            if isinstance(field, RadioNested)
+            if isinstance(field, RadioNested) or isinstance(field, FormSetField)
         ]
         return any(nested_formset_submit)
 
     def is_valid(self):
         return super().is_valid() and not self.formset_submit()
+
+    @staticmethod
+    def clean_form(form, cleaned_data):
+        if form.is_valid():
+            data = form.cleaned_data
+            if isinstance(form, FormSet):
+                # cleaned_data from a formset is a list
+                data = {form.prefix: form.cleaned_data}
+            cleaned_data.update(data)
 
     def clean(self):
         super().clean()
         cleaned_data = self.cleaned_data.copy()
 
-        for field_name in self.cleaned_data.keys():  # /PS-IGNORE
+        for field_name in self.cleaned_data.keys():
             field = self.fields[field_name]
-            if isinstance(field, RadioNested):  # /PS-IGNORE
+            if isinstance(field, RadioNested):
                 all_forms = [
                     form
                     for form_list in field.nested_forms.values()
                     for form in form_list
                 ]
                 for form in all_forms:
-                    if form.is_valid():
-                        data = form.cleaned_data
-                        if isinstance(form, FormSet):
-                            # cleaned_data from a formset is a list
-                            data = {form.prefix: form.cleaned_data}
-                        cleaned_data.update(data)
+                    self.clean_form(form, cleaned_data)
+
+            elif isinstance(field, FormSetField):
+                for form in field.nested_forms:
+                    self.clean_form(form, cleaned_data)
+
         return cleaned_data
 
 
-class RadioNested(TypedChoiceField):
+class RadioNested(forms.TypedChoiceField):
     """
     Radio buttons with a dictionary of nested forms that are displayed when the
     option is selected. Multiple or zero forms or formsets can be nested under
@@ -131,8 +147,6 @@
         self.bind_nested_forms(*args, **kwargs)
     """
 
-    MESSAGE_FORM_MIXIN = "This field requires the form to use BindNestedFormMixin"
-    MESSAGE_BIND_FORMS = "Nested forms must be instantiated with bind_nested_forms in the subclass's __init__"
     widget = RadioNestedWidget
 
     def __init__(self, nested_forms=None, *args, **kwargs):
@@ -154,7 +168,7 @@
                 assert isinstance(form, forms.Form) or isinstance(
                     form,
                     FormSet,
-                ), self.MESSAGE_BIND_FORMS
+                ), MESSAGE_BIND_FORMS
                 if not form.is_valid():
                     if isinstance(form, FormSet):
                         if form.formset_action is not None:
@@ -173,7 +187,51 @@
         self.nested_formset_submit = any(nested_formset_submit)
 
     def get_bound_field(self, form, field_name):
-        assert isinstance(form, BindNestedFormMixin), self.MESSAGE_FORM_MIXIN
+        assert isinstance(form, BindNestedFormMixin), MESSAGE_FORM_MIXIN
+        return super().get_bound_field(form, field_name)
+
+
+class FormSetField(forms.Field):
+    widget = FormSetFieldWidget
+    template_name = "django/forms/field.html"
+
+    def __init__(self, nested_forms=None, *args, **kwargs):
+        self.nested_forms = nested_forms
+        self.nested_formset_submit = False
+        super().__init__(*args, **kwargs)
+        self.widget.nested_forms = nested_forms
+
+    def bind_nested_forms(self, forms):
+        self.nested_forms = forms
+        self.widget.bind_nested_forms(forms)
+
+    def validate(self, value):
+        super().validate(value)
+        nested_formset_submit = []
+        for form in self.nested_forms:
+            assert isinstance(form, forms.Form) or isinstance(
+                form,
+                FormSet,
+            ), MESSAGE_BIND_FORMS
+            if not form.is_valid():
+                if isinstance(form, FormSet):
+                    if form.formset_action is not None:
+                        nested_formset_submit.append(True)
+                    for errors in form.errors:
+                        for e in errors.values():
+                            if e:
+                                raise ValidationError(e)
+                    for e in form.non_form_errors():
+                        if e:
+                            raise ValidationError(e)
+                else:
+                    for e in form.errors.values():
+                        raise ValidationError(e)
+
+        self.nested_formset_submit = any(nested_formset_submit)
+
+    def get_bound_field(self, form, field_name):
+        assert isinstance(form, BindNestedFormMixin), MESSAGE_FORM_MIXIN
         return super().get_bound_field(form, field_name)
 
 
@@ -244,33 +302,6 @@
     template = "components/description_help.jinja"
 
 
-class AutocompleteWidget(Widget):
-    template_name = "components/autocomplete.jinja"
-
-    def get_context(self, name, value, attrs=None):
-        if attrs is None:
-            attrs = {}
-        display_string = ""
-        if value:
-            display_string = value.structure_code
-            if value.structure_description:
-                display_string = f"{display_string} - {value.structure_description}"
-
-        return {
-            "widget": {
-                "name": name,
-                "value": value.pk if value else None,
-                "display_value": display_string,
-                **self.attrs,
-            },
-        }
-
-    def render(self, name, value, attrs=None, renderer=None):
-        context = self.get_context(name, value, attrs)
-        template = loader.get_template(self.template_name).render(context)
-        return mark_safe(template)
-
-
 class DateInputFieldFixed(DateInputField):
     def compress(self, data_list):
         day, month, year = data_list or [None, None, None]
@@ -384,36 +415,40 @@
             if self.instance.valid_between.upper:
                 self.fields["end_date"].initial = self.instance.valid_between.upper
 
-    def clean(self):
-        cleaned_data = super().clean()
-
-        start_date = cleaned_data.pop("start_date", None)
-        end_date = cleaned_data.pop("end_date", None)
+    def clean_validity_period(
+        self,
+        cleaned_data,
+        valid_between_field_name="valid_between",
+        start_date_field_name="start_date",
+        end_date_field_name="end_date",
+    ):
+        start_date = cleaned_data.pop(start_date_field_name, None)
+        end_date = cleaned_data.pop(end_date_field_name, None)
 
         # Data may not be present, e.g. if the user skips ahead in the sidebar
-        valid_between = self.initial.get("valid_between")
+        valid_between = self.initial.get(valid_between_field_name)
         if end_date and start_date and end_date < start_date:
             if valid_between:
                 if start_date != valid_between.lower:
                     self.add_error(
-                        "start_date",
+                        start_date_field_name,
                         "The start date must be the same as or before the end date.",
                     )
-                if end_date != self.initial["valid_between"].upper:
+                if end_date != self.initial[valid_between_field_name].upper:
                     self.add_error(
-                        "end_date",
+                        end_date_field_name,
                         "The end date must be the same as or after the start date.",
                     )
             else:
                 self.add_error(
-                    "end_date",
+                    end_date_field_name,
                     "The end date must be the same as or after the start date.",
                 )
-        cleaned_data["valid_between"] = TaricDateRange(start_date, end_date)
+        cleaned_data[valid_between_field_name] = TaricDateRange(start_date, end_date)
 
         if start_date:
             day, month, year = (start_date.day, start_date.month, start_date.year)
-            self.fields["start_date"].initial = date(
+            self.fields[start_date_field_name].initial = date(
                 day=int(day),
                 month=int(month),
                 year=int(year),
@@ -421,12 +456,15 @@
 
         if end_date:
             day, month, year = (end_date.day, end_date.month, end_date.year)
-            self.fields["end_date"].initial = date(
+            self.fields[end_date_field_name].initial = date(
                 day=int(day),
                 month=int(month),
                 year=int(year),
             )
 
+    def clean(self):
+        cleaned_data = super().clean()
+        self.clean_validity_period(cleaned_data)
         return cleaned_data
 
 
@@ -585,7 +623,11 @@
         self.initial = initial
 
         if initial:
-            num_initial = len(initial)
+            num_initial = (
+                len(initial)
+                if len(initial) == len(formset_initial.values())
+                else len(formset_initial.values())
+            )
         else:
             num_initial = len(formset_initial.values())
 
@@ -642,14 +684,14 @@
     to the formset's attrs.
     """
     if min_num is None:
-        min_num = formsets.DEFAULT_MIN_NUM
+        min_num = forms.formsets.DEFAULT_MIN_NUM
     if max_num is None:
-        max_num = formsets.DEFAULT_MAX_NUM
+        max_num = forms.formsets.DEFAULT_MAX_NUM
     # absolute_max is a hard limit on forms instantiated, to prevent
     # memory-exhaustion attacks. Default to max_num + DEFAULT_MAX_NUM
     # (which is 2 * DEFAULT_MAX_NUM if max_num is None in the first place).
     if absolute_max is None:
-        absolute_max = max_num + formsets.DEFAULT_MAX_NUM
+        absolute_max = max_num + forms.formsets.DEFAULT_MAX_NUM
     if max_num > absolute_max:
         raise ValueError("'absolute_max' must be greater or equal to 'max_num'.")
     attrs = {
@@ -715,19 +757,15 @@
     return output
 
 
-def formset_add_or_delete(prefixes, data):
+def formset_add_or_delete(data):
     """Find any {prefix}-ADD or {prefix}-DELETE in submitted data and return the
     result as a boolean."""
     formset_data = {}
     for k, v in data.items():
-        for prefix in prefixes:
-            if k.endswith("-ADD") or k.endswith("-DELETE"):
-                formset_data[k] = v
+        if k.endswith("-ADD") or k.endswith("-DELETE"):
+            formset_data[k] = v
     if len(formset_data) > 0:
         return True
-<<<<<<< HEAD
-    return False
-=======
     return False
 
 
@@ -755,5 +793,4 @@
             files = [cleaned_data(file, initial) for file in data]
         else:
             files = cleaned_data(data, initial)
-        return files
->>>>>>> 36c26e8f
+        return files