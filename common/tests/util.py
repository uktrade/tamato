import contextlib
import importlib
import json
import os
from datetime import date
from datetime import datetime
from functools import lru_cache
from functools import wraps
from io import BytesIO
from typing import Any
from typing import Callable
from typing import Dict
from typing import Optional
from typing import Sequence
from typing import Type
from unittest.mock import MagicMock
from unittest.mock import patch
from zoneinfo import ZoneInfo

import pytest
<<<<<<< HEAD
from zoneinfo import ZoneInfo
=======
>>>>>>> 9abd4f2a
from dateutil.parser import parse as parse_date
from dateutil.relativedelta import relativedelta
from django import forms
from django.conf import settings
from django.core.exceptions import ValidationError
from django.db.models.base import ModelBase
from django.template.loader import render_to_string
from django.urls import get_resolver
from django.urls import reverse
from django_filters.views import FilterView
from freezegun import freeze_time
from lxml import etree

from commodities.models.orm import GoodsNomenclature
from common.business_rules import BusinessRule
from common.models import Transaction
from common.models.trackedmodel import TrackedModel
from common.renderers import counter_generator
from common.tariffs_api import Endpoints
from common.tests import factories
from common.util import TaricDateRange
from common.util import get_accessor
from common.util import get_field_tuple
from taric_parsers.importer import TaricImporter
from taric_parsers.taric_xml_source import TaricXMLFileSource
from workbaskets.models import WorkBasket
from workbaskets.validators import WorkflowStatus

INTERDEPENDENT_IMPORT_IMPLEMENTED = True
UPDATE_IMPORTER_IMPLEMENTED = True
EXPORT_REFUND_NOMENCLATURE_IMPLEMENTED = False
COMMODITIES_IMPLEMENTED = True
MEURSING_TABLES_IMPLEMENTED = False
PARTIAL_TEMPORARY_STOP_IMPLEMENTED = False

requires_commodities = pytest.mark.skipif(
    not COMMODITIES_IMPLEMENTED,
    reason="Commodities not implemented",
)

requires_export_refund_nomenclature = pytest.mark.skipif(
    not EXPORT_REFUND_NOMENCLATURE_IMPLEMENTED,
    reason="Export refund nomenclature not implemented",
)

requires_meursing_tables = pytest.mark.skipif(
    not MEURSING_TABLES_IMPLEMENTED,
    reason="Meursing tables not implemented",
)

requires_partial_temporary_stop = pytest.mark.skipif(
    not PARTIAL_TEMPORARY_STOP_IMPLEMENTED,
    reason="Partial temporary stop not implemented",
)

requires_interdependent_import = pytest.mark.skipif(
    not INTERDEPENDENT_IMPORT_IMPLEMENTED,
    reason="Interdependent imports not implemented",
)

requires_update_importer = pytest.mark.skipif(
    not UPDATE_IMPORTER_IMPLEMENTED,
    reason="Requires Updating importers to be implemented",
)


@contextlib.contextmanager
def raises_if(exception, expected):
    try:
        yield
    except exception:
        if not expected:
            raise
    else:
        if expected:
            pytest.fail(f"Did not raise {exception}")


@contextlib.contextmanager
def add_business_rules(
    model: Type[TrackedModel],
    *rules: Type[BusinessRule],
    indirect=False,
):
    """Attach BusinessRules to a TrackedModel."""
    target = f"{'indirect_' if indirect else ''}business_rules"
    rules = (*rules, *getattr(model, target, []))
    with patch.object(model, target, new=rules):
        yield


class TestRule(BusinessRule):
    __test__ = False
    validate = MagicMock()


def check_validator(validate, value, expected_valid):
    try:
        validate(value)
    except ValidationError:
        if expected_valid:
            pytest.fail(f'Unexpected validation error for value "{value}"')
    except Exception:
        raise
    else:
        if not expected_valid:
            pytest.fail(f'Expected validation error for value "{value}"')


def make_duplicate_record(factory, identifying_fields=None):
    """Creates two records using the passed factory that are duplicates of each
    other and returns the record created last."""
    existing = factory.create()

    # allow overriding identifying_fields
    if identifying_fields is None:
        identifying_fields = list(factory._meta.model.identifying_fields)

    return factory.create(
        **dict(get_field_tuple(existing, field) for field in identifying_fields),
    )


def make_non_duplicate_record(factory, identifying_fields=None):
    """Creates two records using the passed factory that are not duplicates of
    each other and returns the record created last."""
    existing = factory.create()
    not_duplicate = factory.create()

    if identifying_fields is None:
        identifying_fields = list(factory._meta.model.identifying_fields)

    assert any(
        get_field_tuple(existing, f) != get_field_tuple(not_duplicate, f)
        for f in identifying_fields
    )

    return not_duplicate


def get_checkable_data(model: TrackedModel, ignore=frozenset()):
    """
    Returns a dict representing the model's data ignoring any automatically set
    fields and fields with names passed to `ignore`.

    The returned data will contain the identifying fields for any linked models
    rather than internal PKs.

    For example:

        get_checkable_data(FootnoteDescriptionFactory(), ignore={"sid"})
        # {
        #   "description": "My sample footnote text",
        #   "described_footnote": {
        #     "footnote_type__footnote_type_id": "FN"
        #     "footnote_id": "123",
        #    },
        # }
    """
    checked_field_names = {f.name for f in model.copyable_fields} - set(ignore)
    data = {
        name: getattr(model, get_accessor(model._meta.get_field(name)))
        for name in checked_field_names
    }
    identifying_fields = {
        name: data[name].get_identifying_fields()
        for name in checked_field_names
        if hasattr(data[name], "identifying_fields")
    }
    data.update(identifying_fields)
    return data


def fully_qualified_classname(cls):
    return f"{cls.__module__}.{cls.__qualname__}"


def get_class_based_view_urls(prefix=lambda **kwargs: True):
    """
    Iterator over all class based views, and url patterns. Users may filter on
    view or url_pattern, by providing a prefix function.

    yields view, url_pattern

    url_pattern is a tuple (bits, p_pattern, default_args, pattern_converters)
    the format is decided by djangos resolver.reverse_dict, for more info
    see the implementation there.

    Class based views are de-duped, so only the first combination of view, params
    if yielded.

    def prefix(**kwargs):
        view = kwargs["view"]
        url_pattern = kwargs["url_pattern"]
        # Filter by view or pattern here, e.g. on view.view_class
        return True

    >>> get_class_based_view_urls(prefix=prefix)
    """
    resolver = get_resolver()

    views = set()
    for view, url_pattern in resolver.reverse_dict.items():
        # url_pattern is a tuple of:
        #   (bits, p_pattern, default_args, pattern_converters)
        #   See: django resolver.reverse_dict implementation
        view_class = getattr(view, "view_class", None)
        if view_class is None:
            # Skip function based views.
            continue

        if prefix(view=view, url_pattern=url_pattern):
            bits = url_pattern[0]
            url_params = bits[0][1]
            views_key = (fully_qualified_classname(view_class), tuple(url_params))
            if views_key not in views:
                views.add(views_key)
                yield view, url_pattern


def view_is_subclass(desired_view_class):
    """
    Return a Prefix function for get_class_based_views that allows filtering by
    a subclass of a class based view.

    >>> get_class_based_view_urls(prefix=view_is_subclass(TrackedModelDetailMixin))
    """

    def prefix(view=None, **kwargs):
        return issubclass(view.view_class, desired_view_class)

    return prefix


def view_url_pattern_starts_with(url_start):
    """Return a Prefix function for get_class_based_views that filtering views,
    only returning those who's url_pattern starts with some string."""

    def prefix(url_pattern=None, **kwargs):
        # url_pattern is a tuple of:
        #   (bits, p_pattern, default_args, pattern_converters)
        #   See: django resolver.reverse_dict implementation
        bits = url_pattern[0]
        return bits[0][0].startswith(url_start)

    return prefix


def get_class_based_view_urls_matching_url(
    url_start,
    prefix=lambda **kwargs: True,
    assert_contains_view_classes=None,
):
    """
    Return a list of tuples of (view, url pattern), where url_pattern starts
    with the supplied string.

    Users may pass optionally assert_contains_view_classes to verify if certain views were found.

    Use prefix to filter by particular class based views:

    >>> get_class_based_view_urls_matching_url("/some-url", prefix=view_is_subclass(TrackedModelDetailMixin))

    :param url_start: First part of URL
    :param prefix: A prefix function to filter class based views with.
    :param assert_contains_view_classes: Optional list of views, if any are not present an assertion is raise.
    :return: List of tuples of (view, url_pattern)
    """
    valid_url = view_url_pattern_starts_with(url_start)

    def _prefix(**kwargs):
        return valid_url(**kwargs) and prefix(**kwargs)

    view_urls = list(get_class_based_view_urls(prefix=_prefix))

    # Fail if there are no matching views - it indicates the test has a bug.
    assert len(view_urls), f"Did not find any views with a url matching {url_start}"

    if assert_contains_view_classes:
        # Optional list of views that should be under the URL
        view_classes = [view.view_class for view, url in view_urls]
        assert set(assert_contains_view_classes).issubset(view_classes), (
            f"View classes: {assert_contains_view_classes} not "
            f"found in urls: {view_urls} "
        )

    return view_urls


def get_view_model(view_class, override_models):
    """:return view_model from a view class, if the fully qualified classname is
    present inf override_models this is returned instead."""
    # User may supply their own model in the override_models dict, keyed by the view_class
    fq_class_name = fully_qualified_classname(view_class)
    if fq_class_name in override_models:
        return override_models[fq_class_name]

    if view_class.model:
        # Class Based views (such as Tamato's detail views)
        return view_class.model

    if issubclass(view_class, FilterView):
        # FilterViews (such as TamatoListView)
        return view_class.filterset_class.Meta.model

    raise NotImplemented(f"Retrieving model from {view_class} is not implemented.")


def get_fields_dict(instance, field_names):
    """
    Retrieve dict of fields from django model instance, fetching data via the
    double underscore __ linked models.

    :param instance: Django model instance.
    :param field_names: List of fields to retrieve.
    :return: dict of {field_name: field_value}
    """
    return dict(get_field_tuple(instance, name) for name in field_names)


def view_urlpattern_ids(param):
    """
    Function to use as ids= parameter for tests parameterized by sequences of
    tuples (view, url_pattern)

    Parameterizer functions that generate tuples like this include:
     - get_class_based_view_urls and
     - get_class_based_view_urls_matching_url.

    Note:  List views have no parameters, so the test ids
           there trailing hyphens: -.
    """
    if hasattr(param, "view_class"):
        return param.view_class.__name__
    elif isinstance(param, tuple) and len(param) == 4:
        # tuple containing:
        #   (bits, p_pattern, default_args, pattern_converters)
        #   See: django resolver.reverse_dict implementation
        bits = param[0]
        url_params = bits[0][1]
        return "-".join(url_params)


@lru_cache(maxsize=None)
def _unresolvable_objects(fully_qualified_names):
    """
    Given a tuple of fully_qualified_names, return a list of those that cannot
    be resolved. fully_qualified_names must be a hashable collection such as a
    tuple so results can be cached.

    :param fully_qualified_names: tuple of fully qualified object names.
    """
    not_present = []

    for fq_name in fully_qualified_names:
        module_name, class_name = fq_name.rsplit(".", 1)
        module = importlib.import_module(module_name)
        if not hasattr(module, class_name):
            not_present.append(fq_name)

    return not_present


def assert_objects_resolvable(fully_qualified_names):
    """
    Verify that every item in a list is an object that can resolved by
    module_name.object_name.

    :param fully_qualified_names: sequence of full qualified module.class names
    """
    unresolvable = _unresolvable_objects(tuple(fully_qualified_names))
    if unresolvable:
        pytest.fail(
            "Could not resolve objects: " + ", ".join(unresolvable),
        )


def assert_model_view_renders(
    view,
    url_pattern,
    valid_user_client,
    override_models: Optional[Dict[str, ModelBase]] = None,
    requests_mock=None,
):
    """
    Integration test to verify class based views.

    Given a class based view and a url_pattern -
      - Lookup the views model and relevant factory.
      - Create data from the factory.
      - Fetch data from the a URL constructed using the just created data.
      - Assert that a 200 status was returned.

    :param view: View for Class based model view
    :param url_pattern:  url_pattern tuple of (bits, p_pattern, default_args, pattern_converters), see django resolver reverse_dict.
    :param valid_user_client:
    :param override_models: dict of {fq_view_name: Model}
    """
    if override_models:
        assert_objects_resolvable(override_models.keys())

    # Before calling the models view, create data by calling the corresponding factory:
    model = get_view_model(view.view_class, override_models or {})

    factory_class_name = f"{model.__name__}Factory"
    factory = getattr(factories, factory_class_name, None)
    assert factory is not None, f"Factory not found: factories.{factory_class_name}"

    instance = factory.create()
    if isinstance(instance, GoodsNomenclature):
        requests_mock.get(
            url=f"{Endpoints.COMMODITIES.value}{instance.item_id}",
            json={},
        )

    # Build URL using fields from the model.
    # An error retrieving model fields may indicate the class-based-view's
    # model is not what is needed to fill out the URL.
    # Models can be overridden using the override_models parameter.
    bits = url_pattern[0]
    params = get_fields_dict(instance, bits[0][1])
    converters = url_pattern[3]
    converted_params = {
        key: converters[key].to_url(value) for key, value in params.items()
    }
    url = bits[0][0] % converted_params

    assert len(url) > 1, "No matching URLs were found."

    response = valid_user_client.get(f"/{url}")

    # accept any 2XX and 3XX status_codes
    assert str(response.status_code)[0] in [
        "2",
        "3",
    ], f"View returned an error status: {response.status_code}"


def assert_read_only_model_view_returns_list(
    url_name,
    result_attributes,
    expected_attribute,
    expected_results,
    valid_user_client,
    equals=False,
):
    """
    Integration test to verify class based read only model views.

    Given a class based view and a url_name -
      - Lookup the url for a list function
      - Fetch data from the a URL constructed using the just created data.
      - Assert that a 200 status was returned.
      - Assert that the expected data is in results or equal if equals flag true

    :param url_name: url namespace for the view
    :param result_attributes: attribute path for the result
    :param expected_attribute: attribute path for the expected result
    :param expected_results: expected result
    :param valid_user_client:
    :param equals=False: flag for equals check
    :param valid_user_client:
    """

    def get_attribute_value(data, attributes):
        for attribute in attributes.split("."):
            data = data[attribute]
        return data

    def r_getattr(data, attributes):
        for attribute in attributes.split("."):
            data = getattr(data, attribute)
        return data

    url = reverse(f"{url_name}-list")
    response = valid_user_client.get(url)

    assert response.status_code == 200

    results = json.loads(response.content)["results"]
    actual_results = [
        get_attribute_value(result, result_attributes) for result in results
    ]

    for index, expected_result in enumerate(expected_results):
        if equals:
            assert (
                r_getattr(expected_result, expected_attribute) == actual_results[index]
            )
        else:
            assert r_getattr(expected_result, expected_attribute) in actual_results


def assert_records_match(
    expected: TrackedModel,
    imported: TrackedModel,
    ignore=frozenset(),
):
    """
    Asserts that every value for every field in the imported model is the same
    as the data in the expected model.

    System fields that will change from model to model are not checked. Any
    field names given to `ignore` will also not be checked.
    """
    expected_data = get_checkable_data(expected, ignore=ignore)
    imported_data = get_checkable_data(imported, ignore=ignore)
    assert expected_data == imported_data


def assert_many_records_match(
    expected: Sequence[TrackedModel],
    imported: Sequence[TrackedModel],
    ignore=frozenset(),
):
    """
    Asserts that every value for every field in the imported models is the same
    as the data in the expected models, and that the count of both is equal.

    System fields that will change from model to model are not checked. Any
    field names given to `ignore` will also not be checked.
    """
    expected_data = [get_checkable_data(e, ignore=ignore) for e in expected]
    imported_data = [get_checkable_data(i, ignore=ignore) for i in imported]
    assert expected_data == imported_data


def generate_test_import_xml(
    objects: Sequence[dict],
    transaction_id: Optional[int] = None,
) -> BytesIO:
    last_transaction = Transaction.objects.last()
    next_transaction_id = (last_transaction.order if last_transaction else 0) + 1
    xml = render_to_string(
        template_name="workbaskets/taric/transaction_detail.xml",
        context={
            "envelope_id": next_transaction_id,
            "tracked_models": objects,
            "transaction_id": (
                next_transaction_id if transaction_id is None else transaction_id
            ),
            "message_counter": counter_generator(),
            "counter_generator": counter_generator,
        },
    )

    return BytesIO(xml.encode())


def export_workbasket(valid_user_api_client, workbasket):
    response = valid_user_api_client.get(
        reverse(
            "workbaskets:workbasket-detail",
            kwargs={"pk": workbasket.pk},
        ),
        {"format": "xml"},
    )

    assert response.status_code == 200
    return etree.XML(response.content)  # type: ignore


def serialize_xml(xml: etree._Element) -> BytesIO:
    io = BytesIO()
    xml.getroottree().write(io, encoding="utf-8")
    io.seek(0)
    return io


def taric_xml_record_codes(xml):
    """Yields tuples of (record_code, subrecord_code)"""
    records = xml.xpath(".//*[local-name() = 'record']")
    codes = etree.XPath(
        ".//*[local-name()='record.code' or local-name()='subrecord.code']/text()",
    )

    return [tuple(codes(record)) for record in records]


def validate_taric_xml(
    factory=None,
    instance=None,
    factory_kwargs=None,
):
    """
    Decorator that creates a fixture named 'xml' and validates end-to-end from
    data creation to xml output.

    The implementation from the supplied factory and returns xml via the test
    client by hitting the workbasket-detail endpoint to return an approved
    workbasket.
    """

    def decorator(func):
        def wraps(
            valid_user_api_client,
            taric_schema,
            approved_transaction,
            *args,
            **kwargs,
        ):
            if not factory and not instance:
                raise AssertionError(
                    "Either a factory or an object instance need to be provided",
                )
            if factory and instance:
                raise AssertionError(
                    "Either a factory or an object instance need to be provided - not both.",
                )

            current_instance = instance or factory.create(
                transaction=approved_transaction,
                **factory_kwargs or {},
            )

            xml = export_workbasket(
                workbasket=approved_transaction.workbasket,
                valid_user_api_client=valid_user_api_client,
            )

            taric_schema.validate(xml)

            assert not taric_schema.error_log, f"XML errors: {taric_schema.error_log}"

            kwargs = {"xml": xml, **kwargs}

            func(
                *args,
                **kwargs,
            )

        return wraps

    return decorator


class Dates:
    deltas = {
        "normal": (relativedelta(), relativedelta(months=+1)),
        "earlier": (relativedelta(years=-1), relativedelta(years=-1, months=+1)),
        "later": (
            relativedelta(years=+1, months=+1, days=+1),
            relativedelta(years=+1, months=+2),
        ),
        "big": (relativedelta(years=-2), relativedelta(years=+2, days=+1)),
        "big_no_end": (relativedelta(years=-2), None),
        "adjacent": (relativedelta(days=+1), relativedelta(months=+1)),
        "adjacent_earlier": (relativedelta(months=-1), relativedelta(days=-1)),
        "adjacent_later": (relativedelta(months=+1, days=+1), relativedelta(months=+2)),
        "adjacent_no_end": (relativedelta(months=+1, days=+1), None),
        "adjacent_even_later": (
            relativedelta(months=+2, days=+1),
            relativedelta(months=+3),
        ),
        "adjacent_earlier_big": (
            relativedelta(years=-2, months=-2),
            relativedelta(years=-2),
        ),
        "adjacent_later_big": (
            relativedelta(months=+1, days=+1),
            relativedelta(years=+2, months=+2),
        ),
        "overlap_normal": (
            relativedelta(days=+15),
            relativedelta(days=+14, months=+1, years=+1),
        ),
        "overlap_normal_earlier": (
            relativedelta(months=-1, days=+14),
            relativedelta(days=+14),
        ),
        "overlap_normal_same_year": (
            relativedelta(days=+15),
            relativedelta(days=+14, months=+1),
        ),
        "overlap_big": (relativedelta(years=+1), relativedelta(years=+3, days=+2)),
        "after_big": (
            relativedelta(years=+3, months=+1),
            relativedelta(years=+3, months=+2),
        ),
        "backwards": (relativedelta(months=+1), relativedelta(days=+1)),
        "starts_with_normal": (relativedelta(), relativedelta(days=+14)),
        "ends_with_normal": (relativedelta(days=+14), relativedelta(months=+1)),
        "current": (relativedelta(weeks=-4), relativedelta(weeks=+4)),
        "future": (relativedelta(weeks=+10), relativedelta(weeks=+20)),
        "no_end": (relativedelta(), None),
        "normal_first_half": (relativedelta(), relativedelta(days=+14)),
        "starts_1_month_ago_to_delta": (relativedelta(months=-1), relativedelta()),
        "starts_delta_to_1_month_ahead": (relativedelta(), relativedelta(months=1)),
        "starts_1_month_ago_to_1_month_ahead": (
            relativedelta(months=-1),
            relativedelta(months=1),
        ),
        "starts_1_month_ago_no_end": (relativedelta(months=-1), None),
        "starts_2_months_ago_no_end": (relativedelta(months=-2), None),
        "starts_delta_no_end": (relativedelta(), None),
        "starts_2_months_ago_to_1_month_ago": (
            relativedelta(months=-2),
            relativedelta(months=-1),
        ),
        "starts_2_months_ago_to_delta": (relativedelta(months=-2), relativedelta()),
        "starts_1_month_ahead_to_2_months_ahead": (
            relativedelta(months=1),
            relativedelta(months=2),
        ),
        "starts_1_month_ahead_no_end": (
            relativedelta(months=1),
            None,
        ),
    }

    @property
    def now(self):
        return self.datetime_now.date()

    @property
    def datetime_now(self):
        return datetime.now(ZoneInfo(settings.TIME_ZONE)).replace(
            hour=0,
            minute=0,
            second=0,
            microsecond=0,
        )

    def __getattr__(self, name):
        if name in self.deltas:
            start, end = self.deltas[name]
            start = self.now + start
            if end is not None:
                end = self.now + end
            return TaricDateRange(start, end)
        raise AttributeError(name)

    @classmethod
    def short_before(cls, dt):
        return TaricDateRange(
            dt + relativedelta(months=-1),
            dt + relativedelta(days=-14),
        )

    @classmethod
    def medium_before(cls, dt):
        return TaricDateRange(
            dt + relativedelta(months=-1),
            dt + relativedelta(days=-1),
        )

    @classmethod
    def short_after(cls, dt):
        return TaricDateRange(
            dt + relativedelta(days=+14),
            dt + relativedelta(months=+1),
        )

    @classmethod
    def short_overlap(cls, dt):
        return TaricDateRange(
            dt + relativedelta(months=-1),
            dt + relativedelta(months=+1),
        )

    @classmethod
    def no_end_before(cls, dt):
        return TaricDateRange(
            dt + relativedelta(months=-1),
            None,
        )


def only_applicable_after(cutoff):
    """
    Decorator which asserts that a test fails after a specified cutoff date.

    :param cutoff: A date string, or datetime object before which the test
        should fail.
    """
    cutoff = parse_date(cutoff)

    def decorator(fn):
        @wraps(fn)
        def do_test(*args, **kwargs):
            # test should pass normally
            fn(*args, **kwargs)

            # test should fail before cutoff
            with freeze_time(cutoff + relativedelta(days=-1)):
                try:
                    fn(*args, **kwargs)

                except pytest.fail.Exception:
                    pass

                except Exception:
                    raise

                else:
                    pytest.fail(f"Rule applied before {cutoff:%Y-%m-%d}")

            return True

        return do_test

    return decorator


def date_post_data(name: str, date: date) -> Dict[str, int]:
    """Construct a POST data fragment for the validity period start and end
    dates of a ValidityPeriodForm from the given date objects."""
    return {
        f"{name}_{i}": part for i, part in enumerate([date.day, date.month, date.year])
    }


def valid_between_start_delta(**delta) -> Callable[[TrackedModel], Dict[str, int]]:
    """Returns updated form data with the delta added to the "lower" date of the
    model's valid between."""
    return lambda model: date_post_data(
        "start_date",
        model.valid_between.lower + relativedelta(**delta),
    )


def valid_between_end_delta(**delta) -> Callable[[TrackedModel], Dict[str, int]]:
    """Returns updated form data with the delta added to the "upper" date of the
    model's valid between."""
    return lambda model: date_post_data(
        "end_date",
        model.valid_between.upper + relativedelta(**delta),
    )


def validity_start_delta(**delta) -> Callable[[TrackedModel], Dict[str, int]]:
    """Returns updated form data with the delta added to the "validity start"
    date of the model."""
    return lambda model: date_post_data(
        "validity_start",
        model.validity_start + relativedelta(**delta),
    )


def validity_period_post_data(start: date, end: date) -> Dict[str, int]:
    """
    Construct a POST data fragment for the validity period start and end dates
    of a ValidityPeriodForm from the given date objects, eg:

    >>> validity_period_post_data(
    >>>     datetime.date(2021, 1, 2),
    >>>     datetime.date(2022, 3, 4),
    >>> )
    {
        "start_date_0": 1,
        "start_date_1": 2,
        "start_date_2": 2021,
        "end_date_0": 4,
        "end_date_1": 3,
        "end_date_2": 2022,
    }
    """
    return {
        **date_post_data("start_date", start),
        **date_post_data("end_date", end),
    }


def get_form_data(form: forms.ModelForm) -> Dict[str, Any]:
    """Returns a dictionary of the fields that the form will put onto a page and
    their current values, taking account of any fields that have sub-fields and
    hence result in multiple HTML <input> objects."""

    data = {**form.initial}
    for field in form.rendered_fields:
        value = data[field] if field in data else form.fields[field].initial
        if hasattr(form.fields[field].widget, "decompress"):
            # If the widget can be decompressed, then it is not just a simple
            # value and has some internal structure. So we need to generate one
            # form item per decompressed value and append the name with _0, _1,
            # etc. This mirrors the MultiValueWidget in django/forms/widgets.py.
            if field in data:
                del data[field]
            value = form.fields[field].widget.decompress(value)
            data.update(
                **{f"{field}_{i}": v for i, v in enumerate(value) if v is not None},
            )
        elif value is not None:
            data.setdefault(field, value)
    return data


def assert_transaction_order(transactions):
    """Given a sequence of transactions verify the default ordering is
    partition, order (assumptions elsewhere in the code may break if this is not
    the case)."""
    assert sorted(transactions, key=lambda o: (o.partition, o.order)) == list(
        transactions,
    ), "Transactions should be in the order partition, order"


def wrap_numbers_over_max_digits(number: int, max_digits):
    """
    Wrap a number if it is too large to fit in the given number of digits.

    Negative numbers use one of the digits for the sign.
    """
    assert max_digits > 0

    if number >= 0:
        return number % (10**max_digits)

    # For negative numbers one digit is reserved for the sign.
    return number % -(10 ** (max_digits - 1))


def get_test_xml_file(file_name, from_file):
    path_to_current_file = os.path.realpath(from_file)
    current_directory = os.path.split(path_to_current_file)[0]
    return os.path.join(current_directory, "importer_examples", file_name)


def preload_import(file_name, from_file, approve_workbasket=False):
    file_to_import = get_test_xml_file(
        file_name,
        from_file,
    )

    workbasket = factories.WorkBasketFactory.create(status=WorkflowStatus.EDITING)
    import_batch = factories.ImportBatchFactory.create(workbasket=workbasket)
    factories.UserFactory.create()

    importer = TaricImporter(
        import_batch=import_batch,
        taric_xml_source=TaricXMLFileSource(file_to_import),
    )

    importer.process_and_save_if_valid(workbasket)

    if importer.can_save() and approve_workbasket:
        # force publish workbasket
        queue_workbasket_for_test(workbasket.id)
    elif not importer.can_save() and approve_workbasket:  # there
        assert (
            False
        ), "Tried to approve workbasket but the import contains issues, check the import"

    return importer


def queue_workbasket_for_test(workbasket_id):
    user = factories.UserFactory.create()

    workbasket = WorkBasket.objects.all().get(id=int(workbasket_id))

    # force publish workbasket
    workbasket.full_clean()
    workbasket.approve(int(user.id), "REVISION_ONLY")
    workbasket.status = WorkflowStatus.QUEUED
    workbasket.save()

    assert (
        WorkBasket.objects.all().get(id=int(workbasket_id)).status
        == WorkflowStatus.QUEUED
    )
    assert (
        WorkBasket.objects.all()
        .get(id=int(workbasket_id))
        .transactions.first()
        .partition
        == 2
    )<|MERGE_RESOLUTION|>--- conflicted
+++ resolved
@@ -18,10 +18,6 @@
 from zoneinfo import ZoneInfo
 
 import pytest
-<<<<<<< HEAD
-from zoneinfo import ZoneInfo
-=======
->>>>>>> 9abd4f2a
 from dateutil.parser import parse as parse_date
 from dateutil.relativedelta import relativedelta
 from django import forms
