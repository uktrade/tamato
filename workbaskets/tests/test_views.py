--- conflicted
+++ resolved
@@ -2313,7 +2313,6 @@
 
     response = valid_user_client.get(url)
     assert response.status_code == 200
-<<<<<<< HEAD
 
     response = valid_user_client.post(url, form_data)
     assert response.status_code == 302
@@ -2329,9 +2328,6 @@
         action=TaskLog.AuditActionType.TASK_ASSIGNED,
         instigator=response.wsgi_request.user,
     )
-=======
-    assert "Assign users to workbasket" in response.content.decode(response.charset)
->>>>>>> 952b0392
 
 
 def test_workbasket_assign_users_view_without_permission(client, user_workbasket):
@@ -2363,7 +2359,6 @@
 
     response = valid_user_client.get(url)
     assert response.status_code == 200
-<<<<<<< HEAD
 
     response = valid_user_client.post(url, form_data)
     assert response.status_code == 302
@@ -2376,9 +2371,6 @@
         action=TaskLog.AuditActionType.TASK_UNASSIGNED,
         instigator=response.wsgi_request.user,
     )
-=======
-    assert "Unassign users from workbasket" in response.content.decode(response.charset)
->>>>>>> 952b0392
 
 
 def test_workbasket_unassign_users_view_without_permission(client, user_workbasket):
