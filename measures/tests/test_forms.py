from unittest.mock import patch

import pytest

from common.tests import factories
from measures import forms
from measures.forms import MeasureForm
from measures.models import Measure

pytestmark = pytest.mark.django_db


@patch("measures.models.Measure.diff_components")
def test_diff_components_not_called(
    diff_components,
    measure_form,
    duty_sentence_parser,
):
    measure_form.save(commit=False)

    assert diff_components.called == False


@patch("measures.models.Measure.diff_components")
def test_diff_components_called(diff_components, measure_form, duty_sentence_parser):
    measure_form.data.update(duty_sentence="6.000%")
    measure_form.save(commit=False)

    assert diff_components.called == True


def test_error_raised_if_no_duty_sentence(session_with_workbasket):
    measure = factories.MeasureFactory.create()

    with pytest.raises(
        AttributeError,
        match="Measure instance is missing `duty_sentence` attribute. Try calling `with_duty_sentence` queryset method",
    ):
        MeasureForm(data={}, instance=measure, request=session_with_workbasket)


<<<<<<< HEAD
def test_measure_forms_details_valid_data(measure_type, regulation, erga_omnes):
=======
def test_measure_form_invalid_conditions_data(
    measure_form_data,
    session_with_workbasket,
    erga_omnes,
    duty_sentence_parser,
):
    """Tests that MeasureForm.is_valid() returns False when
    MeasureConditionsFormSet returns False."""
    measure_form_data["form-TOTAL_FORMS"] = 1
    measure_form_data["form-INITIAL_FORMS"] = 0
    measure_form_data["form-MIN_NUM_FORMS"] = 0
    measure_form_data["form-MAX_NUM_FORMS"] = 1000
    measure_form_data["form-0-applicable_duty"] = "invalid"
    measure_form = MeasureForm(
        data=measure_form_data,
        instance=Measure.objects.with_duty_sentence().first(),
        request=session_with_workbasket,
    )

    assert not measure_form.is_valid()


def test_measure_forms_details_valid_data(measure_type, regulation):
>>>>>>> 0f2ff163
    data = {
        "measure_type": measure_type.pk,
        "generating_regulation": regulation.pk,
        "order_number": None,
        "start_date_0": 2,
        "start_date_1": 4,
        "start_date_2": 2021,
        "geographical_area": erga_omnes.pk,
    }
    form = forms.MeasureDetailsForm(data, prefix="")
    assert form.is_valid()


def test_measure_forms_details_invalid_data():
    data = {
        "measure_type": "foo",
        "generating_regulation": "bar",
        "order_number": None,
        "start_date_0": 2,
        "start_date_1": 4,
        "start_date_2": 2021,
    }
    form = forms.MeasureDetailsForm(data, prefix="")
    error_string = [
        "Select a valid choice. That choice is not one of the available choices.",
    ]
    assert form.errors["measure_type"] == error_string
    assert form.errors["generating_regulation"] == error_string
    assert not form.is_valid()


def test_measure_forms_details_invalid_date_range(measure_type, regulation, erga_omnes):
    data = {
        "measure_type": measure_type.pk,
        "generating_regulation": regulation.pk,
        "order_number": None,
        "start_date_0": 1,
        "start_date_1": 1,
        "start_date_2": 2000,
        "geographical_area": erga_omnes.pk,
    }
    form = forms.MeasureDetailsForm(data, prefix="")
    # In the real wizard view the prefix will be populated with the name of the form. It's left blank here to make the mock form data simpler
    assert not form.is_valid()
    assert (
        form.errors["__all__"][0]
        == "The date range of the measure can't be outside that of the measure type: [2020-01-01, None) does not contain [2000-01-01, None)"
    )


def test_measure_forms_additional_code_valid_data(additional_code):
    data = {
        "additional_code": additional_code.pk,
    }
    form = forms.MeasureAdditionalCodeForm(data, prefix="")
    assert form.is_valid()


def test_measure_forms_additional_code_invalid_data():
    data = {
        "additional_code": "foo",
    }
    form = forms.MeasureAdditionalCodeForm(data, prefix="")
    assert form.errors["additional_code"] == [
        "Select a valid choice. That choice is not one of the available choices.",
    ]
    assert not form.is_valid()


@pytest.mark.parametrize(
    "duties,is_valid",
    [("33 GBP/100kg", True), ("some invalid duty expression", False)],
)
def test_measure_forms_duties_form(duties, is_valid, duty_sentence_parser, date_ranges):
    commodity = factories.GoodsNomenclatureFactory.create()
    data = {
        "duties": duties,
        "commodity": commodity,
    }
    initial_data = {"measure_start_date": date_ranges.normal}
    form = forms.MeasureCommodityAndDutiesForm(data, prefix="", initial=initial_data)
    assert form.is_valid() == is_valid


def test_measure_forms_conditions_form_valid_data():
    condition_code = factories.MeasureConditionCodeFactory.create()
    action = factories.MeasureActionFactory.create()
    data = {
        "condition_code": condition_code.pk,
        "action": action.pk,
    }
    form = forms.MeasureConditionsForm(data, prefix="")

    assert form.is_valid()


def test_measure_forms_conditions_form_invalid_data():
    action = factories.MeasureActionFactory.create()
    data = {
        "action": action.pk,
    }
    form = forms.MeasureConditionsForm(data, prefix="")

    assert not form.is_valid()
    assert form.errors["condition_code"][0] == "This field is required."


def test_measure_forms_conditions_valid_duty(date_ranges, duty_sentence_parser):
    """Tests that, given a valid, non-compound duty (e.g. '11 GBP / 100 kg' as
    opposed to '11 GBP / 100 kg + 12 %') MeasureConditionsForm.clean() returns
    cleaned_data updated with values taken from unsaved measure component
    objects, as generated by the DutySentenceParser."""
    action = factories.MeasureActionFactory.create()
    condition_code = factories.MeasureConditionCodeFactory.create()
    data = {
        "condition_code": condition_code.pk,
        "reference_price": "11 GBP / 100 kg",
        "action": action.pk,
    }
    initial_data = {"measure_start_date": date_ranges.normal}
    form = forms.MeasureConditionsForm(data, prefix="", initial=initial_data)
    form.is_valid()

    assert form.cleaned_data["duty_amount"] == 11
    assert form.cleaned_data["monetary_unit"].code == "GBP"
    assert (
        form.cleaned_data["condition_measurement"].measurement_unit.abbreviation
        == "100 kg"
    )


@pytest.mark.parametrize(
    "reference_price, message",
    [
        ("invalid duty", "Enter a valid duty sentence."),
        (
            "3.5 % + 11 GBP / 100 kg",
            "A MeasureCondition cannot be created with a compound reference price (e.g. 3.5% + 11 GBP / 100 kg)",
        ),
    ],
)
def test_measure_forms_conditions_invalid_duty(
    reference_price,
    message,
    date_ranges,
    duty_sentence_parser,
):
    """Tests that, given an invalid or compound duty string,
    MeasureConditionsForm.clean raises a ValidationError with the appropriate
    error message."""
    action = factories.MeasureActionFactory.create()
    condition_code = factories.MeasureConditionCodeFactory.create()
    data = {
        "condition_code": condition_code.pk,
        "reference_price": reference_price,
        "action": action.pk,
    }
    initial_data = {"measure_start_date": date_ranges.normal}
    form = forms.MeasureConditionsForm(data, prefix="", initial=initial_data)

    assert not form.is_valid()
    assert message in form.errors["__all__"]


@pytest.mark.parametrize(
    "applicable_duty, is_valid",
    [("33 GBP/100kg", True), ("3.5% + 11 GBP / 100 kg", True), ("invalid duty", False)],
)
def test_measure_forms_conditions_applicable_duty(
    applicable_duty,
    is_valid,
    date_ranges,
    duty_sentence_parser,
):
    """Tests that applicable_duty form field handles simple and complex duty
    sentence strings, raising an error, if an invalid string is passed."""
    action = factories.MeasureActionFactory.create()
    condition_code = factories.MeasureConditionCodeFactory.create()
    data = {
        "condition_code": condition_code.pk,
        "action": action.pk,
        "applicable_duty": applicable_duty,
    }
    initial_data = {"measure_start_date": date_ranges.normal}
    form = forms.MeasureConditionsForm(data, prefix="", initial=initial_data)

    assert form.is_valid() == is_valid

    if not is_valid:
        assert "Enter a valid duty sentence." in form.errors["applicable_duty"]


def test_measure_forms_conditions_clears_unneeded_certificate(date_ranges):
    """Tests that measure conditions form removes certificates that are not
    expected by the measure condition code."""
    certificate = factories.CertificateFactory.create()
    code_with_certificate = factories.MeasureConditionCodeFactory(
        accepts_certificate=True,
    )
    code_without_certificate = factories.MeasureConditionCodeFactory(
        accepts_certificate=False,
    )
    action = factories.MeasureActionFactory.create()
    initial_data = {"measure_start_date": date_ranges.normal}

    data = {
        "required_certificate": certificate.pk,
        "action": action.pk,
    }
    form_expects_certificate = forms.MeasureConditionsForm(
        dict(data, **{"condition_code": code_with_certificate.pk}),
        prefix="",
        initial=initial_data,
    )
    form_expects_certificate.is_valid()
    assert form_expects_certificate.cleaned_data["required_certificate"] == certificate

    form_expects_no_certificate = forms.MeasureConditionsForm(
        dict(data, **{"condition_code": code_without_certificate.pk}),
        prefix="",
        initial=initial_data,
    )
    form_expects_no_certificate.is_valid()
    assert form_expects_no_certificate.cleaned_data["required_certificate"] == None<|MERGE_RESOLUTION|>--- conflicted
+++ resolved
@@ -39,9 +39,6 @@
         MeasureForm(data={}, instance=measure, request=session_with_workbasket)
 
 
-<<<<<<< HEAD
-def test_measure_forms_details_valid_data(measure_type, regulation, erga_omnes):
-=======
 def test_measure_form_invalid_conditions_data(
     measure_form_data,
     session_with_workbasket,
@@ -64,8 +61,7 @@
     assert not measure_form.is_valid()
 
 
-def test_measure_forms_details_valid_data(measure_type, regulation):
->>>>>>> 0f2ff163
+def test_measure_forms_details_valid_data(measure_type, regulation, erga_omnes):
     data = {
         "measure_type": measure_type.pk,
         "generating_regulation": regulation.pk,
