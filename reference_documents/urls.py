--- conflicted
+++ resolved
@@ -78,18 +78,13 @@
         name="version-create",
     ),
     path(
-        "reference_documents/<pk>/version/<version_pk>/edit/",
+        "reference_documents_versions/<pk>/version/<version_pk>/edit/",
         reference_document_version_views.ReferenceDocumentVersionEdit.as_view(),
         name="version-edit",
     ),
     path(
-<<<<<<< HEAD
-        "<pk>/version/<version_pk>/version-delete",
+        "reference_documents_versions/<pk>/version/<version_pk>/version-delete/",
         reference_document_version_views.ReferenceDocumentVersionDelete.as_view(),
-=======
-        "reference_documents/<pk>/version-delete",
-        reference_document_version_views.ReferenceDocumentVersionEdit.as_view(),
->>>>>>> 14e732dd
         name="version-delete",
     ),
     path(
