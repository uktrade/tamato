import re
from collections import defaultdict
from datetime import date
from typing import Type

from crispy_forms_gds.fields import DateInputField
from crispy_forms_gds.helper import FormHelper
from crispy_forms_gds.layout import HTML
from crispy_forms_gds.layout import Div
from crispy_forms_gds.layout import Field
from crispy_forms_gds.layout import Fieldset
from crispy_forms_gds.layout import Layout
from crispy_forms_gds.layout import Size
from crispy_forms_gds.layout import Submit
from django import forms
from django.contrib.postgres.forms.ranges import DateRangeField
from django.core.exceptions import ValidationError
from django.db.models import TextChoices
from django.forms.renderers import get_default_renderer
from django.forms.utils import ErrorList

from common.util import TaricDateRange
from common.util import get_model_indefinite_article
from common.widgets import FormSetFieldWidget
from common.widgets import RadioNestedWidget

MESSAGE_FORM_MIXIN = "This field requires the form to use BindNestedFormMixin"
MESSAGE_BIND_FORMS = "Nested forms must be instantiated with bind_nested_forms in the subclass's __init__"


class BindNestedFormMixin:
    """
    Form classes that use the RadioNested form field must inherit from this.

    in order to instantiate and validate nested forms.
    """

    def get_bound_form(self, form_class, *args, **kwargs):
        if issubclass(form_class, FormSet):
            formset_kwargs = kwargs.copy()
            if "initial" in formset_kwargs:
                formset_kwargs.pop("initial")
            formset_initial = None
            if kwargs.get("initial"):
                formset_initial = kwargs.get("initial").get(
                    form_class.prefix,
                )

            bound_form = form_class(
                *args,
                **formset_kwargs,
                initial=formset_initial,
            )
        else:
            bound_form = form_class(*args, **kwargs)
        return bound_form

    def bind_nested_forms(self, *args, **kwargs):
        if kwargs.get("instance"):
            kwargs.pop("instance")  # this mixin does not support ModelForm as subforms

        for name, field in self.fields.items():
            if isinstance(field, RadioNested):
                all_forms = {}
                for choice, form_list in field.nested_forms.items():
                    nested_forms = []

                    for form_class in form_list:
<<<<<<< HEAD
                        nested_forms.append(
                            self.get_bound_form(form_class, *args, **kwargs),
                        )
=======
                        if issubclass(form_class, FormSet):
                            formset_kwargs = kwargs.copy()
                            if "initial" in formset_kwargs:
                                formset_kwargs.pop("initial")
                            formset_initial = None
                            if kwargs.get("initial"):
                                formset_initial = kwargs.get("initial").get(
                                    form_class.prefix,
                                )

                            bound_form = form_class(
                                *args,
                                **formset_kwargs,
                                initial=formset_initial,
                            )
                        else:
                            bound_form = form_class(*args, **kwargs)
                        nested_forms.append(bound_form)
>>>>>>> f47e7b53
                    all_forms[choice] = nested_forms
                field.bind_nested_forms(all_forms)

            elif isinstance(field, FormSetField):
                bound_forms = []
                for form_class in field.nested_forms:
                    bound_form = self.get_bound_form(form_class, *args, **kwargs)
                    bound_forms.append(bound_form)
                field.bind_nested_forms(bound_forms)

    def formset_submit(self):
        nested_formset_submit = [
            field.nested_formset_submit
            for field in self.fields.values()
            if isinstance(field, RadioNested) or isinstance(field, FormSetField)
        ]
        return any(nested_formset_submit)

    def is_valid(self):
        return super().is_valid() and not self.formset_submit()

    @staticmethod
    def clean_form(form, cleaned_data):
        if form.is_valid():
            data = form.cleaned_data
            if isinstance(form, FormSet):
                # cleaned_data from a formset is a list
                data = {form.prefix: form.cleaned_data}
            cleaned_data.update(data)

    def clean(self):
        super().clean()
        cleaned_data = self.cleaned_data.copy()

        for field_name in self.cleaned_data.keys():
            field = self.fields[field_name]
            if isinstance(field, RadioNested):
                all_forms = [
                    form
                    for form_list in field.nested_forms.values()
                    for form in form_list
                ]
                for form in all_forms:
                    self.clean_form(form, cleaned_data)

            elif isinstance(field, FormSetField):
                for form in field.nested_forms:
                    self.clean_form(form, cleaned_data)

        return cleaned_data


class RadioNested(forms.TypedChoiceField):
    """
    Radio buttons with a dictionary of nested forms that are displayed when the
    option is selected. Multiple or zero forms or formsets can be nested under
    each option.

    Example usage:

    can_contact = RadioNested(
        label="Can we contact you?",
        choices=[("YES", "Yes"), ("NO", "No")],
        nested_forms={
            "YES": [ContactTimePreferenceForm, ContactMethodDetailsFormSet],
            "NO": [],
        },
    )

    In the form class bind_nested_forms must be called after super().__init__:

    def __init__(self, *args, **kwargs):
        super().__init__(*args, **kwargs)
        # kwargs for the nested forms can be modified here
        self.bind_nested_forms(*args, **kwargs)
    """

    widget = RadioNestedWidget

    def __init__(self, nested_forms=None, *args, **kwargs):
        self.nested_forms = nested_forms
        self.nested_formset_submit = False
        super().__init__(*args, **kwargs)
        self.widget.nested_forms = nested_forms

    def bind_nested_forms(self, forms):
        self.nested_forms = forms
        self.widget.bind_nested_forms(forms)

    def validate(self, value):
        super().validate(value)
        # only need to validate the nested form of the selected option
        nested_formset_submit = []
        if value:
            for form in self.nested_forms[value]:
                assert isinstance(form, forms.Form) or isinstance(
                    form,
                    FormSet,
                ), MESSAGE_BIND_FORMS
                if not form.is_valid():
                    if isinstance(form, FormSet):
                        if form.formset_action is not None:
                            nested_formset_submit.append(True)
                        for errors in form.errors:
                            for e in errors.values():
                                if e:
                                    raise ValidationError(e)
                        for e in form.non_form_errors():
                            if e:
                                raise ValidationError(e)
                    else:
                        for e in form.errors.values():
                            raise ValidationError(e)

        self.nested_formset_submit = any(nested_formset_submit)

    def get_bound_field(self, form, field_name):
        assert isinstance(form, BindNestedFormMixin), MESSAGE_FORM_MIXIN
        return super().get_bound_field(form, field_name)


class FormSetField(forms.Field):
    widget = FormSetFieldWidget
    template_name = "django/forms/field.html"

    def __init__(self, nested_forms=None, *args, **kwargs):
        self.nested_forms = nested_forms
        self.nested_formset_submit = False
        super().__init__(*args, **kwargs)
        self.widget.nested_forms = nested_forms

    def bind_nested_forms(self, forms):
        self.nested_forms = forms
        self.widget.bind_nested_forms(forms)

    def validate(self, value):
        super().validate(value)
        nested_formset_submit = []
        for form in self.nested_forms:
            assert isinstance(form, forms.Form) or isinstance(
                form,
                FormSet,
            ), MESSAGE_BIND_FORMS
            if not form.is_valid():
                if isinstance(form, FormSet):
                    if form.formset_action is not None:
                        nested_formset_submit.append(True)
                    for errors in form.errors:
                        for e in errors.values():
                            if e:
                                raise ValidationError(e)
                    for e in form.non_form_errors():
                        if e:
                            raise ValidationError(e)
                else:
                    for e in form.errors.values():
                        raise ValidationError(e)

        self.nested_formset_submit = any(nested_formset_submit)

    def get_bound_field(self, form, field_name):
        assert isinstance(form, BindNestedFormMixin), MESSAGE_FORM_MIXIN
        return super().get_bound_field(form, field_name)


class WorkbasketActions(TextChoices):
    CREATE = "CREATE", "Create new workbasket"
    EDIT = "EDIT", "Select an existing workbasket"


class DITTariffManagerActions(TextChoices):
    PACKAGE_WORKBASKETS = "PACKAGE_WORKBASKETS", "Package Workbaskets"


class HMRCCDSManagerActions(TextChoices):
    PROCESS_ENVELOPES = "PROCESS_ENVELOPES", "Process envelopes"


class CommonUserActions(TextChoices):
    SEARCH = "SEARCH", "Search the tariff"


class HomeForm(forms.Form):
    def __init__(self, *args, **kwargs):
        self.user = kwargs.pop("user")
        super().__init__(*args, **kwargs)

        choices = []

        if self.user.has_perm("workbaskets.add_workbasket"):
            choices += WorkbasketActions.choices

        if self.user.has_perm("publishing.manage_packaging_queue"):
            choices += DITTariffManagerActions.choices

        if self.user.has_perm("publishing.consume_from_packaging_queue"):
            choices += HMRCCDSManagerActions.choices

        choices += CommonUserActions.choices

        self.fields["workbasket_action"] = forms.ChoiceField(
            label="",
            choices=choices,
            widget=forms.RadioSelect,
            required=True,
        )

        self.helper = FormHelper(self)
        self.helper.layout = Layout(
            Fieldset(
                HTML.details(
                    "What is a workbasket?",
                    "A workbasket is used to collect all the changes you make to the UK's Import and Export Tariff data. "
                    "Workbaskets group these changes so they can be checked by Customs Declaration Service (CDS) before going live.",
                ),
                "workbasket_action",
                legend="What would you like to do?",
                legend_size=Size.LARGE,
            ),
            Submit(
                "submit",
                "Continue",
                data_module="govuk-button",
                data_prevent_double_click="true",
            ),
        )


class DescriptionHelpBox(Div):
    template = "components/description_help.jinja"


class DateInputFieldFixed(DateInputField):
    def compress(self, data_list):
        day, month, year = data_list or [None, None, None]
        if day and month and year:
            try:
                return date(day=int(day), month=int(month), year=int(year))
            except ValueError as e:
                raise ValidationError(str(e).capitalize()) from e
        else:
            return None


class GovukDateRangeField(DateRangeField):
    base_field = DateInputFieldFixed

    def clean(self, value):
        """Validate the date range input `value` should be a 2-tuple or list or
        datetime objects or None."""
        clean_data = []
        errors = []
        if self.disabled and not isinstance(value, list):
            value = self.widget.decompress(value)

        # start date is always required
        if not value:
            raise ValidationError(self.error_messages["required"], code="required")

        # somehow we didn't get a list or tuple of datetimes
        if not isinstance(value, (list, tuple)):
            raise ValidationError(self.error_messages["invalid"], code="invalid")

        for i, (field, value) in enumerate(zip(self.fields, value)):
            limit = ("start", "end")[i]

            if value in self.empty_values and (
                limit == "lower" or self.require_all_fields
            ):
                error = ValidationError(
                    self.error_messages[f"{limit}_required"],
                    code=f"{limit}_required",
                )
                error.subfield = i
                raise error

            try:
                clean_data.append(field.clean(value))
            except ValidationError as e:
                for error in e.error_list:
                    if "Enter a valid date" in str(error):
                        error.message = f"Enter a valid {limit} date."
                    error.subfield = i
                    errors.append(error)

        if errors:
            raise ValidationError(errors)

        out = self.compress(clean_data)
        self.validate(out)
        self.run_validators(out)
        return out


class DescriptionForm(forms.ModelForm):
    validity_start = DateInputFieldFixed(
        label="Start date",
    )

    description = forms.CharField(
        help_text="Edit or overwrite the existing description",
        widget=forms.Textarea,
    )

    def __init__(self, *args, **kwargs):
        super().__init__(*args, **kwargs)

        self.helper = FormHelper(self)
        self.helper.layout = Layout(
            Field("validity_start", context={"legend_size": "govuk-label--s"}),
            Field.textarea("description", label_size=Size.SMALL, rows=5),
            Submit(
                "submit",
                "Save",
                data_module="govuk-button",
                data_prevent_double_click="true",
            ),
        )

    class Meta:
        fields = ("description", "validity_start")


class ValidityPeriodForm(forms.ModelForm):
    start_date = DateInputFieldFixed(label="Start date")
    end_date = DateInputFieldFixed(
        label="End date",
        required=False,
    )
    valid_between = GovukDateRangeField(required=False)

    def __init__(self, *args, **kwargs):
        super().__init__(*args, **kwargs)

        self.fields["end_date"].help_text = (
            f"Leave empty if {get_model_indefinite_article(self.instance)} "
            f"{self.instance._meta.verbose_name} is needed for an unlimited time"
        )

        if self.instance.valid_between:
            if self.instance.valid_between.lower:
                self.fields["start_date"].initial = self.instance.valid_between.lower
            if self.instance.valid_between.upper:
                self.fields["end_date"].initial = self.instance.valid_between.upper

    def clean_validity_period(
        self,
        cleaned_data,
        valid_between_field_name="valid_between",
        start_date_field_name="start_date",
        end_date_field_name="end_date",
    ):
        start_date = cleaned_data.pop(start_date_field_name, None)
        end_date = cleaned_data.pop(end_date_field_name, None)

        # Data may not be present, e.g. if the user skips ahead in the sidebar
        valid_between = self.initial.get(valid_between_field_name)
        if end_date and start_date and end_date < start_date:
            if valid_between:
                if start_date != valid_between.lower:
                    self.add_error(
                        start_date_field_name,
                        "The start date must be the same as or before the end date.",
                    )
                if end_date != self.initial[valid_between_field_name].upper:
                    self.add_error(
                        end_date_field_name,
                        "The end date must be the same as or after the start date.",
                    )
            else:
                self.add_error(
                    end_date_field_name,
                    "The end date must be the same as or after the start date.",
                )
        cleaned_data[valid_between_field_name] = TaricDateRange(start_date, end_date)

        if start_date:
            day, month, year = (start_date.day, start_date.month, start_date.year)
            self.fields[start_date_field_name].initial = date(
                day=int(day),
                month=int(month),
                year=int(year),
            )

        if end_date:
            day, month, year = (end_date.day, end_date.month, end_date.year)
            self.fields[end_date_field_name].initial = date(
                day=int(day),
                month=int(month),
                year=int(year),
            )

    def clean(self):
        cleaned_data = super().clean()
        self.clean_validity_period(cleaned_data)
        return cleaned_data


class CreateDescriptionForm(DescriptionForm):
    description = forms.CharField(
        widget=forms.Textarea,
    )

    def __init__(self, *args, **kwargs):
        super().__init__(*args, **kwargs)
        self.fields["validity_start"].label = "Description start date"


class DeleteForm(forms.ModelForm):
    def __init__(self, *args, **kwargs):
        super().__init__(*args, **kwargs)

        self.helper = FormHelper(self)
        self.helper.label_size = Size.SMALL
        self.helper.legend_size = Size.SMALL
        self.helper.layout = Layout(
            Submit(
                "submit",
                "Delete",
                css_class="govuk-button--warning",
                data_module="govuk-button",
                data_prevent_double_click="true",
            ),
        )


def delete_form_for(for_model: Type) -> Type[DeleteForm]:
    """Returns a Form class that exposes a button for confirming the deletion of
    a model of the passed type."""

    class ModelDeleteForm(DeleteForm):
        class Meta:
            model = for_model
            fields = ()

    return ModelDeleteForm


class FormSet(forms.BaseFormSet):
    """
    Adds the ability to add another form to the formset on submit.

    If the form POST data contains an "ADD" field with the value "1", the formset
    will be redisplayed with a new empty form appended.

    Deleting a subform will also redisplay the formset, with the order of the forms
    preserved.
    """

    extra = 0
    can_order = False
    can_delete = True
    can_delete_extra = True
    max_num = 1000
    min_num = 0
    absolute_max = 1000
    validate_min = False
    validate_max = False
    prefix = None

    def __init__(
        self,
        data=None,
        files=None,
        auto_id="id_%s",
        prefix=None,  # not used but expected by the base class
        initial=None,
        error_class=ErrorList,
        form_kwargs=None,
        error_messages=None,
    ):
        # Not calling super().__init__() here because it overwrites any custom prefix we try to
        # pass to the formset and its subforms with the default value from the above 'prefix' kwarg
        self.prefix = self.prefix or self.get_default_prefix()
        self.is_bound = data is not None or files is not None
        self.auto_id = auto_id
        self.data = data or {}
        self.files = files or {}
        self.initial = initial
        self.form_kwargs = form_kwargs or {}
        self.error_class = error_class
        self._errors = None
        self._non_form_errors = None

        messages = {}
        for cls in reversed(type(self).__mro__):
            messages.update(getattr(cls, "default_error_messages", {}))
        if error_messages is not None:
            messages.update(error_messages)
        self.error_messages = messages

        # If we have form data, then capture the any user "add form" or
        # "delete form" actions.
        self.formset_action = None
        self.is_formset = True  # required by templates
        if f"{self.prefix}-ADD" in self.data:
            self.formset_action = "ADD"
        else:
            for field in self.data:
                if self.prefix in field and field.endswith("-DELETE"):
                    self.formset_action = "DELETE"
                    break

        data = self.data.copy()

        formset_initial = defaultdict(dict)
        delete_forms = []
        for field, value in self.data.items():
            # filter out non-field data
            if field.startswith(f"{self.prefix}-"):
                form, field_name = field.rsplit("-", 1)

                # remove from data, so we can rebuild later
                if form != self.prefix:
                    del data[field]

                # group by subform
                if value or self.formset_action == "ADD":
                    formset_initial[form].update({field_name: value})

                if field_name == "DELETE" and value == "1":
                    delete_forms.append(form)

        # ignore management form
        try:
            del formset_initial[self.prefix]
        except KeyError:
            pass

        # ignore deleted forms
        for form in delete_forms:
            del formset_initial[form]

            # leave DELETE field in data for is_valid
            data[f"{form}-DELETE"] = 1

        for i, (form, form_initial) in enumerate(formset_initial.items()):
            for field, value in form_initial.items():
                # convert submitted value to python object
                form_field = self.form.declared_fields.get(field)
                if form_field:
                    form_initial[field] = form_field.widget.value_from_datadict(
                        form_initial,
                        {},
                        field,
                    )

                # reinsert into data, with updated numbering
                data[f"{self.prefix}-{i}-{field}"] = value

        self.initial = initial

        if initial:
<<<<<<< HEAD
            num_initial = (
                len(initial)
                if len(initial) == len(formset_initial.values())
                else len(formset_initial.values())
            )
=======
            num_initial = len(initial)
>>>>>>> f47e7b53
        else:
            num_initial = len(formset_initial.values())

        if num_initial < 1:
            data[f"{self.prefix}-ADD"] = "1"

        # update management data
        data[f"{self.prefix}-INITIAL_FORMS"] = num_initial
        data[f"{self.prefix}-TOTAL_FORMS"] = num_initial
        self.data = data

    @property
    def formset_add_delete(self):
        """Re-present the form to show the result of adding another form or
        deleting an existing one."""
        if self.formset_action == "ADD" or self.formset_action == "DELETE":
            return True
        return False

    def is_valid(self):
        """Invalidates the formset if "Add another" or "Delete" are submitted,
        to redisplay the formset with an extra empty form or the selected form
        removed."""

        if self.formset_add_delete:
            return False

        # An empty set of forms is valid.
        if self.total_form_count() == 0 and self.min_num == 0:
            return True

        return super().is_valid()


def formset_factory(
    form,
    prefix=None,
    formset=forms.BaseFormSet,
    extra=1,
    can_order=False,
    can_delete=False,
    max_num=None,
    validate_max=False,
    min_num=None,
    validate_min=False,
    absolute_max=None,
    can_delete_extra=True,
    renderer=None,
):
    """
    Return a FormSet for the given form class.  # /PS-IGNORE.

    This function is basically the same as the one in django but adds 'prefix'
    to the formset's attrs.
    """
    if min_num is None:
        min_num = forms.formsets.DEFAULT_MIN_NUM
    if max_num is None:
        max_num = forms.formsets.DEFAULT_MAX_NUM
    # absolute_max is a hard limit on forms instantiated, to prevent
    # memory-exhaustion attacks. Default to max_num + DEFAULT_MAX_NUM
    # (which is 2 * DEFAULT_MAX_NUM if max_num is None in the first place).
    if absolute_max is None:
        absolute_max = max_num + forms.formsets.DEFAULT_MAX_NUM
    if max_num > absolute_max:
        raise ValueError("'absolute_max' must be greater or equal to 'max_num'.")
    attrs = {
        "form": form,
        "prefix": prefix,
        "extra": extra,
        "can_order": can_order,  # /PS-IGNORE
        "can_delete": can_delete,
        "can_delete_extra": can_delete_extra,
        "min_num": min_num,
        "max_num": max_num,
        "absolute_max": absolute_max,
        "validate_min": validate_min,
        "validate_max": validate_max,
        "renderer": renderer or get_default_renderer(),
    }
    return type(form.__name__ + "FormSet", (formset,), attrs)


def unprefix_formset_data(prefix, data):
    """Takes form data and filters out everything but the formset data for a
    given formset prefix."""
    output = []
    formset_data = {}

    pattern = f"({prefix}-([0-9]-)?DELETE|ADD|INITIAL_FORMS|MAX_NUM_FORMS|MIN_NUM_FORMS|TOTAL_FORMS)+"
    keys_to_delete = []

    for key in data.keys():
        found = re.search(pattern, key)
        if found:
            keys_to_delete.append(key)

    for key in keys_to_delete:
        del data[key]

    for k, v in data.items():
        if prefix in k:
            formset_data[k] = v

    if not formset_data:
        return []

    num_items = len(formset_data.items())

    for i in range(0, num_items):
        subform_initial = {}
        for k, v in formset_data.items():
            if v:
                if k.startswith(f"{prefix}-{i}-"):
                    subform_initial[k.split(f"{prefix}-{i}-")[1]] = v
        if subform_initial:
            output.append(subform_initial)

    for k, v in formset_data.items():
        subform_initial = {}
        if v:
            if k.startswith(f"{prefix}-__prefix__-"):
                subform_initial[k.split(f"{prefix}-__prefix__-")[1]] = v
    if subform_initial:
        output.append(subform_initial)

    return output


<<<<<<< HEAD
def formset_add_or_delete(data):
=======
def formset_add_or_delete(prefixes, data):
>>>>>>> f47e7b53
    """Find any {prefix}-ADD or {prefix}-DELETE in submitted data and return the
    result as a boolean."""
    formset_data = {}
    for k, v in data.items():
<<<<<<< HEAD
        if k.endswith("-ADD") or k.endswith("-DELETE"):
            formset_data[k] = v
    if len(formset_data) > 0:
        return True
    return False


class FormSetSubmitMixin:
    @property
    def formset_submitted(self):
        return formset_add_or_delete(self.data)

    @property
    def whole_form_submit(self):
        return bool(self.data.get("submit"))
=======
        for prefix in prefixes:
            if k.endswith("-ADD") or k.endswith("-DELETE"):
                formset_data[k] = v
    if len(formset_data) > 0:
        return True
    return False
>>>>>>> f47e7b53
<|MERGE_RESOLUTION|>--- conflicted
+++ resolved
@@ -16,16 +16,17 @@
 from django.contrib.postgres.forms.ranges import DateRangeField
 from django.core.exceptions import ValidationError
 from django.db.models import TextChoices
+from django.forms import TypedChoiceField
+from django.forms import formsets
 from django.forms.renderers import get_default_renderer
 from django.forms.utils import ErrorList
+from django.forms.widgets import Widget
+from django.template import loader
+from django.utils.safestring import mark_safe
 
 from common.util import TaricDateRange
 from common.util import get_model_indefinite_article
-from common.widgets import FormSetFieldWidget
 from common.widgets import RadioNestedWidget
-
-MESSAGE_FORM_MIXIN = "This field requires the form to use BindNestedFormMixin"
-MESSAGE_BIND_FORMS = "Nested forms must be instantiated with bind_nested_forms in the subclass's __init__"
 
 
 class BindNestedFormMixin:
@@ -34,26 +35,6 @@
 
     in order to instantiate and validate nested forms.
     """
-
-    def get_bound_form(self, form_class, *args, **kwargs):
-        if issubclass(form_class, FormSet):
-            formset_kwargs = kwargs.copy()
-            if "initial" in formset_kwargs:
-                formset_kwargs.pop("initial")
-            formset_initial = None
-            if kwargs.get("initial"):
-                formset_initial = kwargs.get("initial").get(
-                    form_class.prefix,
-                )
-
-            bound_form = form_class(
-                *args,
-                **formset_kwargs,
-                initial=formset_initial,
-            )
-        else:
-            bound_form = form_class(*args, **kwargs)
-        return bound_form
 
     def bind_nested_forms(self, *args, **kwargs):
         if kwargs.get("instance"):
@@ -66,11 +47,6 @@
                     nested_forms = []
 
                     for form_class in form_list:
-<<<<<<< HEAD
-                        nested_forms.append(
-                            self.get_bound_form(form_class, *args, **kwargs),
-                        )
-=======
                         if issubclass(form_class, FormSet):
                             formset_kwargs = kwargs.copy()
                             if "initial" in formset_kwargs:
@@ -89,60 +65,43 @@
                         else:
                             bound_form = form_class(*args, **kwargs)
                         nested_forms.append(bound_form)
->>>>>>> f47e7b53
                     all_forms[choice] = nested_forms
                 field.bind_nested_forms(all_forms)
-
-            elif isinstance(field, FormSetField):
-                bound_forms = []
-                for form_class in field.nested_forms:
-                    bound_form = self.get_bound_form(form_class, *args, **kwargs)
-                    bound_forms.append(bound_form)
-                field.bind_nested_forms(bound_forms)
 
     def formset_submit(self):
         nested_formset_submit = [
             field.nested_formset_submit
             for field in self.fields.values()
-            if isinstance(field, RadioNested) or isinstance(field, FormSetField)
+            if isinstance(field, RadioNested)
         ]
         return any(nested_formset_submit)
 
     def is_valid(self):
         return super().is_valid() and not self.formset_submit()
-
-    @staticmethod
-    def clean_form(form, cleaned_data):
-        if form.is_valid():
-            data = form.cleaned_data
-            if isinstance(form, FormSet):
-                # cleaned_data from a formset is a list
-                data = {form.prefix: form.cleaned_data}
-            cleaned_data.update(data)
 
     def clean(self):
         super().clean()
         cleaned_data = self.cleaned_data.copy()
 
-        for field_name in self.cleaned_data.keys():
+        for field_name in self.cleaned_data.keys():  # /PS-IGNORE
             field = self.fields[field_name]
-            if isinstance(field, RadioNested):
+            if isinstance(field, RadioNested):  # /PS-IGNORE
                 all_forms = [
                     form
                     for form_list in field.nested_forms.values()
                     for form in form_list
                 ]
                 for form in all_forms:
-                    self.clean_form(form, cleaned_data)
-
-            elif isinstance(field, FormSetField):
-                for form in field.nested_forms:
-                    self.clean_form(form, cleaned_data)
-
+                    if form.is_valid():
+                        data = form.cleaned_data
+                        if isinstance(form, FormSet):
+                            # cleaned_data from a formset is a list
+                            data = {form.prefix: form.cleaned_data}
+                        cleaned_data.update(data)
         return cleaned_data
 
 
-class RadioNested(forms.TypedChoiceField):
+class RadioNested(TypedChoiceField):
     """
     Radio buttons with a dictionary of nested forms that are displayed when the
     option is selected. Multiple or zero forms or formsets can be nested under
@@ -167,6 +126,8 @@
         self.bind_nested_forms(*args, **kwargs)
     """
 
+    MESSAGE_FORM_MIXIN = "This field requires the form to use BindNestedFormMixin"
+    MESSAGE_BIND_FORMS = "Nested forms must be instantiated with bind_nested_forms in the subclass's __init__"
     widget = RadioNestedWidget
 
     def __init__(self, nested_forms=None, *args, **kwargs):
@@ -188,7 +149,7 @@
                 assert isinstance(form, forms.Form) or isinstance(
                     form,
                     FormSet,
-                ), MESSAGE_BIND_FORMS
+                ), self.MESSAGE_BIND_FORMS
                 if not form.is_valid():
                     if isinstance(form, FormSet):
                         if form.formset_action is not None:
@@ -207,51 +168,7 @@
         self.nested_formset_submit = any(nested_formset_submit)
 
     def get_bound_field(self, form, field_name):
-        assert isinstance(form, BindNestedFormMixin), MESSAGE_FORM_MIXIN
-        return super().get_bound_field(form, field_name)
-
-
-class FormSetField(forms.Field):
-    widget = FormSetFieldWidget
-    template_name = "django/forms/field.html"
-
-    def __init__(self, nested_forms=None, *args, **kwargs):
-        self.nested_forms = nested_forms
-        self.nested_formset_submit = False
-        super().__init__(*args, **kwargs)
-        self.widget.nested_forms = nested_forms
-
-    def bind_nested_forms(self, forms):
-        self.nested_forms = forms
-        self.widget.bind_nested_forms(forms)
-
-    def validate(self, value):
-        super().validate(value)
-        nested_formset_submit = []
-        for form in self.nested_forms:
-            assert isinstance(form, forms.Form) or isinstance(
-                form,
-                FormSet,
-            ), MESSAGE_BIND_FORMS
-            if not form.is_valid():
-                if isinstance(form, FormSet):
-                    if form.formset_action is not None:
-                        nested_formset_submit.append(True)
-                    for errors in form.errors:
-                        for e in errors.values():
-                            if e:
-                                raise ValidationError(e)
-                    for e in form.non_form_errors():
-                        if e:
-                            raise ValidationError(e)
-                else:
-                    for e in form.errors.values():
-                        raise ValidationError(e)
-
-        self.nested_formset_submit = any(nested_formset_submit)
-
-    def get_bound_field(self, form, field_name):
-        assert isinstance(form, BindNestedFormMixin), MESSAGE_FORM_MIXIN
+        assert isinstance(form, BindNestedFormMixin), self.MESSAGE_FORM_MIXIN
         return super().get_bound_field(form, field_name)
 
 
@@ -322,6 +239,33 @@
     template = "components/description_help.jinja"
 
 
+class AutocompleteWidget(Widget):
+    template_name = "components/autocomplete.jinja"
+
+    def get_context(self, name, value, attrs=None):
+        if attrs is None:
+            attrs = {}
+        display_string = ""
+        if value:
+            display_string = value.structure_code
+            if value.structure_description:
+                display_string = f"{display_string} - {value.structure_description}"
+
+        return {
+            "widget": {
+                "name": name,
+                "value": value.pk if value else None,
+                "display_value": display_string,
+                **self.attrs,
+            },
+        }
+
+    def render(self, name, value, attrs=None, renderer=None):
+        context = self.get_context(name, value, attrs)
+        template = loader.get_template(self.template_name).render(context)
+        return mark_safe(template)
+
+
 class DateInputFieldFixed(DateInputField):
     def compress(self, data_list):
         day, month, year = data_list or [None, None, None]
@@ -435,40 +379,36 @@
             if self.instance.valid_between.upper:
                 self.fields["end_date"].initial = self.instance.valid_between.upper
 
-    def clean_validity_period(
-        self,
-        cleaned_data,
-        valid_between_field_name="valid_between",
-        start_date_field_name="start_date",
-        end_date_field_name="end_date",
-    ):
-        start_date = cleaned_data.pop(start_date_field_name, None)
-        end_date = cleaned_data.pop(end_date_field_name, None)
+    def clean(self):
+        cleaned_data = super().clean()
+
+        start_date = cleaned_data.pop("start_date", None)
+        end_date = cleaned_data.pop("end_date", None)
 
         # Data may not be present, e.g. if the user skips ahead in the sidebar
-        valid_between = self.initial.get(valid_between_field_name)
+        valid_between = self.initial.get("valid_between")
         if end_date and start_date and end_date < start_date:
             if valid_between:
                 if start_date != valid_between.lower:
                     self.add_error(
-                        start_date_field_name,
+                        "start_date",
                         "The start date must be the same as or before the end date.",
                     )
-                if end_date != self.initial[valid_between_field_name].upper:
+                if end_date != self.initial["valid_between"].upper:
                     self.add_error(
-                        end_date_field_name,
+                        "end_date",
                         "The end date must be the same as or after the start date.",
                     )
             else:
                 self.add_error(
-                    end_date_field_name,
+                    "end_date",
                     "The end date must be the same as or after the start date.",
                 )
-        cleaned_data[valid_between_field_name] = TaricDateRange(start_date, end_date)
+        cleaned_data["valid_between"] = TaricDateRange(start_date, end_date)
 
         if start_date:
             day, month, year = (start_date.day, start_date.month, start_date.year)
-            self.fields[start_date_field_name].initial = date(
+            self.fields["start_date"].initial = date(
                 day=int(day),
                 month=int(month),
                 year=int(year),
@@ -476,15 +416,12 @@
 
         if end_date:
             day, month, year = (end_date.day, end_date.month, end_date.year)
-            self.fields[end_date_field_name].initial = date(
+            self.fields["end_date"].initial = date(
                 day=int(day),
                 month=int(month),
                 year=int(year),
             )
 
-    def clean(self):
-        cleaned_data = super().clean()
-        self.clean_validity_period(cleaned_data)
         return cleaned_data
 
 
@@ -643,15 +580,7 @@
         self.initial = initial
 
         if initial:
-<<<<<<< HEAD
-            num_initial = (
-                len(initial)
-                if len(initial) == len(formset_initial.values())
-                else len(formset_initial.values())
-            )
-=======
             num_initial = len(initial)
->>>>>>> f47e7b53
         else:
             num_initial = len(formset_initial.values())
 
@@ -708,14 +637,14 @@
     to the formset's attrs.
     """
     if min_num is None:
-        min_num = forms.formsets.DEFAULT_MIN_NUM
+        min_num = formsets.DEFAULT_MIN_NUM
     if max_num is None:
-        max_num = forms.formsets.DEFAULT_MAX_NUM
+        max_num = formsets.DEFAULT_MAX_NUM
     # absolute_max is a hard limit on forms instantiated, to prevent
     # memory-exhaustion attacks. Default to max_num + DEFAULT_MAX_NUM
     # (which is 2 * DEFAULT_MAX_NUM if max_num is None in the first place).
     if absolute_max is None:
-        absolute_max = max_num + forms.formsets.DEFAULT_MAX_NUM
+        absolute_max = max_num + formsets.DEFAULT_MAX_NUM
     if max_num > absolute_max:
         raise ValueError("'absolute_max' must be greater or equal to 'max_num'.")
     attrs = {
@@ -781,36 +710,14 @@
     return output
 
 
-<<<<<<< HEAD
-def formset_add_or_delete(data):
-=======
 def formset_add_or_delete(prefixes, data):
->>>>>>> f47e7b53
     """Find any {prefix}-ADD or {prefix}-DELETE in submitted data and return the
     result as a boolean."""
     formset_data = {}
     for k, v in data.items():
-<<<<<<< HEAD
-        if k.endswith("-ADD") or k.endswith("-DELETE"):
-            formset_data[k] = v
-    if len(formset_data) > 0:
-        return True
-    return False
-
-
-class FormSetSubmitMixin:
-    @property
-    def formset_submitted(self):
-        return formset_add_or_delete(self.data)
-
-    @property
-    def whole_form_submit(self):
-        return bool(self.data.get("submit"))
-=======
         for prefix in prefixes:
             if k.endswith("-ADD") or k.endswith("-DELETE"):
                 formset_data[k] = v
     if len(formset_data) > 0:
         return True
-    return False
->>>>>>> f47e7b53
+    return False