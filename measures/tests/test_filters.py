from datetime import date

import pytest
from bs4 import BeautifulSoup
from django.urls import reverse

from common.models.utils import override_current_transaction
from common.tests import factories
from common.util import TaricDateRange
from common.validators import UpdateType
from measures.filters import MeasureFilter
from measures.models import Measure
from measures.models.bulk_processing import ProcessingState
from measures.tests.factories import MeasuresBulkCreatorFactory

pytestmark = pytest.mark.django_db


def test_filter_by_current_workbasket(
    valid_user_client,
    user_workbasket,
    session_request,
):
    with user_workbasket.new_transaction() as transaction:
        measure_in_workbasket_1 = factories.MeasureFactory.create(
            transaction=transaction,
        )
        measure_in_workbasket_2 = factories.MeasureFactory.create(
            transaction=transaction,
        )

    factories.MeasureFactory.create()
    factories.MeasureFactory.create()
    self = MeasureFilter(
        data={"measure_filters_modifier": "current"},
        request=session_request,
    )
    qs = Measure.objects.all()
    result = MeasureFilter.measures_filter(
        self,
        queryset=qs,
        name="measure_filters_modifier",
        value="current",
    )
    assert len(result) == len(user_workbasket.measures)
    assert set(user_workbasket.measures) == set(result)


def test_filter_by_certificates(
    valid_user_client,
    user_workbasket,
    session_request,
):
    old_date_range = TaricDateRange(date(2021, 1, 1), date(2023, 1, 1))
    new_date_range = TaricDateRange(date(2023, 1, 1))

    measure_with_certificate = factories.MeasureFactory.create(
        valid_between=old_date_range,
        stopped=True,
    )
    measure_with_different_certificate = factories.MeasureFactory.create()
    measure_no_certificate = factories.MeasureFactory.create()
    certificate = factories.CertificateFactory.create()
    other_certificate = factories.CertificateFactory.create()

    factories.MeasureConditionFactory.create(
        dependent_measure=measure_with_certificate,
        required_certificate=certificate,
    )
    factories.MeasureConditionFactory.create(
        dependent_measure=measure_with_different_certificate,
        required_certificate=other_certificate,
    )

    # update a measure, both updated and original measure_with_certificate should show in result
    new_transaction = factories.TransactionFactory.create()
    # only update the measure and as queryset should find the latest version of the measure irrespective of the measure condition version
    updated_measure = measure_with_certificate.new_version(
        workbasket=new_transaction.workbasket,
        transaction=new_transaction,
        update_type=UpdateType.UPDATE,
        valid_between=new_date_range,
        stopped=False,
    )
    qs = Measure.objects.all()

    measure_filter = MeasureFilter(
        data={"certificates": certificate.trackedmodel_ptr_id},
    )

    with override_current_transaction(new_transaction):
        filtered_measures = measure_filter.certificates_filter(
            queryset=qs,
            name="certificates",
            value=certificate,
        )

    sids = [measure.sid for measure in filtered_measures]

    # check sid as measure_with_certificate is an older version which wouldn't be returned
    assert measure_with_certificate.sid in sids
    # newest version of measure so it will be in the filtered measures
    assert updated_measure in filtered_measures
    assert measure_no_certificate not in filtered_measures
<<<<<<< HEAD
    assert measure_with_different_certificate not in filtered_measures
    assert updated_measure in filtered_measures


@pytest.mark.parametrize(
    "query_string, css_class",
    [
        ("SUCCESSFULLY_PROCESSED", "tamato-badge-light-green"),
        ("CANCELLED", "tamato-badge-light-yellow"),
        ("FAILED_PROCESSING", "tamato-badge-light-red"),
    ],
)
def test_measure_create_process_queue_filters(
    query_string,
    css_class,
    valid_user_client,
):
    MeasuresBulkCreatorFactory.create(
        processing_state=ProcessingState.SUCCESSFULLY_PROCESSED,
    )
    MeasuresBulkCreatorFactory.create(
        processing_state=ProcessingState.AWAITING_PROCESSING,
    )
    MeasuresBulkCreatorFactory.create(
        processing_state=ProcessingState.CURRENTLY_PROCESSING,
    )
    MeasuresBulkCreatorFactory.create(
        processing_state=ProcessingState.CANCELLED,
    )
    MeasuresBulkCreatorFactory.create(
        processing_state=ProcessingState.FAILED_PROCESSING,
    )
    url = f"{reverse('measure-create-process-queue')}?processing_state={query_string}"
    response = valid_user_client.get(url)
    assert response.status_code == 200
    page = BeautifulSoup(
        response.content.decode(response.charset),
        "html.parser",
    )
    assert page.find("span", class_=css_class)
    assert not page.find("span", class_="tamato-badge-light-blue")


def test_measure_create_process_queue_filters_processing(
    valid_user_client,
):
    MeasuresBulkCreatorFactory.create(
        processing_state=ProcessingState.SUCCESSFULLY_PROCESSED,
    )
    MeasuresBulkCreatorFactory.create(
        processing_state=ProcessingState.AWAITING_PROCESSING,
    )
    MeasuresBulkCreatorFactory.create(
        processing_state=ProcessingState.CURRENTLY_PROCESSING,
    )
    MeasuresBulkCreatorFactory.create(
        processing_state=ProcessingState.CANCELLED,
    )
    MeasuresBulkCreatorFactory.create(
        processing_state=ProcessingState.FAILED_PROCESSING,
    )
    url = f"{reverse('measure-create-process-queue')}?processing_state=PROCESSING"
    response = valid_user_client.get(url)
    assert response.status_code == 200
    page = BeautifulSoup(
        response.content.decode(response.charset),
        "html.parser",
    )
    assert len(page.find_all("span", class_="tamato-badge-light-blue")) == 2
    assert not page.find("span", class_="tamato-badge-light-green")
    assert not page.find("span", class_="tamato-badge-light-red")
    assert not page.find("span", class_="tamato-badge-light-yellow")
=======
    assert measure_with_different_certificate not in filtered_measures
>>>>>>> 7ca6977b
<|MERGE_RESOLUTION|>--- conflicted
+++ resolved
@@ -102,9 +102,7 @@
     # newest version of measure so it will be in the filtered measures
     assert updated_measure in filtered_measures
     assert measure_no_certificate not in filtered_measures
-<<<<<<< HEAD
     assert measure_with_different_certificate not in filtered_measures
-    assert updated_measure in filtered_measures
 
 
 @pytest.mark.parametrize(
@@ -174,7 +172,4 @@
     assert len(page.find_all("span", class_="tamato-badge-light-blue")) == 2
     assert not page.find("span", class_="tamato-badge-light-green")
     assert not page.find("span", class_="tamato-badge-light-red")
-    assert not page.find("span", class_="tamato-badge-light-yellow")
-=======
-    assert measure_with_different_certificate not in filtered_measures
->>>>>>> 7ca6977b
+    assert not page.find("span", class_="tamato-badge-light-yellow")