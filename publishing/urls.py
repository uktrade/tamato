--- conflicted
+++ resolved
@@ -21,7 +21,6 @@
         views.EnvelopeQueueView.as_view(),
         name="envelope-queue-ui-list",
     ),
-<<<<<<< HEAD
     path(
         "envelope-queue/accept/<pk>/",
         views.AcceptEnvelopeView.as_view(),
@@ -32,8 +31,11 @@
         views.RejectEnvelopeView.as_view(),
         name="reject-envelope-ui-list",
     ),
-=======
->>>>>>> bfc661b8
+]
+
+
+urlpatterns = [
+    path("publishing/", include(ui_patterns)),
 ]
 
 
