from unittest import mock

import pytest
from bs4 import BeautifulSoup
from django.contrib.humanize.templatetags.humanize import intcomma
from django.urls import reverse

from common.models.transactions import Transaction
from common.models.utils import override_current_transaction
from common.tariffs_api import Endpoints
from common.tests import factories
from common.tests.util import assert_model_view_renders
from common.tests.util import assert_read_only_model_view_returns_list
from common.tests.util import get_class_based_view_urls_matching_url
from common.tests.util import view_is_subclass
from common.tests.util import view_urlpattern_ids
from common.validators import UpdateType
from common.views import TamatoListView
from common.views import TrackedModelDetailMixin
from geo_areas.validators import AreaCode
from quotas import models
from quotas import validators
from quotas.views import QuotaList

pytestmark = pytest.mark.django_db


@pytest.fixture
def country1(date_ranges):
    return factories.GeographicalAreaFactory.create(
        area_code=AreaCode.COUNTRY,
        valid_between=date_ranges.no_end,
    )


@pytest.fixture
def country2(date_ranges):
    return factories.GeographicalAreaFactory.create(
        area_code=AreaCode.COUNTRY,
        valid_between=date_ranges.no_end,
    )


@pytest.fixture
def country3(date_ranges):
    return factories.GeographicalAreaFactory.create(
        area_code=AreaCode.COUNTRY,
        valid_between=date_ranges.no_end,
    )


@pytest.fixture
def geo_group1(country1, country2, country3, date_ranges):
    geo_group1 = factories.GeographicalAreaFactory.create(
        area_code=AreaCode.GROUP,
        valid_between=date_ranges.no_end,
    )
    factories.GeographicalMembershipFactory.create(
        geo_group=geo_group1,
        member=country1,
        valid_between=date_ranges.no_end,
    )
    factories.GeographicalMembershipFactory.create(
        geo_group=geo_group1,
        member=country2,
        valid_between=date_ranges.no_end,
    )
    factories.GeographicalMembershipFactory.create(
        geo_group=geo_group1,
        member=country3,
        valid_between=date_ranges.no_end,
    )
    return geo_group1


@pytest.fixture
def geo_group2(date_ranges, country1, country2):
    geo_group2 = factories.GeographicalAreaFactory.create(
        area_code=AreaCode.GROUP,
        valid_between=date_ranges.no_end,
    )
    factories.GeographicalMembershipFactory.create(
        geo_group=geo_group2,
        member=country1,
        valid_between=date_ranges.no_end,
    )
    factories.GeographicalMembershipFactory.create(
        geo_group=geo_group2,
        member=country2,
        valid_between=date_ranges.no_end,
    )
    return geo_group2


@pytest.mark.parametrize(
    "factory",
    (factories.QuotaOrderNumberFactory,),
)
def test_quota_delete_form(factory, use_delete_form):
    use_delete_form(factory())


@pytest.mark.parametrize(
    ("view", "url_pattern"),
    get_class_based_view_urls_matching_url(
        "quotas/",
        view_is_subclass(TrackedModelDetailMixin),
    ),
    ids=view_urlpattern_ids,
)
def test_quota_detail_views(
    view,
    url_pattern,
    valid_user_client,
    mock_quota_api_no_data,
):
    """Verify that quota detail views are under the url quotas and don't return
    an error."""
    assert_model_view_renders(
        view,
        url_pattern,
        valid_user_client,
        override_models={"quotas.views.QuotaDefinitionCreate": models.QuotaOrderNumber},
    )


def test_quota_detail(valid_user_client, date_ranges, mock_quota_api_no_data):
    quota = factories.QuotaOrderNumberFactory.create(
        valid_between=date_ranges.normal,
    )
    response = valid_user_client.get(
        reverse("quota-ui-detail", kwargs={"sid": quota.sid}),
    )
    assert response.status_code == 200


def test_quota_detail_api_response_no_results(
    valid_user_client,
    date_ranges,
    requests_mock,
):
    quota = factories.QuotaOrderNumberFactory.create(
        valid_between=date_ranges.normal,
    )

    response_json = {"meta": {"pagination": {"total_count": 0}}}

    response = requests_mock.get(url=Endpoints.QUOTAS.value, json=response_json)

    response = valid_user_client.get(
        reverse("quota-ui-detail", kwargs={"sid": quota.sid}),
    )
    assert response.status_code == 200


def test_quota_detail_api_response_has_results(
    valid_user_client,
    date_ranges,
    requests_mock,
    quotas_json,
):
    quota_order_number = factories.QuotaOrderNumberFactory.create(
        valid_between=date_ranges.normal,
    )
    quota_definition = factories.QuotaDefinitionFactory.create(
        order_number=quota_order_number,
        valid_between=date_ranges.future,
    )

    response = requests_mock.get(url=Endpoints.QUOTAS.value, json=quotas_json)

    response = valid_user_client.get(
        reverse("quota-ui-detail", kwargs={"sid": quota_order_number.sid}),
    )
    assert response.status_code == 200

    soup = BeautifulSoup(
        response.content.decode(response.charset),
        "html.parser",
    )

    rows_content = [
        el.text.strip()
        for el in soup.select(".quota__definition-details dl > div > dd")
    ]

    data = quotas_json["data"][0]

    assert len(rows_content) == 12
    assert rows_content[0] == str(quota_definition.sid)
    assert rows_content[1] == quota_definition.description
    assert rows_content[2] == data["attributes"]["status"]
    assert rows_content[3] == f"{quota_definition.valid_between.lower:%d %b %Y}"
    assert rows_content[4] == f"{quota_definition.valid_between.upper:%d %b %Y}"
    assert rows_content[5] == intcomma(quota_definition.initial_volume)
    assert rows_content[6] == intcomma(quota_definition.volume)
    assert rows_content[7] == intcomma(float(data["attributes"]["balance"]))
    assert rows_content[8] == (quota_definition.measurement_unit.abbreviation).title()
    assert rows_content[9] == f"{quota_definition.quota_critical_threshold}%"
    assert rows_content[10] == "Yes" if quota_definition.quota_critical else "No"
    assert rows_content[11] == str(quota_definition.maximum_precision)


@pytest.mark.parametrize(
    ("view", "url_pattern"),
    get_class_based_view_urls_matching_url(
        "quotas/",
        view_is_subclass(TamatoListView),
        assert_contains_view_classes=[QuotaList],
    ),
    ids=view_urlpattern_ids,
)
def test_quota_list_view(view, url_pattern, valid_user_client):
    """Verify that quota list view is under the url quotas/ and doesn't return
    an error."""
    assert_model_view_renders(view, url_pattern, valid_user_client)


@pytest.mark.parametrize(
    ("search_filter", "checkbox", "valid"),
    [
        ("active_state", "active", True),
        ("active_state", "terminated", True),
        ("active_state", "invalid", False),
    ],
)
def test_quota_list_view_active_state_filter(
    valid_user_client,
    date_ranges,
    search_filter,
    checkbox,
    valid,
):
    active_quota = factories.QuotaOrderNumberFactory.create(
        valid_between=date_ranges.no_end,
    )
    inactive_quota = factories.QuotaOrderNumberFactory.create(
        valid_between=date_ranges.earlier,
    )

    list_url = reverse("quota-ui-list")
    url = f"{list_url}?{search_filter}={checkbox}"

    response = valid_user_client.get(url)
    assert response.status_code == 200

    soup = BeautifulSoup(str(response.content), "html.parser")
    search_results = soup.select("tbody .govuk-table__row")
    if valid:
        assert len(search_results) == 1
    else:
        assert len(search_results) == 0


def test_quota_ordernumber_api_list_view(valid_user_client, date_ranges):
    expected_results = [
        factories.QuotaOrderNumberFactory.create(
            valid_between=date_ranges.normal,
        ),
        factories.QuotaOrderNumberFactory.create(
            valid_between=date_ranges.earlier,
        ),
    ]

    assert_read_only_model_view_returns_list(
        "quotaordernumber",
        "value",
        "pk",
        expected_results,
        valid_user_client,
    )


def test_quota_ordernumberorigin_api_list_view(valid_user_client, date_ranges):
    order_number = factories.QuotaOrderNumberFactory.create()
    expected_results = [
        factories.QuotaOrderNumberOriginFactory.create(
            valid_between=date_ranges.normal,
            order_number=order_number,
        ),
        factories.QuotaOrderNumberOriginFactory.create(
            valid_between=date_ranges.earlier,
            order_number=order_number,
        ),
    ]

    assert_read_only_model_view_returns_list(
        "quotaordernumberorigin",
        "sid",
        "sid",
        expected_results,
        valid_user_client,
    )


def test_quota_ordernumberoriginexclusion_api_list_view(valid_user_client):
    order_number_origin = factories.QuotaOrderNumberOriginFactory.create()
    expected_results = [
        factories.QuotaOrderNumberOriginExclusionFactory.create(
            origin=order_number_origin,
        ),
        factories.QuotaOrderNumberOriginExclusionFactory.create(
            origin=order_number_origin,
        ),
    ]

    assert_read_only_model_view_returns_list(
        "quotaordernumberoriginexclusion",
        "origin.sid",
        "origin.sid",
        expected_results,
        valid_user_client,
    )


def test_quota_definition_api_list_view(valid_user_client):
    expected_results = [factories.QuotaDefinitionFactory.create()]

    assert_read_only_model_view_returns_list(
        "quotadefinition",
        "sid",
        "sid",
        expected_results,
        valid_user_client,
    )


def test_quota_association_api_list_view(valid_user_client):
    main_quota = factories.QuotaDefinitionFactory.create()

    expected_results = [
        factories.QuotaAssociationFactory.create(
            main_quota=main_quota,
        ),
    ]

    assert_read_only_model_view_returns_list(
        "quotaassociation",
        "main_quota.sid",
        "main_quota.sid",
        expected_results,
        valid_user_client,
    )


def test_quota_suspension_api_list_view(valid_user_client):
    expected_results = [factories.QuotaSuspensionFactory.create()]

    assert_read_only_model_view_returns_list(
        "quotasuspension",
        "sid",
        "sid",
        expected_results,
        valid_user_client,
    )


def test_quota_blocking_api_list_view(valid_user_client):
    expected_results = [factories.QuotaBlockingFactory.create()]

    assert_read_only_model_view_returns_list(
        "quotablocking",
        "sid",
        "sid",
        expected_results,
        valid_user_client,
    )


def test_quota_event_api_list_view(valid_user_client):
    quota_definition = factories.QuotaDefinitionFactory.create()
    expected_results = [
        factories.QuotaEventFactory.create(
            quota_definition=quota_definition,
        ),
    ]

    assert_read_only_model_view_returns_list(
        "quotaevent",
        "quota_definition.sid",
        "quota_definition.sid",
        expected_results,
        valid_user_client,
    )


def test_quota_definitions_list_200(valid_user_client, quota_order_number):
    factories.QuotaDefinitionFactory.create_batch(5, order_number=quota_order_number)

    url = reverse("quota-definitions", kwargs={"sid": quota_order_number.sid})

    response = valid_user_client.get(url)

    assert response.status_code == 200


def test_quota_definitions_list_no_quota_data(valid_user_client, quota_order_number):
    factories.QuotaDefinitionFactory.create_batch(5, order_number=quota_order_number)

    url = (
        reverse("quota-definitions", kwargs={"sid": quota_order_number.sid})
        + "?quota_type=sub_quotas"
    )

    with mock.patch(
        "common.tariffs_api.get_quota_definitions_data",
    ) as mock_get_quotas:
        response = valid_user_client.get(url)
        mock_get_quotas.assert_not_called()

    assert response.status_code == 200


def test_quota_definitions_list_sids(valid_user_client, quota_order_number):
    definitions = factories.QuotaDefinitionFactory.create_batch(
        5,
        order_number=quota_order_number,
    )

    url = reverse("quota-definitions", kwargs={"sid": quota_order_number.sid})

    response = valid_user_client.get(url)

    soup = BeautifulSoup(response.content.decode(response.charset), "html.parser")
    sids = {
        int(element.text)
        for element in soup.select(
            "table > tr > td:first-child > details > summary > span",
        )
    }
    object_sids = {d.sid for d in definitions}
    assert not sids.difference(object_sids)


def test_quota_definitions_list_title(valid_user_client, quota_order_number):
    factories.QuotaDefinitionFactory.create_batch(5, order_number=quota_order_number)

    url = reverse("quota-definitions", kwargs={"sid": quota_order_number.sid})

    response = valid_user_client.get(url)

    soup = BeautifulSoup(response.content.decode(response.charset), "html.parser")
    title = soup.select("h1")[0].text
    assert title == f"Quota ID: {quota_order_number.order_number} - Data"


def test_quota_definitions_list_current_versions(
    valid_user_client,
    approved_transaction,
):
    quota_order_number = factories.QuotaOrderNumberFactory()
    old_quota_definition = factories.QuotaDefinitionFactory.create(
        order_number=quota_order_number,
        transaction=approved_transaction,
    )
    old_quota_definition2 = factories.QuotaDefinitionFactory.create(
        order_number=quota_order_number,
        transaction=approved_transaction,
    )

    with override_current_transaction(approved_transaction):
        assert quota_order_number.definitions.current().count() == 2

    new_version = old_quota_definition.new_version(
        update_type=UpdateType.DELETE,
        transaction=approved_transaction,
        workbasket=approved_transaction.workbasket,
    )

    with override_current_transaction(approved_transaction):
        assert quota_order_number.definitions.current().count() == 1

    url = reverse("quota-definitions", kwargs={"sid": quota_order_number.sid})

    response = valid_user_client.get(url)

    soup = BeautifulSoup(response.content.decode(response.charset), "html.parser")
    num_definitions = len(
        soup.select("table tr > td:first-child > details > summary > span"),
    )
    assert num_definitions == 1


def test_quota_definitions_list_current_measures(
    valid_user_client,
    date_ranges,
    mock_quota_api_no_data,
):
    quota_order_number = factories.QuotaOrderNumberFactory()
    old_measures = factories.MeasureFactory.create_batch(
        5,
        valid_between=date_ranges.adjacent_earlier_big,
        order_number=quota_order_number,
    )
    current_measures = factories.MeasureFactory.create_batch(
        4,
        valid_between=date_ranges.normal,
        order_number=quota_order_number,
    )

    url = reverse("quota-ui-detail", kwargs={"sid": quota_order_number.sid})

    response = valid_user_client.get(url)

    soup = BeautifulSoup(response.content.decode(response.charset), "html.parser")
    num_measures = len(
        soup.select("#measures table tbody > tr > td:first-child"),
    )
    assert num_measures == 4


def test_quota_definitions_list_edit_delete(
    valid_user_client,
    date_ranges,
    mock_quota_api_no_data,
):
    quota_order_number = factories.QuotaOrderNumberFactory.create(
        valid_between=date_ranges.big_no_end,
    )
    definition1 = factories.QuotaDefinitionFactory.create(
        order_number=quota_order_number,
        valid_between=date_ranges.earlier,
    )
    definition2 = factories.QuotaDefinitionFactory.create(
        order_number=quota_order_number,
        valid_between=date_ranges.normal,
    )
    definition3 = factories.QuotaDefinitionFactory.create(
        order_number=quota_order_number,
        valid_between=date_ranges.later,
    )

    url = reverse("quota-definitions", kwargs={"sid": quota_order_number.sid})

    response = valid_user_client.get(url)

    soup = BeautifulSoup(response.content.decode(response.charset), "html.parser")
    actions = [item.text for item in soup.select("table tbody tr td:last-child")]
    sids = {
        item.text.strip()
        for item in soup.select("table tbody tr td:nth-child(1) summary span")
    }
    start_dates = {item.text for item in soup.select("table tbody tr td:nth-child(3)")}
    definitions = {definition1, definition2, definition3}

    assert start_dates == {f"{d.valid_between.lower:%d %b %Y}" for d in definitions}
    assert sids == {str(d.sid) for d in definitions}
    assert "Edit" in actions[0]
    assert "Edit" in actions[1]
    assert "Edit" in actions[2]
    assert "Delete" in actions[2]


def test_quota_definitions_list_sort_by_start_date(
    valid_user_client,
    date_ranges,
):
    """Test that quota definitions list can be sorted by start date in ascending
    or descending order."""
    quota_order_number = factories.QuotaOrderNumberFactory.create(
        valid_between=date_ranges.big_no_end,
    )
    definition1 = factories.QuotaDefinitionFactory.create(
        order_number=quota_order_number,
        valid_between=date_ranges.normal,
    )
    definition2 = factories.QuotaDefinitionFactory.create(
        order_number=quota_order_number,
        valid_between=date_ranges.later,
    )
    url = reverse("quota-definitions", kwargs={"sid": quota_order_number.sid})

    response = valid_user_client.get(f"{url}?sort_by=valid_between&ordered=asc")
    assert response.status_code == 200
    page = BeautifulSoup(response.content.decode(response.charset), "html.parser")
    definition_sids = [
        int(row.text)
        for row in page.select(".govuk-table tbody tr td:first-child details summary")
    ]
    assert definition_sids == [definition1.sid, definition2.sid]

    response = valid_user_client.get(f"{url}?sort_by=valid_between&ordered=desc")
    assert response.status_code == 200
    page = BeautifulSoup(response.content.decode(response.charset), "html.parser")
    definition_sids = [
        int(row.text)
        for row in page.select(".govuk-table tbody tr td:first-child details summary")
    ]
    assert definition_sids == [definition2.sid, definition1.sid]


def test_quota_detail_blocking_periods_tab(
    valid_user_client,
    date_ranges,
    mock_quota_api_no_data,
):
    quota_order_number = factories.QuotaOrderNumberFactory()
    current_definition = factories.QuotaDefinitionFactory.create(
        order_number=quota_order_number,
        valid_between=date_ranges.normal,
    )
    blocking_period = factories.QuotaBlockingFactory.create(
        quota_definition=current_definition,
        description="Test description",
        valid_between=date_ranges.normal,
    )

    expected_data = {
        "Quota blocking period SID": str(blocking_period.sid),
        "Blocking start date": f"{blocking_period.valid_between.lower:%d %b %Y}",
        "Blocking end date": f"{blocking_period.valid_between.upper:%d %b %Y}",
        "Blocking period type": str(blocking_period.blocking_period_type),
        "Description": blocking_period.description,
    }

    url = reverse("quota-ui-detail", args=[quota_order_number.sid])
    response = valid_user_client.get(url)

    soup = BeautifulSoup(response.content.decode(response.charset), "html.parser")
    rows = soup.select(".quota__blocking-periods__content > dl > div > dd")
    assert len(rows) == 5

    for i, value in enumerate(expected_data.values()):
        assert value in rows[i].text


def test_quota_detail_suspension_periods_tab(
    valid_user_client,
    date_ranges,
    mock_quota_api_no_data,
):
    quota_order_number = factories.QuotaOrderNumberFactory()
    current_definition = factories.QuotaDefinitionFactory.create(
        order_number=quota_order_number,
        valid_between=date_ranges.normal,
    )
    suspension_period = factories.QuotaSuspensionFactory.create(
        quota_definition=current_definition,
        description="Test description",
        valid_between=date_ranges.normal,
    )

    expected_data = {
        "Quota Suspension period SID": str(suspension_period.sid),
        "Suspension start date": f"{suspension_period.valid_between.lower:%d %b %Y}",
        "Suspension end date": f"{suspension_period.valid_between.upper:%d %b %Y}",
        "Description": suspension_period.description,
    }

    url = reverse("quota-ui-detail", args=[quota_order_number.sid])
    response = valid_user_client.get(url)

    soup = BeautifulSoup(response.content.decode(response.charset), "html.parser")
    rows = soup.select(".quota__suspension-periods__content > dl > div > dd")
    assert len(rows) == 4

    for i, value in enumerate(expected_data.values()):
        assert value in rows[i].text


def test_quota_detail_sub_quota_tab(
    valid_user_client,
    date_ranges,
    mock_quota_api_no_data,
):
    quota_order_number = factories.QuotaOrderNumberFactory()
    current_definition = factories.QuotaDefinitionFactory.create(
        order_number=quota_order_number,
        valid_between=date_ranges.normal,
    )
    quota_associations = factories.QuotaAssociationFactory.create_batch(
        2,
        main_quota=current_definition,
    )

    url = reverse("quota-ui-detail", args=[quota_order_number.sid])
    response = valid_user_client.get(url)

    soup = BeautifulSoup(response.content.decode(response.charset), "html.parser")

    order_numbers = {
        int(element.text)
        for element in soup.select(
            ".quota__sub-quotas__content > table > tbody > tr > td:first-child",
        )
    }
    expected_order_numbers = {
        int(qa.sub_quota.order_number.order_number) for qa in quota_associations
    }
    assert not order_numbers.difference(expected_order_numbers)


def test_current_quota_order_number_returned(
    workbasket,
    valid_user_client,
    mock_quota_api_no_data,
    date_ranges,
):
    old_version = factories.QuotaOrderNumberFactory.create(
        valid_between=date_ranges.starts_1_month_ago_no_end,
    )
    current_version = old_version.new_version(
        workbasket,
        valid_between=date_ranges.starts_1_month_ago_to_1_month_ahead,
    )
    factories.QuotaDefinitionFactory.create(
        order_number=current_version,
        valid_between=date_ranges.normal,
    )
    url = reverse("quota-definitions", kwargs={"sid": current_version.sid})
    response = valid_user_client.get(url)

    assert response.status_code == 200


def test_quota_edit_origin_new_versions(valid_user_client):
    quota = factories.QuotaOrderNumberFactory.create()
    form_data = {
        "category": validators.QuotaCategory.AUTONOMOUS.value,
        "start_date_0": 1,
        "start_date_1": 1,
        "start_date_2": 2000,
    }
    valid_user_client.post(
        reverse("quota-ui-edit", kwargs={"sid": quota.sid}),
        form_data,
    )

    tx = Transaction.objects.last()

    quota = models.QuotaOrderNumber.objects.approved_up_to_transaction(tx).get(
        sid=quota.sid,
    )
    origins = models.QuotaOrderNumberOrigin.objects.approved_up_to_transaction(
        tx,
    ).filter(
        order_number=quota,
    )

    assert origins.exists()
    assert origins.count() == 1
    assert origins.first().version_group != quota.version_group


def test_quota_edit_origin_exclusions(
    client_with_current_workbasket,
    approved_transaction,
    geo_group1,
    geo_group2,
    country1,
    country2,
    country3,
    date_ranges,
):
    """Checks that members of geo groups are added individually as
    exclusions."""
    quota = factories.QuotaOrderNumberFactory.create(
        valid_between=date_ranges.no_end,
        transaction=approved_transaction,
    )

    origin = models.QuotaOrderNumberOrigin.objects.last()

    form_data = {
        "start_date_0": origin.valid_between.lower.day,
        "start_date_1": origin.valid_between.lower.month,
        "start_date_2": origin.valid_between.lower.year,
        "geographical_area": geo_group1.id,
        "quota-origin-exclusions-formset-__prefix__-exclusion": geo_group2.id,
        "submit": "Save",
    }

    response = client_with_current_workbasket.post(
        reverse("quota_order_number_origin-ui-edit", kwargs={"sid": origin.sid}),
        form_data,
    )

    assert response.status_code == 302

    tx = Transaction.objects.last()

    origin = models.QuotaOrderNumberOrigin.objects.approved_up_to_transaction(tx).get(
        sid=origin.sid,
    )

    # geo_group1 contains country1, country2, country3
    # geo_group2 contains country1, country2

    # we're excluding geo_group2 from geo_group1
    # geo_group2 has 2 members
    # so we should have 2 exclusions
    assert origin.excluded_areas.all().count() == 2

    # if we exclude geo_group2
    # we exclude country1 and country2
    assert country1 in origin.excluded_areas.all()
    assert country2 in origin.excluded_areas.all()
    assert country3 not in origin.excluded_areas.all()


def test_quota_edit_origin_exclusions_remove(
    client_with_current_workbasket,
    approved_transaction,
    geo_group1,
    country1,
    date_ranges,
):
    """Checks that exclusions are removed from a quota origin."""

    origin = factories.QuotaOrderNumberOriginFactory.create(
        transaction=approved_transaction,
        geographical_area=geo_group1,
        valid_between=date_ranges.normal,
    )
    factories.QuotaOrderNumberOriginExclusionFactory.create(
        transaction=approved_transaction,
        excluded_geographical_area=country1,
        origin=origin,
    )
    quota = models.QuotaOrderNumber.objects.last()

    form_data = {
        "start_date_0": origin.valid_between.lower.day,
        "start_date_1": origin.valid_between.lower.month,
        "start_date_2": origin.valid_between.lower.year,
        "geographical_area": geo_group1.id,
        "quota-origin-exclusions-formset-__prefix__-exclusion": "",
        "submit": "Save",
    }

    response = client_with_current_workbasket.post(
        reverse("quota_order_number_origin-ui-edit", kwargs={"sid": origin.sid}),
        form_data,
    )

    assert response.status_code == 302

    tx = Transaction.objects.last()

    updated_quota = models.QuotaOrderNumber.objects.approved_up_to_transaction(tx).get(
        sid=quota.sid,
    )
    updated_origin = (
        updated_quota.quotaordernumberorigin_set.approved_up_to_transaction(tx)
    ).first()

    assert (
        updated_origin.quotaordernumberoriginexclusion_set.approved_up_to_transaction(
            tx,
        ).count()
        == 0
    )

    assert (
        country1
        not in updated_origin.quotaordernumberoriginexclusion_set.approved_up_to_transaction(
            tx,
        )
    )


def test_update_quota_definition_page_200(client_with_current_workbasket):
    quota_definition = factories.QuotaDefinitionFactory.create()
    url = reverse("quota_definition-ui-edit", kwargs={"sid": quota_definition.sid})
    response = client_with_current_workbasket.get(url)
    assert response.status_code == 200


def test_update_quota_definition(client_with_current_workbasket, date_ranges):
    quota_definition = factories.QuotaDefinitionFactory.create(
        valid_between=date_ranges.big_no_end,
    )
    url = reverse("quota_definition-ui-edit", kwargs={"sid": quota_definition.sid})
    measurement_unit = factories.MeasurementUnitFactory()

    data = {
        "start_date_0": date_ranges.normal.lower.day,
        "start_date_1": date_ranges.normal.lower.month,
        "start_date_2": date_ranges.normal.lower.year,
        "end_date_0": date_ranges.normal.upper.day,
        "end_date_1": date_ranges.normal.upper.month,
        "end_date_2": date_ranges.normal.upper.year,
        "description": "Lorem ipsum.",
        "volume": "80601000.000",
        "initial_volume": "80601000.000",
        "measurement_unit": measurement_unit.pk,
        "measurement_unit_qualifier": "",
        "quota_critical_threshold": "90",
        "quota_critical": "False",
    }

    response = client_with_current_workbasket.post(url, data)
    assert response.status_code == 302
    assert response.url == reverse(
        "quota_definition-ui-confirm-update",
        kwargs={"sid": quota_definition.sid},
    )

    tx = Transaction.objects.last()

    updated_definition = models.QuotaDefinition.objects.approved_up_to_transaction(
        tx,
    ).get(
        sid=quota_definition.sid,
    )

    assert updated_definition.valid_between == date_ranges.normal
    assert updated_definition.description == "Lorem ipsum."
    assert updated_definition.volume == 80601000.000
    assert updated_definition.initial_volume == 80601000.000
    assert updated_definition.measurement_unit == measurement_unit
    assert updated_definition.quota_critical_threshold == 90
    assert updated_definition.quota_critical == False


def test_delete_quota_definition_page_200(client_with_current_workbasket):
    quota_definition = factories.QuotaDefinitionFactory.create()
    url = reverse("quota_definition-ui-delete", kwargs={"sid": quota_definition.sid})
    response = client_with_current_workbasket.get(url)
    assert response.status_code == 200


def test_delete_quota_definition(client_with_current_workbasket, date_ranges):
    quota_definition = factories.QuotaDefinitionFactory.create(
        valid_between=date_ranges.big_no_end,
    )
    url = reverse("quota_definition-ui-delete", kwargs={"sid": quota_definition.sid})

    response = client_with_current_workbasket.post(url, {"submit": "Delete"})
    assert response.status_code == 302
    assert response.url == reverse(
        "quota_definition-ui-confirm-delete",
        kwargs={"sid": quota_definition.order_number.sid},
    )

    tx = Transaction.objects.last()

    assert tx.workbasket.tracked_models.first().update_type == UpdateType.DELETE

    confirm_response = client_with_current_workbasket.get(response.url)

    soup = BeautifulSoup(
        confirm_response.content.decode(response.charset),
        "html.parser",
    )
    h1 = soup.select("h1")[0]

    assert (
        h1.text.strip()
        == f"Quota definition period {quota_definition.sid} has been deleted"
    )


def test_quota_create_origin(
    client_with_current_workbasket,
    approved_transaction,
    geo_group1,
    date_ranges,
):
    """Checks that a quota origin is created for a geo area."""
    quota = factories.QuotaOrderNumberFactory.create(
        valid_between=date_ranges.no_end,
        transaction=approved_transaction,
    )

    form_data = {
        "start_date_0": date_ranges.normal.lower.day,
        "start_date_1": date_ranges.normal.lower.month,
        "start_date_2": date_ranges.normal.lower.year,
        "geographical_area": geo_group1.id,
        "submit": "Save",
    }

    response = client_with_current_workbasket.post(
        reverse("quota_order_number_origin-ui-create", kwargs={"sid": quota.sid}),
        form_data,
    )

    assert response.status_code == 302

    tx = Transaction.objects.last()
    origin = models.QuotaOrderNumberOrigin.objects.approved_up_to_transaction(tx).get(
        sid=response.url.split("/")[2],
    )

    assert origin.geographical_area == geo_group1


def test_quota_create_origin_outwith_quota_period(
    client_with_current_workbasket,
    approved_transaction,
    geo_group1,
    date_ranges,
):
    """Checks that for a quota that you cannot create a quota origin that lies
    outside the quota order numbers validity period."""
    quota = factories.QuotaOrderNumberFactory.create(
        valid_between=date_ranges.no_end,
        transaction=approved_transaction,
    )

    form_data = {
        "start_date_0": date_ranges.earlier.lower.day,
        "start_date_1": date_ranges.earlier.lower.month,
        "start_date_2": date_ranges.earlier.lower.year,
        "geographical_area": geo_group1.id,
        "submit": "Save",
    }

    response = client_with_current_workbasket.post(
        reverse("quota_order_number_origin-ui-create", kwargs={"sid": quota.sid}),
        form_data,
    )

    assert response.status_code == 200
    soup = BeautifulSoup(response.content.decode(response.charset), "lxml")

    a_tags = soup.select("ul.govuk-list.govuk-error-summary__list a")

    assert a_tags[0].text == (
        "The validity period of the geographical area must span the validity "
        "period of the quota order number origin."
    )


def test_quota_create_origin_no_overlapping_origins(
    client_with_current_workbasket,
    approved_transaction,
    geo_group1,
    date_ranges,
):
    """Checks that for a quota and geo area, that you cannot create a quota
    origin that overlaps in time with the same geo area."""
    quota = factories.QuotaOrderNumberFactory.create(
        valid_between=date_ranges.no_end,
        transaction=approved_transaction,
    )

    factories.QuotaOrderNumberOriginFactory.create(
        geographical_area=geo_group1,
        valid_between=date_ranges.no_end,
        order_number=quota,
    )

    form_data = {
        "start_date_0": date_ranges.normal.lower.day,
        "start_date_1": date_ranges.normal.lower.month,
        "start_date_2": date_ranges.normal.lower.year,
        "geographical_area": geo_group1.id,
        "submit": "Save",
    }

    response = client_with_current_workbasket.post(
        reverse("quota_order_number_origin-ui-create", kwargs={"sid": quota.sid}),
        form_data,
    )

    assert response.status_code == 200
    soup = BeautifulSoup(response.content.decode(response.charset), "lxml")

    a_tags = soup.select("ul.govuk-list.govuk-error-summary__list a")

    assert a_tags[0].text == (
        "There may be no overlap in time of two quota order number origins with "
        "the same quota order number SID and geographical area id."
    )


@pytest.mark.django_db
def test_quota_order_number_and_origin_edit_create_view(
    client_with_current_workbasket,
    date_ranges,
    approved_transaction,
    geo_group1,
    geo_group2,
):
    quota = factories.QuotaOrderNumberFactory.create(
        valid_between=date_ranges.no_end,
        transaction=approved_transaction,
    )

    origin = models.QuotaOrderNumberOrigin.objects.last()

    form_data = {
        "start_date_0": origin.valid_between.lower.day,
        "start_date_1": origin.valid_between.lower.month,
        "start_date_2": origin.valid_between.lower.year,
        "geographical_area": geo_group1.id,
        "quota-origin-exclusions-formset-__prefix__-exclusion": geo_group2.id,
        "submit": "Save",
    }

    response = client_with_current_workbasket.post(
        reverse("quota_order_number_origin-ui-edit-create", kwargs={"sid": origin.sid}),
        form_data,
    )

    assert response.status_code == 302

    response = client_with_current_workbasket.get(
        reverse("quota-ui-edit-create", kwargs={"sid": quota.sid}),
        form_data,
    )

    assert response.status_code == 200


@pytest.mark.django_db
def test_quota_order_number_update_view(
    client_with_current_workbasket,
    date_ranges,
    approved_transaction,
    geo_group1,
    geo_group2,
):
    quota = factories.QuotaOrderNumberFactory.create(
        valid_between=date_ranges.no_end,
        transaction=approved_transaction,
    )

    origin = models.QuotaOrderNumberOrigin.objects.last()

    form_data = {
        "start_date_0": origin.valid_between.lower.day,
        "start_date_1": origin.valid_between.lower.month,
        "start_date_2": origin.valid_between.lower.year,
        "geographical_area": geo_group1.id,
        "quota-origin-exclusions-formset-__prefix__-exclusion": geo_group2.id,
        "submit": "Save",
    }

    response = client_with_current_workbasket.get(
        reverse("quota-ui-edit-update", kwargs={"sid": quota.sid}),
        form_data,
    )

    assert response.status_code == 200


def test_create_new_quota_definition(
    client_with_current_workbasket,
    approved_transaction,
    date_ranges,
    mock_quota_api_no_data,
):
    quota = factories.QuotaOrderNumberFactory.create(
        valid_between=date_ranges.no_end,
        transaction=approved_transaction,
    )

    measurement_unit = factories.MeasurementUnitFactory.create()

    form_data = {
        "start_date_0": date_ranges.later.lower.day,
        "start_date_1": date_ranges.later.lower.month,
        "start_date_2": date_ranges.later.lower.year,
        "description": "Lorem ipsum",
        "volume": "1000000",
        "initial_volume": "1000000",
        "quota_critical_threshold": "90",
        "quota_critical": "False",
        "order_number": quota.pk,
        "maximum_precision": "3",
        "measurement_unit": measurement_unit.pk,
    }

    # sanity check
    assert not models.QuotaDefinition.objects.all()

    url = reverse("quota_definition-ui-create", kwargs={"sid": quota.sid})
    response = client_with_current_workbasket.post(url, form_data)
    assert response.status_code == 302

    created_definition = models.QuotaDefinition.objects.last()
    assert response.url == reverse(
        "quota_definition-ui-confirm-create",
        kwargs={"sid": created_definition.sid},
    )

    # check definition is listed on quota order number's definition tab
    url = reverse("quota-ui-detail", kwargs={"sid": quota.sid})
    response = client_with_current_workbasket.get(url)
    soup = BeautifulSoup(response.content.decode(response.charset), "html.parser")
    definitions_tab = soup.find(id="definition-details")
    details = [
        dd.text.strip() for dd in definitions_tab.select(".govuk-summary-list dd")
    ]
    assert f"{created_definition.sid}" in details
    assert created_definition.description in details
    assert created_definition.valid_between.lower.strftime("%d %b %Y") in details
    assert intcomma(created_definition.initial_volume) in details
    assert intcomma(created_definition.volume) in details
    # critical state
    assert "No" in details
    assert f"{created_definition.quota_critical_threshold}%" in details
    assert created_definition.measurement_unit.abbreviation.capitalize() in details


def test_create_new_quota_definition_business_rule_violation(
    client_with_current_workbasket,
    approved_transaction,
    date_ranges,
):
    quota = factories.QuotaOrderNumberFactory.create(
        valid_between=date_ranges.no_end,
        transaction=approved_transaction,
    )

    measurement_unit = factories.MeasurementUnitFactory.create()

    form_data = {
        "start_date_0": date_ranges.earlier.lower.day,
        "start_date_1": date_ranges.earlier.lower.month,
        "start_date_2": date_ranges.earlier.lower.year,
        "description": "Lorem ipsum",
        "volume": "1000000",
        "initial_volume": "1000000",
        "quota_critical_threshold": "90",
        "quota_critical": "False",
        "order_number": quota.pk,
        "maximum_precision": "3",
        "measurement_unit": measurement_unit.pk,
    }

    url = reverse("quota_definition-ui-create", kwargs={"sid": quota.sid})
    response = client_with_current_workbasket.post(url, form_data)

    assert response.status_code == 200

    soup = BeautifulSoup(response.content.decode(response.charset), "html.parser")

    assert soup.select(".govuk-error-summary")
    errors = [el.text.strip() for el in soup.select(".govuk-error-summary__list li")]
    assert (
        "The validity period of the quota definition must be spanned by one of the validity periods of the referenced quota order number."
        in errors
    )


@pytest.mark.django_db
def test_quota_order_number_create_200(
    client_with_current_workbasket,
):
    response = client_with_current_workbasket.get(reverse("quota-ui-create"))

    assert response.status_code == 200


@pytest.mark.django_db
def test_quota_order_number_create_errors_required(
    client_with_current_workbasket,
):
    form_data = {
        "submit": "Save",
    }
    response = client_with_current_workbasket.post(
        reverse("quota-ui-create"),
        form_data,
    )

    assert response.status_code == 200

    soup = BeautifulSoup(response.content.decode(response.charset), "html.parser")

    errors = {e.text for e in soup.select(".govuk-error-summary__list li a")}

    assert {
        "Enter the order number",
        "Choose the category",
        "Choose the mechanism",
        "Enter the day, month and year",
    } == errors


@pytest.mark.django_db
@pytest.mark.parametrize(
    "order_number,category,mechanism,exp_error",
    [
        (
            "050000",
            validators.QuotaCategory.SAFEGUARD.value,
            validators.AdministrationMechanism.LICENSED.value,
            "Mechanism cannot be set to licensed for safeguard quotas",
        ),
        (
            "050000",
            validators.QuotaCategory.WTO.value,
            validators.AdministrationMechanism.LICENSED.value,
            "The order number for licensed quotas must begin with 054",
        ),
        (
            "050000",
            validators.QuotaCategory.SAFEGUARD.value,
            validators.AdministrationMechanism.FCFS.value,
            "The order number for safeguard quotas must begin with 058",
        ),
    ],
)
def test_quota_order_number_create_validation(
    order_number,
    mechanism,
    category,
    exp_error,
    client_with_current_workbasket,
    date_ranges,
):
    form_data = {
        "start_date_0": date_ranges.normal.lower.day,
        "start_date_1": date_ranges.normal.lower.month,
        "start_date_2": date_ranges.normal.lower.year,
        "order_number": order_number,
        "mechanism": mechanism,
        "category": category,
        "submit": "Save",
    }
    response = client_with_current_workbasket.post(
        reverse("quota-ui-create"),
        form_data,
    )

    assert response.status_code == 200

    soup = BeautifulSoup(response.content.decode(response.charset), "html.parser")

    errors = {e.text for e in soup.select(".govuk-error-summary__list li a")}

    assert exp_error in errors


@pytest.mark.django_db
def test_quota_order_number_create_success(
    client_with_current_workbasket,
    date_ranges,
):
    form_data = {
        "start_date_0": date_ranges.normal.lower.day,
        "start_date_1": date_ranges.normal.lower.month,
        "start_date_2": date_ranges.normal.lower.year,
        "order_number": "054000",
        "mechanism": validators.AdministrationMechanism.LICENSED.value,
        "category": validators.QuotaCategory.WTO.value,
        "submit": "Save",
    }
    response = client_with_current_workbasket.post(
        reverse("quota-ui-create"),
        form_data,
    )

    assert response.status_code == 302

    quota = models.QuotaOrderNumber.objects.last()

    assert response.url == reverse("quota-ui-confirm-create", kwargs={"sid": quota.sid})

    response2 = client_with_current_workbasket.get(response.url)

    soup = BeautifulSoup(response2.content.decode(response2.charset), "html.parser")

    assert (
        soup.find("h1").text.strip() == f"Quota {quota.order_number} has been created"
    )


def test_quota_update_existing_origins(client_with_current_workbasket, date_ranges):
    quota = factories.QuotaOrderNumberFactory.create(
        category=0,
        valid_between=date_ranges.big_no_end,
    )
    factories.QuotaOrderNumberOriginFactory.create(order_number=quota)
    factories.QuotaOrderNumberOriginFactory.create(order_number=quota)
    geo_area1 = factories.GeographicalAreaFactory.create()
    geo_area2 = factories.GeographicalAreaFactory.create()
    tx = geo_area2.transaction
    (
        origin1,
        origin2,
        origin3,
    ) = quota.quotaordernumberorigin_set.approved_up_to_transaction(tx)

    # sanity check
    assert quota.quotaordernumberorigin_set.count() == 3

    data = {
        "start_date_0": date_ranges.big_no_end.lower.day,
        "start_date_1": date_ranges.big_no_end.lower.month,
        "start_date_2": date_ranges.big_no_end.lower.year,
        "end_date_0": "",
        "end_date_1": "",
        "end_date_2": "",
        "category": "1",  # update category
        # keep first origin data the same
        "origins-0-pk": origin1.pk,
        "origins-0-start_date_0": date_ranges.big_no_end.lower.day,
        "origins-0-start_date_1": date_ranges.big_no_end.lower.month,
        "origins-0-start_date_2": date_ranges.big_no_end.lower.year,
        "origins-0-end_date_0": "",
        "origins-0-end_date_1": "",
        "origins-0-end_date_2": "",
        "origins-0-geographical_area": origin1.geographical_area.pk,
        # omit subform for origin2 to delete it
        # change origin3 geo area
        "origins-1-pk": origin3.pk,
        "origins-1-start_date_0": date_ranges.big_no_end.lower.day,
        "origins-1-start_date_1": date_ranges.big_no_end.lower.month,
        "origins-1-start_date_2": date_ranges.big_no_end.lower.year,
        "origins-1-end_date_0": "",
        "origins-1-end_date_1": "",
        "origins-1-end_date_2": "",
        "origins-1-geographical_area": geo_area1.pk,
        # add a new origin
        "origins-2-pk": "",
        "origins-2-start_date_0": date_ranges.big_no_end.lower.day,
        "origins-2-start_date_1": date_ranges.big_no_end.lower.month,
        "origins-2-start_date_2": date_ranges.big_no_end.lower.year,
        "origins-2-end_date_0": "",
        "origins-2-end_date_1": "",
        "origins-2-end_date_2": "",
        "origins-2-geographical_area": geo_area2.pk,
        "submit": "Save",
    }
    url = reverse("quota-ui-edit", kwargs={"sid": quota.sid})
    response = client_with_current_workbasket.post(url, data)

    assert response.status_code == 302
    assert response.url == reverse("quota-ui-confirm-update", kwargs={"sid": quota.sid})

    tx = Transaction.objects.last()
    updated_quota = (
        models.QuotaOrderNumber.objects.approved_up_to_transaction(tx)
        .filter(sid=quota.sid)
        .first()
    )
    assert updated_quota.category == 1
    assert updated_quota.valid_between == date_ranges.big_no_end

    assert updated_quota.origins.approved_up_to_transaction(tx).count() == 3
    assert {o.sid for o in updated_quota.origins.approved_up_to_transaction(tx)} == {
        geo_area1.sid,
        geo_area2.sid,
        origin1.geographical_area.sid,
    }


def test_quota_update_existing_origin_exclusions(
    client_with_current_workbasket,
    date_ranges,
):
    # make a geo group with 3 member countries
    country1 = factories.CountryFactory.create()
    country2 = factories.CountryFactory.create()
    country3 = factories.CountryFactory.create()
    geo_group = factories.GeoGroupFactory.create()
    membership1 = factories.GeographicalMembershipFactory.create(
        member=country1,
        geo_group=geo_group,
    )
    membership2 = factories.GeographicalMembershipFactory.create(
        member=country2,
        geo_group=geo_group,
    )
    membership3 = factories.GeographicalMembershipFactory.create(
        member=country3,
        geo_group=geo_group,
    )

    exclusion = factories.QuotaOrderNumberOriginExclusionFactory.create(
        excluded_geographical_area=membership1.member,
    )
    origin = exclusion.origin
    quota = origin.order_number

    # sanity check
    assert quota.quotaordernumberorigin_set.count() == 1

    data = {
        "start_date_0": date_ranges.big_no_end.lower.day,
        "start_date_1": date_ranges.big_no_end.lower.month,
        "start_date_2": date_ranges.big_no_end.lower.year,
        "end_date_0": "",
        "end_date_1": "",
        "end_date_2": "",
        "category": "1",  # update category
        "origins-0-pk": origin.pk,
        "origins-0-start_date_0": date_ranges.big_no_end.lower.day,
        "origins-0-start_date_1": date_ranges.big_no_end.lower.month,
        "origins-0-start_date_2": date_ranges.big_no_end.lower.year,
        "origins-0-end_date_0": "",
        "origins-0-end_date_1": "",
        "origins-0-end_date_2": "",
        "origins-0-geographical_area": geo_group.pk,
        # update existing
        "origins-0-exclusions-0-pk": exclusion.pk,
        "origins-0-exclusions-0-geographical_area": membership2.member.pk,
        # add new
        "origins-0-exclusions-1-pk": "",
        "origins-0-exclusions-1-geographical_area": membership3.member.pk,
        "submit": "Save",
    }
    url = reverse("quota-ui-edit", kwargs={"sid": quota.sid})
    response = client_with_current_workbasket.post(url, data)

    assert response.status_code == 302
    assert response.url == reverse("quota-ui-confirm-update", kwargs={"sid": quota.sid})

    tx = Transaction.objects.last()

    updated_quota = (
        models.QuotaOrderNumber.objects.approved_up_to_transaction(tx)
        .filter(sid=quota.sid)
        .first()
    )

    assert updated_quota.origins.approved_up_to_transaction(tx).count() == 1
    updated_origin = (
        updated_quota.quotaordernumberorigin_set.approved_up_to_transaction(tx).first()
    )
    assert {
        e.excluded_geographical_area.sid
        for e in updated_origin.quotaordernumberoriginexclusion_set.approved_up_to_transaction(
            tx,
        )
    } == {
        membership2.member.sid,
        membership3.member.sid,
<<<<<<< HEAD
    }
=======
    }


def test_quota_update_existing_origin_exclusion_remove(
    client_with_current_workbasket,
    date_ranges,
):
    country1 = factories.CountryFactory.create()
    geo_group = factories.GeoGroupFactory.create()
    membership1 = factories.GeographicalMembershipFactory.create(
        member=country1,
        geo_group=geo_group,
    )

    exclusion = factories.QuotaOrderNumberOriginExclusionFactory.create(
        excluded_geographical_area=membership1.member,
    )
    origin1 = exclusion.origin
    quota = origin1.order_number
    origin2 = factories.QuotaOrderNumberOriginFactory.create(order_number=quota)

    # sanity check
    tx = Transaction.objects.last()
    assert quota.quotaordernumberorigin_set.approved_up_to_transaction(tx).count() == 2
    assert (
        origin1.quotaordernumberoriginexclusion_set.approved_up_to_transaction(
            tx,
        ).count()
        == 1
    )
    assert (
        origin2.quotaordernumberoriginexclusion_set.approved_up_to_transaction(
            tx,
        ).count()
        == 0
    )

    data = {
        "start_date_0": date_ranges.big_no_end.lower.day,
        "start_date_1": date_ranges.big_no_end.lower.month,
        "start_date_2": date_ranges.big_no_end.lower.year,
        "end_date_0": "",
        "end_date_1": "",
        "end_date_2": "",
        "category": quota.category,
        "origins-0-pk": origin1.pk,
        "origins-0-start_date_0": date_ranges.big_no_end.lower.day,
        "origins-0-start_date_1": date_ranges.big_no_end.lower.month,
        "origins-0-start_date_2": date_ranges.big_no_end.lower.year,
        "origins-0-end_date_0": "",
        "origins-0-end_date_1": "",
        "origins-0-end_date_2": "",
        "origins-0-geographical_area": geo_group.pk,
        # remove the first origin's exclusion
        # remove the second origin
        "submit": "Save",
    }

    url = reverse("quota-ui-edit", kwargs={"sid": quota.sid})
    response = client_with_current_workbasket.post(url, data)

    assert response.status_code == 302
    assert response.url == reverse("quota-ui-confirm-update", kwargs={"sid": quota.sid})

    last_tx = Transaction.objects.last()

    updated_quota = (
        models.QuotaOrderNumber.objects.approved_up_to_transaction(last_tx)
        .filter(sid=quota.sid)
        .first()
    )

    assert updated_quota.origins.approved_up_to_transaction(last_tx).count() == 1
    updated_origin = (
        updated_quota.quotaordernumberorigin_set.approved_up_to_transaction(
            last_tx,
        ).first()
    )
    assert (
        updated_origin.quotaordernumberoriginexclusion_set.approved_up_to_transaction(
            last_tx,
        ).count()
        == 0
    )
    # update quota
    # update quota origin 1
    # delete quota origin 1 exclusion
    # delete quota origin 2
    assert updated_origin.transaction.workbasket.tracked_models.count() == 4
    assert sorted(
        [
            item.get_update_type_display()
            for item in updated_origin.transaction.workbasket.tracked_models.all()
        ],
    ) == ["Delete", "Delete", "Update", "Update"]
>>>>>>> d579114d
<|MERGE_RESOLUTION|>--- conflicted
+++ resolved
@@ -1522,9 +1522,6 @@
     } == {
         membership2.member.sid,
         membership3.member.sid,
-<<<<<<< HEAD
-    }
-=======
     }
 
 
@@ -1619,5 +1616,4 @@
             item.get_update_type_display()
             for item in updated_origin.transaction.workbasket.tracked_models.all()
         ],
-    ) == ["Delete", "Delete", "Update", "Update"]
->>>>>>> d579114d
+    ) == ["Delete", "Delete", "Update", "Update"]